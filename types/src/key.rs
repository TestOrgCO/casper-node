--- conflicted
+++ resolved
@@ -287,17 +287,14 @@
     ByteCode = 18,
     Message = 19,
     NamedKey = 20,
-<<<<<<< HEAD
-    BalanceHold = 21,
-=======
     BlockMessageCount = 21,
->>>>>>> 36eec71c
+    BalanceHold = 22,
 }
 
 impl KeyTag {
     #[cfg(test)]
     pub(crate) fn random(rng: &mut TestRng) -> Self {
-        match rng.gen_range(0..22) {
+        match rng.gen_range(0..23) {
             0 => KeyTag::Account,
             1 => KeyTag::Hash,
             2 => KeyTag::URef,
@@ -319,11 +316,8 @@
             18 => KeyTag::ByteCode,
             19 => KeyTag::Message,
             20 => KeyTag::NamedKey,
-<<<<<<< HEAD
-            21 => KeyTag::BalanceHold,
-=======
             21 => KeyTag::BlockMessageCount,
->>>>>>> 36eec71c
+            22 => KeyTag::BalanceHold,
             _ => panic!(),
         }
     }
@@ -353,11 +347,8 @@
             KeyTag::ByteCode => write!(f, "ByteCode"),
             KeyTag::Message => write!(f, "Message"),
             KeyTag::NamedKey => write!(f, "NamedKey"),
-<<<<<<< HEAD
+            KeyTag::BlockMessageCount => write!(f, "BlockMessageCount"),
             KeyTag::BalanceHold => write!(f, "BalanceHold"),
-=======
-            KeyTag::BlockMessageCount => write!(f, "BlockMessageCount"),
->>>>>>> 36eec71c
         }
     }
 }
@@ -404,11 +395,8 @@
             tag if tag == KeyTag::ByteCode as u8 => KeyTag::ByteCode,
             tag if tag == KeyTag::Message as u8 => KeyTag::Message,
             tag if tag == KeyTag::NamedKey as u8 => KeyTag::NamedKey,
-<<<<<<< HEAD
+            tag if tag == KeyTag::BlockMessageCount as u8 => KeyTag::BlockMessageCount,
             tag if tag == KeyTag::BalanceHold as u8 => KeyTag::BalanceHold,
-=======
-            tag if tag == KeyTag::BlockMessageCount as u8 => KeyTag::BlockMessageCount,
->>>>>>> 36eec71c
             _ => return Err(Error::Formatting),
         };
         Ok((tag, rem))
@@ -465,12 +453,10 @@
     Message(MessageAddr),
     /// A `Key` under which a single named key entry is stored.
     NamedKey(NamedKeyAddr),
-<<<<<<< HEAD
+    /// A `Key` under which the total number of emitted messages in the last block is stored.
+    BlockMessageCount,
     /// A `Key` under which a hold on a purse balance is stored.
     BalanceHold(BalanceHoldAddr),
-=======
-    /// A `Key` under which the total number of emitted messages in the last block is stored.
-    BlockMessageCount,
 }
 
 #[cfg(feature = "json-schema")]
@@ -623,7 +609,6 @@
             FromStrError::UnknownPrefix => write!(f, "unknown prefix for key"),
         }
     }
->>>>>>> 36eec71c
 }
 
 impl Key {
@@ -652,11 +637,8 @@
             Key::ByteCode(..) => String::from("Key::ByteCode"),
             Key::Message(_) => String::from("Key::Message"),
             Key::NamedKey(_) => String::from("Key::NamedKey"),
-<<<<<<< HEAD
+            Key::BlockMessageCount => String::from("Key::BlockMessageCount"),
             Key::BalanceHold(_) => String::from("Key::BalanceHold"),
-=======
-            Key::BlockMessageCount => String::from("Key::BlockMessageCount"),
->>>>>>> 36eec71c
         }
     }
 
@@ -756,18 +738,16 @@
             Key::NamedKey(named_key) => {
                 format!("{}", named_key)
             }
-<<<<<<< HEAD
-            Key::BalanceHold(balance_hold_addr) => {
-                let tail = BalanceHoldAddr::to_formatted_string(&balance_hold_addr);
-                format!("{}{}", BALANCE_HOLD_PREFIX, tail)
-=======
             Key::BlockMessageCount => {
                 format!(
                     "{}{}",
                     BLOCK_MESSAGE_COUNT_PREFIX,
                     base16::encode_lower(&PADDING_BYTES)
                 )
->>>>>>> 36eec71c
+            }
+            Key::BalanceHold(balance_hold_addr) => {
+                let tail = BalanceHoldAddr::to_formatted_string(&balance_hold_addr);
+                format!("{}{}", BALANCE_HOLD_PREFIX, tail)
             }
         }
     }
@@ -1442,17 +1422,15 @@
             Key::NamedKey(named_key_addr) => {
                 write!(f, "Key::NamedKey({})", named_key_addr)
             }
-<<<<<<< HEAD
-            Key::BalanceHold(balance_hold_addr) => {
-                write!(f, "Key::BalanceHold({})", balance_hold_addr)
-=======
             Key::BlockMessageCount => {
                 write!(
                     f,
                     "Key::BlockMessageCount({})",
                     base16::encode_lower(&PADDING_BYTES)
                 )
->>>>>>> 36eec71c
+            }
+            Key::BalanceHold(balance_hold_addr) => {
+                write!(f, "Key::BalanceHold({})", balance_hold_addr)
             }
         }
     }
@@ -1488,11 +1466,8 @@
             Key::ByteCode(..) => KeyTag::ByteCode,
             Key::Message(_) => KeyTag::Message,
             Key::NamedKey(_) => KeyTag::NamedKey,
-<<<<<<< HEAD
+            Key::BlockMessageCount => KeyTag::BlockMessageCount,
             Key::BalanceHold(_) => KeyTag::BalanceHold,
-=======
-            Key::BlockMessageCount => KeyTag::BlockMessageCount,
->>>>>>> 36eec71c
         }
     }
 }
@@ -1607,13 +1582,10 @@
                 KEY_ID_SERIALIZED_LENGTH + message_addr.serialized_length()
             }
             Key::NamedKey(named_key) => U8_SERIALIZED_LENGTH + named_key.serialized_length(),
-<<<<<<< HEAD
+            Key::BlockMessageCount => KEY_BLOCK_MESSAGE_COUNT_SERIALIZED_LENGTH,
             Key::BalanceHold(balance_hold_addr) => {
                 U8_SERIALIZED_LENGTH + balance_hold_addr.serialized_length()
             }
-=======
-            Key::BlockMessageCount => KEY_BLOCK_MESSAGE_COUNT_SERIALIZED_LENGTH,
->>>>>>> 36eec71c
         }
     }
 
@@ -1742,15 +1714,13 @@
                 let (named_key_addr, rem) = NamedKeyAddr::from_bytes(remainder)?;
                 Ok((Key::NamedKey(named_key_addr), rem))
             }
-<<<<<<< HEAD
+            KeyTag::BlockMessageCount => {
+                let (_, rem) = <[u8; 32]>::from_bytes(remainder)?;
+                Ok((Key::BlockMessageCount, rem))
+            }
             KeyTag::BalanceHold => {
                 let (balance_hold_addr, rem) = BalanceHoldAddr::from_bytes(remainder)?;
                 Ok((Key::BalanceHold(balance_hold_addr), rem))
-=======
-            KeyTag::BlockMessageCount => {
-                let (_, rem) = <[u8; 32]>::from_bytes(remainder)?;
-                Ok((Key::BlockMessageCount, rem))
->>>>>>> 36eec71c
             }
         }
     }
@@ -1782,11 +1752,8 @@
         Key::ByteCode(..) => unimplemented!(),
         Key::Message(_) => unimplemented!(),
         Key::NamedKey(_) => unimplemented!(),
-<<<<<<< HEAD
+        Key::BlockMessageCount => unimplemented!(),
         Key::BalanceHold(_) => unimplemented!(),
-=======
-        Key::BlockMessageCount => unimplemented!(),
->>>>>>> 36eec71c
     }
 }
 
@@ -1814,12 +1781,9 @@
             17 => Key::AddressableEntity(rng.gen()),
             18 => Key::ByteCode(rng.gen()),
             19 => Key::Message(rng.gen()),
-<<<<<<< HEAD
-            20 => Key::BalanceHold(rng.gen()),
-=======
             20 => Key::NamedKey(rng.gen()),
             21 => Key::BlockMessageCount,
->>>>>>> 36eec71c
+            22 => Key::BalanceHold(rng.gen()),
             _ => unreachable!(),
         }
     }
@@ -1852,11 +1816,8 @@
         ByteCode(&'a ByteCodeAddr),
         Message(&'a MessageAddr),
         NamedKey(&'a NamedKeyAddr),
-<<<<<<< HEAD
+        BlockMessageCount,
         BalanceHold(&'a BalanceHoldAddr),
-=======
-        BlockMessageCount,
->>>>>>> 36eec71c
     }
 
     #[derive(Deserialize)]
@@ -1883,11 +1844,8 @@
         ByteCode(ByteCodeAddr),
         Message(MessageAddr),
         NamedKey(NamedKeyAddr),
-<<<<<<< HEAD
+        BlockMessageCount,
         BalanceHold(BalanceHoldAddr),
-=======
-        BlockMessageCount,
->>>>>>> 36eec71c
     }
 
     impl<'a> From<&'a Key> for BinarySerHelper<'a> {
@@ -1916,13 +1874,10 @@
                 }
                 Key::ByteCode(byte_code_addr) => BinarySerHelper::ByteCode(byte_code_addr),
                 Key::NamedKey(named_key) => BinarySerHelper::NamedKey(named_key),
-<<<<<<< HEAD
+                Key::BlockMessageCount => BinarySerHelper::BlockMessageCount,
                 Key::BalanceHold(balance_hold_addr) => {
                     BinarySerHelper::BalanceHold(balance_hold_addr)
                 }
-=======
-                Key::BlockMessageCount => BinarySerHelper::BlockMessageCount,
->>>>>>> 36eec71c
             }
         }
     }
@@ -1953,13 +1908,10 @@
                 }
                 BinaryDeserHelper::ByteCode(byte_code_addr) => Key::ByteCode(byte_code_addr),
                 BinaryDeserHelper::NamedKey(named_key_addr) => Key::NamedKey(named_key_addr),
-<<<<<<< HEAD
+                BinaryDeserHelper::BlockMessageCount => Key::BlockMessageCount,
                 BinaryDeserHelper::BalanceHold(balance_hold_addr) => {
                     Key::BalanceHold(balance_hold_addr)
                 }
-=======
-                BinaryDeserHelper::BlockMessageCount => Key::BlockMessageCount,
->>>>>>> 36eec71c
             }
         }
     }
@@ -2046,12 +1998,9 @@
         EntityAddr::new_contract_entity_addr([42; 32]),
         [43; 32],
     ));
-<<<<<<< HEAD
+    const BLOCK_MESSAGE_COUNT: Key = Key::BlockMessageCount;
     const BALANCE_HOLD: Key =
         Key::BalanceHold(BalanceHoldAddr::new_gas([42; 32], BlockTime::new(100)));
-=======
-    const BLOCK_MESSAGE_COUNT: Key = Key::BlockMessageCount;
->>>>>>> 36eec71c
     const KEYS: &[Key] = &[
         ACCOUNT_KEY,
         HASH_KEY,
@@ -2080,11 +2029,8 @@
         MESSAGE_TOPIC_KEY,
         MESSAGE_KEY,
         NAMED_KEY,
-<<<<<<< HEAD
+        BLOCK_MESSAGE_COUNT,
         BALANCE_HOLD,
-=======
-        BLOCK_MESSAGE_COUNT,
->>>>>>> 36eec71c
     ];
     const HEX_STRING: &str = "2a2a2a2a2a2a2a2a2a2a2a2a2a2a2a2a2a2a2a2a2a2a2a2a2a2a2a2a2a2a2a2a";
     const TOPIC_NAME_HEX_STRING: &str =
@@ -2639,11 +2585,8 @@
             nines.into(),
             1,
         )));
-<<<<<<< HEAD
         round_trip(&Key::NamedKey(NamedKeyAddr::default()));
+        round_trip(&Key::BlockMessageCount);
         round_trip(&Key::BalanceHold(BalanceHoldAddr::default()));
-=======
-        round_trip(&Key::BlockMessageCount);
->>>>>>> 36eec71c
     }
 }