// TODO - remove once schemars stops causing warning.
#![allow(clippy::field_reassign_with_default)]

use alloc::{
    boxed::Box,
    collections::{BTreeMap, VecDeque},
    string::String,
    vec::Vec,
};
use core::mem;

#[cfg(feature = "datasize")]
use datasize::DataSize;
use num_rational::Ratio;
#[cfg(feature = "json-schema")]
use schemars::JsonSchema;
use serde::{Deserialize, Serialize};

use crate::{
    bytesrepr::{self, FromBytes, ToBytes},
    Key, URef, U128, U256, U512,
};

const CL_TYPE_TAG_BOOL: u8 = 0;
const CL_TYPE_TAG_I32: u8 = 1;
const CL_TYPE_TAG_I64: u8 = 2;
const CL_TYPE_TAG_U8: u8 = 3;
const CL_TYPE_TAG_U32: u8 = 4;
const CL_TYPE_TAG_U64: u8 = 5;
const CL_TYPE_TAG_U128: u8 = 6;
const CL_TYPE_TAG_U256: u8 = 7;
const CL_TYPE_TAG_U512: u8 = 8;
const CL_TYPE_TAG_UNIT: u8 = 9;
const CL_TYPE_TAG_STRING: u8 = 10;
const CL_TYPE_TAG_KEY: u8 = 11;
const CL_TYPE_TAG_UREF: u8 = 12;
const CL_TYPE_TAG_OPTION: u8 = 13;
const CL_TYPE_TAG_LIST: u8 = 14;
const CL_TYPE_TAG_BYTE_ARRAY: u8 = 15;
const CL_TYPE_TAG_RESULT: u8 = 16;
const CL_TYPE_TAG_MAP: u8 = 17;
const CL_TYPE_TAG_TUPLE1: u8 = 18;
const CL_TYPE_TAG_TUPLE2: u8 = 19;
const CL_TYPE_TAG_TUPLE3: u8 = 20;
const CL_TYPE_TAG_ANY: u8 = 21;
const CL_TYPE_TAG_PUBLIC_KEY: u8 = 22;

/// Casper types, i.e. types which can be stored and manipulated by smart contracts.
///
/// Provides a description of the underlying data type of a [`CLValue`](crate::CLValue).
#[derive(PartialEq, Eq, PartialOrd, Ord, Hash, Clone, Serialize, Deserialize, Debug)]
#[cfg_attr(feature = "datasize", derive(DataSize))]
#[cfg_attr(feature = "json-schema", derive(JsonSchema))]
#[serde(deny_unknown_fields)]
pub enum CLType {
    /// `bool` primitive.
    Bool,
    /// `i32` primitive.
    I32,
    /// `i64` primitive.
    I64,
    /// `u8` primitive.
    U8,
    /// `u32` primitive.
    U32,
    /// `u64` primitive.
    U64,
    /// [`U128`] large unsigned integer type.
    U128,
    /// [`U256`] large unsigned integer type.
    U256,
    /// [`U512`] large unsigned integer type.
    U512,
    /// `()` primitive.
    Unit,
    /// `String` primitive.
    String,
    /// [`Key`] system type.
    Key,
    /// [`URef`] system type.
    URef,
    /// [`PublicKey`](crate::PublicKey) system type.
    PublicKey,
    /// `Option` of a `CLType`.
    #[cfg_attr(feature = "datasize", data_size(skip))]
    Option(Box<CLType>),
    /// Variable-length list of a single `CLType` (comparable to a `Vec`).
    #[cfg_attr(feature = "datasize", data_size(skip))]
    List(Box<CLType>),
    /// Fixed-length list of a single `CLType` (comparable to a Rust array).
    ByteArray(u32),
    /// `Result` with `Ok` and `Err` variants of `CLType`s.
<<<<<<< HEAD
    #[allow(missing_docs)]
    Result { ok: Box<CLType>, err: Box<CLType> },
    /// Map with keys of a single `CLType` and values of a single `CLType`.
    #[allow(missing_docs)]
=======
    #[allow(missing_docs)] // generated docs are explicit enough.
    #[cfg_attr(feature = "datasize", data_size(skip))]
    Result { ok: Box<CLType>, err: Box<CLType> },
    /// Map with keys of a single `CLType` and values of a single `CLType`.
    #[allow(missing_docs)] // generated docs are explicit enough.
    #[cfg_attr(feature = "datasize", data_size(skip))]
>>>>>>> ca029425
    Map {
        key: Box<CLType>,
        value: Box<CLType>,
    },
    /// 1-ary tuple of a `CLType`.
    #[cfg_attr(feature = "datasize", data_size(skip))]
    Tuple1([Box<CLType>; 1]),
    /// 2-ary tuple of `CLType`s.
    #[cfg_attr(feature = "datasize", data_size(skip))]
    Tuple2([Box<CLType>; 2]),
    /// 3-ary tuple of `CLType`s.
    #[cfg_attr(feature = "datasize", data_size(skip))]
    Tuple3([Box<CLType>; 3]),
    /// Unspecified type.
    Any,
}

impl CLType {
    /// The `len()` of the `Vec<u8>` resulting from `self.to_bytes()`.
    pub fn serialized_length(&self) -> usize {
        mem::size_of::<u8>()
            + match self {
                CLType::Bool
                | CLType::I32
                | CLType::I64
                | CLType::U8
                | CLType::U32
                | CLType::U64
                | CLType::U128
                | CLType::U256
                | CLType::U512
                | CLType::Unit
                | CLType::String
                | CLType::Key
                | CLType::URef
                | CLType::PublicKey
                | CLType::Any => 0,
                CLType::Option(cl_type) | CLType::List(cl_type) => cl_type.serialized_length(),
                CLType::ByteArray(list_len) => list_len.serialized_length(),
                CLType::Result { ok, err } => ok.serialized_length() + err.serialized_length(),
                CLType::Map { key, value } => key.serialized_length() + value.serialized_length(),
                CLType::Tuple1(cl_type_array) => serialized_length_of_cl_tuple_type(cl_type_array),
                CLType::Tuple2(cl_type_array) => serialized_length_of_cl_tuple_type(cl_type_array),
                CLType::Tuple3(cl_type_array) => serialized_length_of_cl_tuple_type(cl_type_array),
            }
    }

    /// Returns `true` if the [`CLType`] is [`Option`].
    pub fn is_option(&self) -> bool {
        matches!(self, Self::Option(..))
    }
}

/// Returns the `CLType` describing a "named key" on the system, i.e. a `(String, Key)`.
pub fn named_key_type() -> CLType {
    CLType::Tuple2([Box::new(CLType::String), Box::new(CLType::Key)])
}

impl CLType {
    pub(crate) fn append_bytes(&self, stream: &mut Vec<u8>) -> Result<(), bytesrepr::Error> {
        match self {
            CLType::Bool => stream.push(CL_TYPE_TAG_BOOL),
            CLType::I32 => stream.push(CL_TYPE_TAG_I32),
            CLType::I64 => stream.push(CL_TYPE_TAG_I64),
            CLType::U8 => stream.push(CL_TYPE_TAG_U8),
            CLType::U32 => stream.push(CL_TYPE_TAG_U32),
            CLType::U64 => stream.push(CL_TYPE_TAG_U64),
            CLType::U128 => stream.push(CL_TYPE_TAG_U128),
            CLType::U256 => stream.push(CL_TYPE_TAG_U256),
            CLType::U512 => stream.push(CL_TYPE_TAG_U512),
            CLType::Unit => stream.push(CL_TYPE_TAG_UNIT),
            CLType::String => stream.push(CL_TYPE_TAG_STRING),
            CLType::Key => stream.push(CL_TYPE_TAG_KEY),
            CLType::URef => stream.push(CL_TYPE_TAG_UREF),
            CLType::PublicKey => stream.push(CL_TYPE_TAG_PUBLIC_KEY),
            CLType::Option(cl_type) => {
                stream.push(CL_TYPE_TAG_OPTION);
                cl_type.append_bytes(stream)?;
            }
            CLType::List(cl_type) => {
                stream.push(CL_TYPE_TAG_LIST);
                cl_type.append_bytes(stream)?;
            }
            CLType::ByteArray(len) => {
                stream.push(CL_TYPE_TAG_BYTE_ARRAY);
                stream.append(&mut len.to_bytes()?);
            }
            CLType::Result { ok, err } => {
                stream.push(CL_TYPE_TAG_RESULT);
                ok.append_bytes(stream)?;
                err.append_bytes(stream)?;
            }
            CLType::Map { key, value } => {
                stream.push(CL_TYPE_TAG_MAP);
                key.append_bytes(stream)?;
                value.append_bytes(stream)?;
            }
            CLType::Tuple1(cl_type_array) => {
                serialize_cl_tuple_type(CL_TYPE_TAG_TUPLE1, cl_type_array, stream)?
            }
            CLType::Tuple2(cl_type_array) => {
                serialize_cl_tuple_type(CL_TYPE_TAG_TUPLE2, cl_type_array, stream)?
            }
            CLType::Tuple3(cl_type_array) => {
                serialize_cl_tuple_type(CL_TYPE_TAG_TUPLE3, cl_type_array, stream)?
            }
            CLType::Any => stream.push(CL_TYPE_TAG_ANY),
        }
        Ok(())
    }
}

#[allow(clippy::cognitive_complexity)]
impl FromBytes for CLType {
    fn from_bytes(bytes: &[u8]) -> Result<(Self, &[u8]), bytesrepr::Error> {
        let (tag, remainder) = u8::from_bytes(bytes)?;
        match tag {
            CL_TYPE_TAG_BOOL => Ok((CLType::Bool, remainder)),
            CL_TYPE_TAG_I32 => Ok((CLType::I32, remainder)),
            CL_TYPE_TAG_I64 => Ok((CLType::I64, remainder)),
            CL_TYPE_TAG_U8 => Ok((CLType::U8, remainder)),
            CL_TYPE_TAG_U32 => Ok((CLType::U32, remainder)),
            CL_TYPE_TAG_U64 => Ok((CLType::U64, remainder)),
            CL_TYPE_TAG_U128 => Ok((CLType::U128, remainder)),
            CL_TYPE_TAG_U256 => Ok((CLType::U256, remainder)),
            CL_TYPE_TAG_U512 => Ok((CLType::U512, remainder)),
            CL_TYPE_TAG_UNIT => Ok((CLType::Unit, remainder)),
            CL_TYPE_TAG_STRING => Ok((CLType::String, remainder)),
            CL_TYPE_TAG_KEY => Ok((CLType::Key, remainder)),
            CL_TYPE_TAG_UREF => Ok((CLType::URef, remainder)),
            CL_TYPE_TAG_PUBLIC_KEY => Ok((CLType::PublicKey, remainder)),
            CL_TYPE_TAG_OPTION => {
                let (inner_type, remainder) = CLType::from_bytes(remainder)?;
                let cl_type = CLType::Option(Box::new(inner_type));
                Ok((cl_type, remainder))
            }
            CL_TYPE_TAG_LIST => {
                let (inner_type, remainder) = CLType::from_bytes(remainder)?;
                let cl_type = CLType::List(Box::new(inner_type));
                Ok((cl_type, remainder))
            }
            CL_TYPE_TAG_BYTE_ARRAY => {
                let (len, remainder) = u32::from_bytes(remainder)?;
                let cl_type = CLType::ByteArray(len);
                Ok((cl_type, remainder))
            }
            CL_TYPE_TAG_RESULT => {
                let (ok_type, remainder) = CLType::from_bytes(remainder)?;
                let (err_type, remainder) = CLType::from_bytes(remainder)?;
                let cl_type = CLType::Result {
                    ok: Box::new(ok_type),
                    err: Box::new(err_type),
                };
                Ok((cl_type, remainder))
            }
            CL_TYPE_TAG_MAP => {
                let (key_type, remainder) = CLType::from_bytes(remainder)?;
                let (value_type, remainder) = CLType::from_bytes(remainder)?;
                let cl_type = CLType::Map {
                    key: Box::new(key_type),
                    value: Box::new(value_type),
                };
                Ok((cl_type, remainder))
            }
            CL_TYPE_TAG_TUPLE1 => {
                let (mut inner_types, remainder) = parse_cl_tuple_types(1, remainder)?;
                // NOTE: Assumed safe as `parse_cl_tuple_types` is expected to have exactly 1
                // element
                let cl_type = CLType::Tuple1([inner_types.pop_front().unwrap()]);
                Ok((cl_type, remainder))
            }
            CL_TYPE_TAG_TUPLE2 => {
                let (mut inner_types, remainder) = parse_cl_tuple_types(2, remainder)?;
                // NOTE: Assumed safe as `parse_cl_tuple_types` is expected to have exactly 2
                // elements
                let cl_type = CLType::Tuple2([
                    inner_types.pop_front().unwrap(),
                    inner_types.pop_front().unwrap(),
                ]);
                Ok((cl_type, remainder))
            }
            CL_TYPE_TAG_TUPLE3 => {
                let (mut inner_types, remainder) = parse_cl_tuple_types(3, remainder)?;
                // NOTE: Assumed safe as `parse_cl_tuple_types` is expected to have exactly 3
                // elements
                let cl_type = CLType::Tuple3([
                    inner_types.pop_front().unwrap(),
                    inner_types.pop_front().unwrap(),
                    inner_types.pop_front().unwrap(),
                ]);
                Ok((cl_type, remainder))
            }
            CL_TYPE_TAG_ANY => Ok((CLType::Any, remainder)),
            _ => Err(bytesrepr::Error::Formatting),
        }
    }
}

fn serialize_cl_tuple_type<'a, T: IntoIterator<Item = &'a Box<CLType>>>(
    tag: u8,
    cl_type_array: T,
    stream: &mut Vec<u8>,
) -> Result<(), bytesrepr::Error> {
    stream.push(tag);
    for cl_type in cl_type_array {
        cl_type.append_bytes(stream)?;
    }
    Ok(())
}

fn parse_cl_tuple_types(
    count: usize,
    mut bytes: &[u8],
) -> Result<(VecDeque<Box<CLType>>, &[u8]), bytesrepr::Error> {
    let mut cl_types = VecDeque::with_capacity(count);
    for _ in 0..count {
        let (cl_type, remainder) = CLType::from_bytes(bytes)?;
        cl_types.push_back(Box::new(cl_type));
        bytes = remainder;
    }

    Ok((cl_types, bytes))
}

fn serialized_length_of_cl_tuple_type<'a, T: IntoIterator<Item = &'a Box<CLType>>>(
    cl_type_array: T,
) -> usize {
    cl_type_array
        .into_iter()
        .map(|cl_type| cl_type.serialized_length())
        .sum()
}

/// A type which can be described as a [`CLType`].
pub trait CLTyped {
    /// The `CLType` of `Self`.
    fn cl_type() -> CLType;
}

impl CLTyped for bool {
    fn cl_type() -> CLType {
        CLType::Bool
    }
}

impl CLTyped for i32 {
    fn cl_type() -> CLType {
        CLType::I32
    }
}

impl CLTyped for i64 {
    fn cl_type() -> CLType {
        CLType::I64
    }
}

impl CLTyped for u8 {
    fn cl_type() -> CLType {
        CLType::U8
    }
}

impl CLTyped for u32 {
    fn cl_type() -> CLType {
        CLType::U32
    }
}

impl CLTyped for u64 {
    fn cl_type() -> CLType {
        CLType::U64
    }
}

impl CLTyped for U128 {
    fn cl_type() -> CLType {
        CLType::U128
    }
}

impl CLTyped for U256 {
    fn cl_type() -> CLType {
        CLType::U256
    }
}

impl CLTyped for U512 {
    fn cl_type() -> CLType {
        CLType::U512
    }
}

impl CLTyped for () {
    fn cl_type() -> CLType {
        CLType::Unit
    }
}

impl CLTyped for String {
    fn cl_type() -> CLType {
        CLType::String
    }
}

impl CLTyped for &str {
    fn cl_type() -> CLType {
        CLType::String
    }
}

impl CLTyped for Key {
    fn cl_type() -> CLType {
        CLType::Key
    }
}

impl CLTyped for URef {
    fn cl_type() -> CLType {
        CLType::URef
    }
}

impl<T: CLTyped> CLTyped for Option<T> {
    fn cl_type() -> CLType {
        CLType::Option(Box::new(T::cl_type()))
    }
}

impl<T: CLTyped> CLTyped for Vec<T> {
    fn cl_type() -> CLType {
        CLType::List(Box::new(T::cl_type()))
    }
}

macro_rules! impl_cl_typed_for_array {
    ($($N:literal)+) => {
        $(
            impl CLTyped for [u8; $N] {
                fn cl_type() -> CLType {
                    CLType::ByteArray($N as u32)
                }
            }
        )+
    }
}

impl_cl_typed_for_array! {
      0  1  2  3  4  5  6  7  8  9
     10 11 12 13 14 15 16 17 18 19
     20 21 22 23 24 25 26 27 28 29
     30 31 32
     64 128 256 512
}

impl<T: CLTyped, E: CLTyped> CLTyped for Result<T, E> {
    fn cl_type() -> CLType {
        let ok = Box::new(T::cl_type());
        let err = Box::new(E::cl_type());
        CLType::Result { ok, err }
    }
}

impl<K: CLTyped, V: CLTyped> CLTyped for BTreeMap<K, V> {
    fn cl_type() -> CLType {
        let key = Box::new(K::cl_type());
        let value = Box::new(V::cl_type());
        CLType::Map { key, value }
    }
}

impl<T1: CLTyped> CLTyped for (T1,) {
    fn cl_type() -> CLType {
        CLType::Tuple1([Box::new(T1::cl_type())])
    }
}

impl<T1: CLTyped, T2: CLTyped> CLTyped for (T1, T2) {
    fn cl_type() -> CLType {
        CLType::Tuple2([Box::new(T1::cl_type()), Box::new(T2::cl_type())])
    }
}

impl<T1: CLTyped, T2: CLTyped, T3: CLTyped> CLTyped for (T1, T2, T3) {
    fn cl_type() -> CLType {
        CLType::Tuple3([
            Box::new(T1::cl_type()),
            Box::new(T2::cl_type()),
            Box::new(T3::cl_type()),
        ])
    }
}

impl<T: CLTyped> CLTyped for Ratio<T> {
    fn cl_type() -> CLType {
        <(T, T)>::cl_type()
    }
}

#[cfg(test)]
mod tests {
    use std::{fmt::Debug, string::ToString};

    use super::*;
    use crate::{
        bytesrepr::{FromBytes, ToBytes},
        AccessRights, CLValue,
    };

    fn round_trip<T: CLTyped + FromBytes + ToBytes + PartialEq + Debug + Clone>(value: &T) {
        let cl_value = CLValue::from_t(value.clone()).unwrap();

        let serialized_cl_value = cl_value.to_bytes().unwrap();
        assert_eq!(serialized_cl_value.len(), cl_value.serialized_length());
        let parsed_cl_value: CLValue = bytesrepr::deserialize(serialized_cl_value).unwrap();
        assert_eq!(cl_value, parsed_cl_value);

        let parsed_value = CLValue::into_t(cl_value).unwrap();
        assert_eq!(*value, parsed_value);
    }

    #[test]
    fn bool_should_work() {
        round_trip(&true);
        round_trip(&false);
    }

    #[test]
    fn u8_should_work() {
        round_trip(&1u8);
    }

    #[test]
    fn u32_should_work() {
        round_trip(&1u32);
    }

    #[test]
    fn i32_should_work() {
        round_trip(&-1i32);
    }

    #[test]
    fn u64_should_work() {
        round_trip(&1u64);
    }

    #[test]
    fn i64_should_work() {
        round_trip(&-1i64);
    }

    #[test]
    fn u128_should_work() {
        round_trip(&U128::one());
    }

    #[test]
    fn u256_should_work() {
        round_trip(&U256::one());
    }

    #[test]
    fn u512_should_work() {
        round_trip(&U512::one());
    }

    #[test]
    fn unit_should_work() {
        round_trip(&());
    }

    #[test]
    fn string_should_work() {
        round_trip(&String::from("abc"));
    }

    #[test]
    fn key_should_work() {
        let key = Key::URef(URef::new([0u8; 32], AccessRights::READ_ADD_WRITE));
        round_trip(&key);
    }

    #[test]
    fn uref_should_work() {
        let uref = URef::new([0u8; 32], AccessRights::READ_ADD_WRITE);
        round_trip(&uref);
    }

    #[test]
    fn option_of_cl_type_should_work() {
        let x: Option<i32> = Some(-1);
        let y: Option<i32> = None;

        round_trip(&x);
        round_trip(&y);
    }

    #[test]
    fn vec_of_cl_type_should_work() {
        let vec = vec![String::from("a"), String::from("b")];
        round_trip(&vec);
    }

    #[test]
    #[allow(clippy::cognitive_complexity)]
    fn small_array_of_u8_should_work() {
        macro_rules! test_small_array {
            ($($N:literal)+) => {
                $(
                    let mut array: [u8; $N] = Default::default();
                    for i in 0..$N {
                        array[i] = i as u8;
                    }
                    round_trip(&array);
                )+
            }
        }

        test_small_array! {
                 1  2  3  4  5  6  7  8  9
             10 11 12 13 14 15 16 17 18 19
             20 21 22 23 24 25 26 27 28 29
             30 31 32
        }
    }

    #[test]
    fn large_array_of_cl_type_should_work() {
        macro_rules! test_large_array {
            ($($N:literal)+) => {
                $(
                    let array = {
                        let mut tmp = [0u8; $N];
                        for i in 0..$N {
                            tmp[i] = i as u8;
                        }
                        tmp
                    };

                    let cl_value = CLValue::from_t(array.clone()).unwrap();

                    let serialized_cl_value = cl_value.to_bytes().unwrap();
                    let parsed_cl_value: CLValue = bytesrepr::deserialize(serialized_cl_value).unwrap();
                    assert_eq!(cl_value, parsed_cl_value);

                    let parsed_value: [u8; $N] = CLValue::into_t(cl_value).unwrap();
                    for i in 0..$N {
                        assert_eq!(array[i], parsed_value[i]);
                    }
                )+
            }
        }

        test_large_array! { 64 128 256 512 }
    }

    #[test]
    fn result_of_cl_type_should_work() {
        let x: Result<(), String> = Ok(());
        let y: Result<(), String> = Err(String::from("Hello, world!"));

        round_trip(&x);
        round_trip(&y);
    }

    #[test]
    fn map_of_cl_type_should_work() {
        let mut map: BTreeMap<String, u64> = BTreeMap::new();
        map.insert(String::from("abc"), 1);
        map.insert(String::from("xyz"), 2);

        round_trip(&map);
    }

    #[test]
    fn tuple_1_should_work() {
        let x = (-1i32,);

        round_trip(&x);
    }

    #[test]
    fn tuple_2_should_work() {
        let x = (-1i32, String::from("a"));

        round_trip(&x);
    }

    #[test]
    fn tuple_3_should_work() {
        let x = (-1i32, 1u32, String::from("a"));

        round_trip(&x);
    }

    #[test]
    fn any_should_work() {
        #[derive(PartialEq, Debug, Clone)]
        struct Any(String);

        impl CLTyped for Any {
            fn cl_type() -> CLType {
                CLType::Any
            }
        }

        impl ToBytes for Any {
            fn to_bytes(&self) -> Result<Vec<u8>, bytesrepr::Error> {
                self.0.to_bytes()
            }

            fn serialized_length(&self) -> usize {
                self.0.serialized_length()
            }
        }

        impl FromBytes for Any {
            fn from_bytes(bytes: &[u8]) -> Result<(Self, &[u8]), bytesrepr::Error> {
                let (inner, remainder) = String::from_bytes(bytes)?;
                Ok((Any(inner), remainder))
            }
        }

        let any = Any("Any test".to_string());
        round_trip(&any);
    }
}<|MERGE_RESOLUTION|>--- conflicted
+++ resolved
@@ -90,19 +90,12 @@
     /// Fixed-length list of a single `CLType` (comparable to a Rust array).
     ByteArray(u32),
     /// `Result` with `Ok` and `Err` variants of `CLType`s.
-<<<<<<< HEAD
-    #[allow(missing_docs)]
-    Result { ok: Box<CLType>, err: Box<CLType> },
-    /// Map with keys of a single `CLType` and values of a single `CLType`.
-    #[allow(missing_docs)]
-=======
     #[allow(missing_docs)] // generated docs are explicit enough.
     #[cfg_attr(feature = "datasize", data_size(skip))]
     Result { ok: Box<CLType>, err: Box<CLType> },
     /// Map with keys of a single `CLType` and values of a single `CLType`.
     #[allow(missing_docs)] // generated docs are explicit enough.
     #[cfg_attr(feature = "datasize", data_size(skip))]
->>>>>>> ca029425
     Map {
         key: Box<CLType>,
         value: Box<CLType>,
