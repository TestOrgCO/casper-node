--- conflicted
+++ resolved
@@ -43,15 +43,6 @@
 }
 
 impl TransactionHash {
-<<<<<<< HEAD
-    /// Returns a random `TransactionV1Hash`.
-    #[cfg(any(feature = "testing", test))]
-    pub fn random(rng: &mut TestRng) -> Self {
-        if rng.gen() {
-            TransactionHash::Deploy(DeployHash::random(rng))
-        } else {
-            TransactionHash::V1(TransactionV1Hash::random(rng))
-=======
     /// Digest representation of hash.
     pub fn digest(&self) -> Digest {
         match self {
@@ -67,7 +58,6 @@
             0 => TransactionHash::from(DeployHash::random(rng)),
             1 => TransactionHash::from(TransactionV1Hash::random(rng)),
             _ => panic!(),
->>>>>>> 7af9475a
         }
     }
 }
