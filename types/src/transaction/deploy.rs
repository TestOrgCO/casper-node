#[cfg(any(feature = "std", test))]
mod deploy_builder;
pub mod deploy_category;
mod deploy_hash;
mod deploy_header;
mod deploy_id;
mod error;
mod executable_deploy_item;

use alloc::{collections::BTreeSet, vec::Vec};
use core::{
    cmp,
    fmt::{self, Debug, Display, Formatter},
    hash,
};

#[cfg(feature = "datasize")]
use datasize::DataSize;
<<<<<<< HEAD
#[cfg(any(feature = "std", test))]
use itertools::Itertools;
#[cfg(feature = "json-schema")]
use once_cell::sync::Lazy;
#[cfg(any(feature = "once_cell", test))]
use once_cell::sync::OnceCell;
#[cfg(any(all(feature = "std", feature = "testing"), test))]
use rand::{Rng, RngCore};
=======
#[cfg(any(feature = "once_cell", test))]
use once_cell::sync::OnceCell;
#[cfg(any(feature = "std", test))]
use {
    super::{InitiatorAddr, InitiatorAddrAndSecretKey},
    crate::Gas,
    crate::Motes,
    crate::U512,
    itertools::Itertools,
    serde::{Deserialize, Serialize},
};
#[cfg(any(all(feature = "std", feature = "testing"), test))]
use {
    crate::{
        bytesrepr::Bytes,
        system::auction::{
            ARG_AMOUNT as ARG_AUCTION_AMOUNT, ARG_DELEGATOR, ARG_NEW_VALIDATOR,
            ARG_PUBLIC_KEY as ARG_AUCTION_PUBLIC_KEY, ARG_VALIDATOR, METHOD_DELEGATE,
            METHOD_REDELEGATE, METHOD_UNDELEGATE, METHOD_WITHDRAW_BID,
        },
        AddressableEntityHash, TransactionConfig,
        {testing::TestRng, DEFAULT_MAX_PAYMENT_MOTES, DEFAULT_MIN_TRANSFER_MOTES},
    },
    rand::Rng,
    tracing::{debug, warn},
};
>>>>>>> 36eec71c
#[cfg(feature = "json-schema")]
use schemars::JsonSchema;
#[cfg(any(feature = "std", test))]
use serde::{Deserialize, Serialize};
#[cfg(any(all(feature = "std", feature = "testing"), test))]
use tracing::{debug, warn};

#[cfg(any(feature = "std", test))]
use super::{InitiatorAddr, InitiatorAddrAndSecretKey};

#[cfg(any(
    all(feature = "std", feature = "testing"),
    feature = "json-schema",
    test
))]
use crate::runtime_args;
#[cfg(any(all(feature = "std", feature = "testing"), test))]
use crate::{
    bytesrepr::Bytes,
    system::{
        auction::{
            ARG_AMOUNT as ARG_AUCTION_AMOUNT, ARG_DELEGATOR, ARG_NEW_VALIDATOR,
            ARG_PUBLIC_KEY as ARG_AUCTION_PUBLIC_KEY, ARG_VALIDATOR, METHOD_DELEGATE,
            METHOD_REDELEGATE, METHOD_UNDELEGATE, METHOD_WITHDRAW_BID,
        },
        mint::ARG_AMOUNT,
    },
    testing::TestRng,
    AddressableEntityHash, RuntimeArgs, TransactionConfig, DEFAULT_MAX_PAYMENT_MOTES,
    DEFAULT_MIN_TRANSFER_MOTES, U512,
};

use crate::{
    bytesrepr::{self, FromBytes, ToBytes},
    crypto, Digest, DisplayIter, PublicKey, SecretKey, TimeDiff, Timestamp,
};

#[cfg(any(feature = "std", test))]
use crate::{system::auction::ARG_AMOUNT, SystemConfig};

use crate::transaction::{Approval, ApprovalsHash};
#[cfg(any(feature = "std", test))]
pub use deploy_builder::{DeployBuilder, DeployBuilderError};
pub use deploy_category::DeployCategory;
pub use deploy_hash::DeployHash;
pub use deploy_header::DeployHeader;
pub use deploy_id::DeployId;
pub use error::{
    DecodeFromJsonError as DeployDecodeFromJsonError, DeployConfigFailure, Error as DeployError,
    ExcessiveSizeError as DeployExcessiveSizeError,
};
pub use executable_deploy_item::{ExecutableDeployItem, ExecutableDeployItemIdentifier};
pub use finalized_deploy_approvals::FinalizedDeployApprovals;

#[cfg(feature = "json-schema")]
static DEPLOY: Lazy<Deploy> = Lazy::new(|| {
    let payment_args = runtime_args! {
        "amount" => 1000
    };
    let payment = ExecutableDeployItem::StoredContractByName {
        name: String::from("casper-example"),
        entry_point: String::from("example-entry-point"),
        args: payment_args,
    };
    let session_args = runtime_args! {
        "amount" => 1000
    };
    let session = ExecutableDeployItem::Transfer { args: session_args };
    let serialized_body = serialize_body(&payment, &session);
    let body_hash = Digest::hash(serialized_body);

    let secret_key = SecretKey::example();
    let timestamp = *Timestamp::example();
    let header = DeployHeader::new(
        PublicKey::from(secret_key),
        timestamp,
        TimeDiff::from_seconds(3_600),
        1,
        body_hash,
        vec![DeployHash::new(Digest::from([1u8; Digest::LENGTH]))],
        String::from("casper-example"),
    );
    let serialized_header = serialize_header(&header);
    let hash = DeployHash::new(Digest::hash(serialized_header));

    let mut approvals = BTreeSet::new();
    let approval = Approval::create(&hash.into(), secret_key);
    approvals.insert(approval);

    Deploy {
        hash,
        header,
        payment,
        session,
        approvals,
        is_valid: OnceCell::new(),
    }
});

/// A signed smart contract.
///
/// To construct a new `Deploy`, use a [`DeployBuilder`].
#[derive(Clone, Eq, Debug)]
#[cfg_attr(
    any(feature = "std", test),
    derive(Serialize, Deserialize),
    serde(deny_unknown_fields)
)]
#[cfg_attr(feature = "datasize", derive(DataSize))]
#[cfg_attr(
    feature = "json-schema",
    derive(JsonSchema),
    schemars(description = "A signed smart contract.")
)]
pub struct Deploy {
    hash: DeployHash,
    header: DeployHeader,
    payment: ExecutableDeployItem,
    session: ExecutableDeployItem,
    approvals: BTreeSet<Approval>,
    #[cfg_attr(any(all(feature = "std", feature = "once_cell"), test), serde(skip))]
    #[cfg_attr(
        all(any(feature = "once_cell", test), feature = "datasize"),
        data_size(skip)
    )]
    #[cfg(any(feature = "once_cell", test))]
    is_valid: OnceCell<Result<(), DeployConfigFailure>>,
}

impl Deploy {
    /// Constructs a new signed `Deploy`.
    #[cfg(any(all(feature = "std", feature = "testing"), test))]
    #[allow(clippy::too_many_arguments)]
    pub fn new(
        timestamp: Timestamp,
        ttl: TimeDiff,
        gas_price: u64,
        dependencies: Vec<DeployHash>,
        chain_name: String,
        payment: ExecutableDeployItem,
        session: ExecutableDeployItem,
        secret_key: &SecretKey,
        account: Option<PublicKey>,
    ) -> Deploy {
        let account_and_secret_key = match account {
            Some(account) => InitiatorAddrAndSecretKey::Both {
                initiator_addr: InitiatorAddr::PublicKey(account),
                secret_key,
            },
            None => InitiatorAddrAndSecretKey::SecretKey(secret_key),
        };

        Deploy::build(
            timestamp,
            ttl,
            gas_price,
            dependencies,
            chain_name,
            payment,
            session,
            account_and_secret_key,
        )
    }

    /// Called by the `DeployBuilder` to construct a new `Deploy`.
    #[cfg(any(feature = "std", test))]
    #[allow(clippy::too_many_arguments)]
    fn build(
        timestamp: Timestamp,
        ttl: TimeDiff,
        gas_price: u64,
        dependencies: Vec<DeployHash>,
        chain_name: String,
        payment: ExecutableDeployItem,
        session: ExecutableDeployItem,
        initiator_addr_and_secret_key: InitiatorAddrAndSecretKey,
    ) -> Deploy {
        let serialized_body = serialize_body(&payment, &session);
        let body_hash = Digest::hash(serialized_body);

        let account = match initiator_addr_and_secret_key.initiator_addr() {
            InitiatorAddr::PublicKey(public_key) => public_key,
            InitiatorAddr::AccountHash(_) => unreachable!(),
        };

        let dependencies = dependencies.into_iter().unique().collect();
        let header = DeployHeader::new(
            account,
            timestamp,
            ttl,
            gas_price,
            body_hash,
            dependencies,
            chain_name,
        );
        let serialized_header = serialize_header(&header);
        let hash = DeployHash::new(Digest::hash(serialized_header));

        let mut deploy = Deploy {
            hash,
            header,
            payment,
            session,
            approvals: BTreeSet::new(),
            #[cfg(any(feature = "once_cell", test))]
            is_valid: OnceCell::new(),
        };

        if let Some(secret_key) = initiator_addr_and_secret_key.secret_key() {
            deploy.sign(secret_key);
        }
        deploy
    }

    /// Returns the `DeployHash` identifying this `Deploy`.
    pub fn hash(&self) -> &DeployHash {
        &self.hash
    }

    /// Returns the public key of the account providing the context in which to run the `Deploy`.
    pub fn account(&self) -> &PublicKey {
        self.header.account()
    }

    /// Returns the creation timestamp of the `Deploy`.
    pub fn timestamp(&self) -> Timestamp {
        self.header.timestamp()
    }

    /// Returns the duration after the creation timestamp for which the `Deploy` will stay valid.
    ///
    /// After this duration has ended, the `Deploy` will be considered expired.
    pub fn ttl(&self) -> TimeDiff {
        self.header.ttl()
    }

    /// Returns `true` if the `Deploy` has expired.
    pub fn expired(&self, current_instant: Timestamp) -> bool {
        self.header.expired(current_instant)
    }

    /// Returns the price per gas unit for the `Deploy`.
    pub fn gas_price(&self) -> u64 {
        self.header.gas_price()
    }

    /// Returns the hash of the body (i.e. the Wasm code) of the `Deploy`.
    pub fn body_hash(&self) -> &Digest {
        self.header.body_hash()
    }

    /// Returns the name of the chain the `Deploy` should be executed on.
    pub fn chain_name(&self) -> &str {
        self.header.chain_name()
    }

    /// Returns a reference to the `DeployHeader` of this `Deploy`.
    pub fn header(&self) -> &DeployHeader {
        &self.header
    }

    /// Consumes `self`, returning the `DeployHeader` of this `Deploy`.
    pub fn take_header(self) -> DeployHeader {
        self.header
    }

    /// Returns the `ExecutableDeployItem` for payment code.
    pub fn payment(&self) -> &ExecutableDeployItem {
        &self.payment
    }

    /// Returns the `ExecutableDeployItem` for session code.
    pub fn session(&self) -> &ExecutableDeployItem {
        &self.session
    }

    /// Returns the `Approval`s for this deploy.
    pub fn approvals(&self) -> &BTreeSet<Approval> {
        &self.approvals
    }

    /// Consumes `self`, returning a tuple of its constituent parts.
    pub fn destructure(
        self,
    ) -> (
        DeployHash,
        DeployHeader,
        ExecutableDeployItem,
        ExecutableDeployItem,
        BTreeSet<DeployApproval>,
    ) {
        (
            self.hash,
            self.header,
            self.payment,
            self.session,
            self.approvals,
        )
    }

    /// Adds a signature of this `Deploy`'s hash to its approvals.
    pub fn sign(&mut self, secret_key: &SecretKey) {
        let approval = Approval::create(&self.hash.into(), secret_key);
        self.approvals.insert(approval);
    }

    /// Returns the `ApprovalsHash` of this `Deploy`'s approvals.
    pub fn compute_approvals_hash(&self) -> Result<ApprovalsHash, bytesrepr::Error> {
        ApprovalsHash::compute(&self.approvals)
    }

    /// Returns `true` if the serialized size of the deploy is not greater than
    /// `max_transaction_size`.
    #[cfg(any(feature = "std", test))]
    pub fn is_valid_size(&self, max_transaction_size: u32) -> Result<(), DeployExcessiveSizeError> {
        let deploy_size = self.serialized_length();
        if deploy_size > max_transaction_size as usize {
            return Err(DeployExcessiveSizeError {
                max_transaction_size,
                actual_deploy_size: deploy_size,
            });
        }
        Ok(())
    }

    /// Returns `Ok` if and only if this `Deploy`'s body hashes to the value of `body_hash()`, and
    /// if this `Deploy`'s header hashes to the value claimed as the deploy hash.
    pub fn has_valid_hash(&self) -> Result<(), DeployConfigFailure> {
        let serialized_body = serialize_body(&self.payment, &self.session);
        let body_hash = Digest::hash(serialized_body);
        if body_hash != *self.header.body_hash() {
            #[cfg(any(all(feature = "std", feature = "testing"), test))]
            warn!(?self, ?body_hash, "invalid deploy body hash");
            return Err(DeployConfigFailure::InvalidBodyHash);
        }

        let serialized_header = serialize_header(&self.header);
        let hash = DeployHash::new(Digest::hash(serialized_header));
        if hash != self.hash {
            #[cfg(any(all(feature = "std", feature = "testing"), test))]
            warn!(?self, ?hash, "invalid deploy hash");
            return Err(DeployConfigFailure::InvalidDeployHash);
        }
        Ok(())
    }

    /// Returns `Ok` if and only if:
    ///   * the deploy hash is correct (should be the hash of the header), and
    ///   * the body hash is correct (should be the hash of the body), and
    ///   * approvals are non empty, and
    ///   * all approvals are valid signatures of the deploy hash
    pub fn is_valid(&self) -> Result<(), DeployConfigFailure> {
        #[cfg(any(feature = "once_cell", test))]
        return self.is_valid.get_or_init(|| validate_deploy(self)).clone();

        #[cfg(not(any(feature = "once_cell", test)))]
        validate_deploy(self)
    }

    /// Returns `true` if this deploy is a native transfer.
    pub fn is_transfer(&self) -> bool {
        self.session.is_transfer()
    }

    /// Gas limit.
    #[cfg(any(feature = "std", test))]
    pub fn gas_limit(
        &self,
        system_costs: &SystemConfig,
        gas_price: Option<u64>,
    ) -> Result<Gas, DeployConfigFailure> {
        let user_specified_price = self.gas_price();
        let actual_price = match gas_price {
            Some(price) => price.max(user_specified_price),
            None => user_specified_price,
        };
        let motes = {
            if self.is_transfer() {
                Motes::new(U512::from(system_costs.mint_costs().transfer))
            } else {
                let value = self
                    .payment()
                    .args()
                    .get(ARG_AMOUNT)
                    .ok_or(DeployConfigFailure::MissingPaymentAmount)?;
                let payment_amount = value
                    .clone()
                    .into_t::<U512>()
                    .map_err(|_| DeployConfigFailure::FailedToParsePaymentAmount)?;
                Motes::new(payment_amount)
            }
        };
        match Gas::from_motes(motes, actual_price) {
            Some(gas) => Ok(gas),
            None => Err(DeployConfigFailure::MissingPaymentAmount),
        }
    }

    /// Returns `Ok` if and only if:
    ///   * the chain_name is correct,
    ///   * the configured parameters are complied with at the given timestamp
    #[cfg(any(all(feature = "std", feature = "testing"), test))]
    pub fn is_config_compliant(
        &self,
        chain_name: &str,
        cost_table: &SystemConfig,
        config: &TransactionConfig,
        max_associated_keys: u32,
        timestamp_leeway: TimeDiff,
        at: Timestamp,
    ) -> Result<(), DeployConfigFailure> {
        self.is_valid_size(config.max_transaction_size)?;

        let header = self.header();
        if header.chain_name() != chain_name {
            debug!(
                deploy_hash = %self.hash(),
                deploy_header = %header,
                chain_name = %header.chain_name(),
                "invalid chain identifier"
            );
            return Err(DeployConfigFailure::InvalidChainName {
                expected: chain_name.to_string(),
                got: header.chain_name().to_string(),
            });
        }

        header.is_valid(config, timestamp_leeway, at, &self.hash)?;

        if self.approvals.len() > max_associated_keys as usize {
            debug!(
                deploy_hash = %self.hash(),
                number_of_associated_keys = %self.approvals.len(),
                max_associated_keys = %max_associated_keys,
                "number of associated keys exceeds the maximum limit"
            );
            return Err(DeployConfigFailure::ExcessiveApprovals {
                got: self.approvals.len() as u32,
                max_associated_keys,
            });
        }

        let gas_limit = self.gas_limit(cost_table, None)?;
        let block_gas_limit = Gas::new(U512::from(config.block_gas_limit));
        if gas_limit > block_gas_limit {
            debug!(
                payment_amount = %gas_limit,
                %block_gas_limit,
                    "transaction gas limit exceeds block gas limit"
            );
            return Err(DeployConfigFailure::ExceededBlockGasLimit {
                block_gas_limit: config.block_gas_limit,
                got: Box::new(gas_limit.value()),
            });
        }

        let payment_args_length = self.payment().args().serialized_length();
        if payment_args_length > config.deploy_config.payment_args_max_length as usize {
            debug!(
                payment_args_length,
                payment_args_max_length = config.deploy_config.payment_args_max_length,
                "payment args excessive"
            );
            return Err(DeployConfigFailure::ExcessivePaymentArgsLength {
                max_length: config.deploy_config.payment_args_max_length as usize,
                got: payment_args_length,
            });
        }

        let session_args_length = self.session().args().serialized_length();
        if session_args_length > config.deploy_config.session_args_max_length as usize {
            debug!(
                session_args_length,
                session_args_max_length = config.deploy_config.session_args_max_length,
                "session args excessive"
            );
            return Err(DeployConfigFailure::ExcessiveSessionArgsLength {
                max_length: config.deploy_config.session_args_max_length as usize,
                got: session_args_length,
            });
        }

        if self.session().is_transfer() {
            let item = self.session().clone();
            let attempted = item
                .args()
                .get(ARG_AMOUNT)
                .ok_or_else(|| {
                    debug!("missing transfer 'amount' runtime argument");
                    DeployConfigFailure::MissingTransferAmount
                })?
                .clone()
                .into_t::<U512>()
                .map_err(|_| {
                    debug!("failed to parse transfer 'amount' runtime argument as a U512");
                    DeployConfigFailure::FailedToParseTransferAmount
                })?;
            let minimum = U512::from(config.native_transfer_minimum_motes);
            if attempted < minimum {
                debug!(
                    minimum = %config.native_transfer_minimum_motes,
                    amount = %attempted,
                    "insufficient transfer amount"
                );
                return Err(DeployConfigFailure::InsufficientTransferAmount {
                    minimum: Box::new(minimum),
                    attempted: Box::new(attempted),
                });
            }
        }

        Ok(())
    }

    // This method is not intended to be used by third party crates.
    //
    // It is required to allow finalized approvals to be injected after reading a `Deploy` from
    // storage.
    #[doc(hidden)]
    pub fn with_approvals(mut self, approvals: BTreeSet<Approval>) -> Self {
        self.approvals = approvals;
        self
    }

    // This method is not intended to be used by third party crates.
    #[doc(hidden)]
    #[cfg(feature = "json-schema")]
    pub fn example() -> &'static Self {
        &DEPLOY
    }

    /// Returns a random `Deploy`.
    #[cfg(any(all(feature = "std", feature = "testing"), test))]
    pub fn random(rng: &mut TestRng) -> Self {
        let timestamp = Timestamp::random(rng);
        let ttl = TimeDiff::from_seconds(rng.gen_range(60..300));
        Deploy::random_with_timestamp_and_ttl(rng, timestamp, ttl)
    }

    /// Returns a random `Deploy` but using the specified `timestamp` and `ttl`.
    #[cfg(any(all(feature = "std", feature = "testing"), test))]
    pub fn random_with_timestamp_and_ttl(
        rng: &mut TestRng,
        timestamp: Timestamp,
        ttl: TimeDiff,
    ) -> Self {
        let gas_price = rng.gen_range(1..100);

        let dependencies = vec![];
        let chain_name = String::from("casper-example");

        // We need "amount" in order to be able to get correct info via `deploy_info()`.
        let payment_args = runtime_args! {
            "amount" => U512::from(DEFAULT_MAX_PAYMENT_MOTES),
        };
        let payment = ExecutableDeployItem::StoredContractByName {
            name: String::from("casper-example"),
            entry_point: String::from("example-entry-point"),
            args: payment_args,
        };

        let session = rng.gen();

        let secret_key = SecretKey::random(rng);

        Deploy::new(
            timestamp,
            ttl,
            gas_price,
            dependencies,
            chain_name,
            payment,
            session,
            &secret_key,
            None,
        )
    }

    /// Turns `self` into an invalid `Deploy` by clearing the `chain_name`, invalidating the deploy
    /// hash.
    #[cfg(any(all(feature = "std", feature = "testing"), test))]
    pub fn invalidate(&mut self) {
        self.header.invalidate();
    }

    /// Returns a random `Deploy` for a native transfer.
    #[cfg(any(all(feature = "std", feature = "testing"), test))]
    pub fn random_valid_native_transfer(rng: &mut TestRng) -> Self {
        let timestamp = Timestamp::now();
        let ttl = TimeDiff::from_seconds(rng.gen_range(60..300));
        Self::random_valid_native_transfer_with_timestamp_and_ttl(rng, timestamp, ttl)
    }

    /// Returns a random `Deploy` for a native transfer with timestamp and ttl.
    #[cfg(any(all(feature = "std", feature = "testing"), test))]
    pub fn random_valid_native_transfer_with_timestamp_and_ttl(
        rng: &mut TestRng,
        timestamp: Timestamp,
        ttl: TimeDiff,
    ) -> Self {
        let deploy = Self::random_with_timestamp_and_ttl(rng, timestamp, ttl);
        let transfer_args = runtime_args! {
            "amount" => U512::from(DEFAULT_MIN_TRANSFER_MOTES),
            "source" => PublicKey::random(rng).to_account_hash(),
            "target" => PublicKey::random(rng).to_account_hash(),
        };
        let payment_args = runtime_args! {
            "amount" => U512::from(10),
        };
        let session = ExecutableDeployItem::Transfer {
            args: transfer_args,
        };
        let payment = ExecutableDeployItem::ModuleBytes {
            module_bytes: Bytes::new(),
            args: payment_args,
        };
        let secret_key = SecretKey::random(rng);
        Deploy::new(
            timestamp,
            ttl,
            deploy.header.gas_price(),
            deploy.header.dependencies().clone(),
            deploy.header.chain_name().to_string(),
            payment,
            session,
            &secret_key,
            None,
        )
    }

    /// Returns a random `Deploy` for a native transfer with no dependencies.
    #[cfg(any(all(feature = "std", feature = "testing"), test))]
    pub fn random_valid_native_transfer_without_deps(rng: &mut TestRng) -> Self {
        let deploy = Self::random(rng);
        let transfer_args = runtime_args! {
            "amount" => U512::from(DEFAULT_MIN_TRANSFER_MOTES),
            "source" => PublicKey::random(rng).to_account_hash(),
            "target" => PublicKey::random(rng).to_account_hash(),
        };
        let payment_args = runtime_args! {
            "amount" => U512::from(10),
        };
        let session = ExecutableDeployItem::Transfer {
            args: transfer_args,
        };
        let payment = ExecutableDeployItem::ModuleBytes {
            module_bytes: Bytes::new(),
            args: payment_args,
        };
        let secret_key = SecretKey::random(rng);
        Deploy::new(
            Timestamp::now(),
            deploy.header.ttl(),
            deploy.header.gas_price(),
            vec![],
            deploy.header.chain_name().to_string(),
            payment,
            session,
            &secret_key,
            None,
        )
    }

    /// Returns a random invalid `Deploy` without a payment amount specified.
    #[cfg(any(all(feature = "std", feature = "testing"), test))]
    pub fn random_without_payment_amount(rng: &mut TestRng) -> Self {
        let payment = ExecutableDeployItem::ModuleBytes {
            module_bytes: Bytes::new(),
            args: RuntimeArgs::default(),
        };
        Self::random_transfer_with_payment(rng, payment)
    }

    /// Returns a random invalid `Deploy` with an invalid value for the payment amount.
    #[cfg(any(all(feature = "std", feature = "testing"), test))]
    pub fn random_with_mangled_payment_amount(rng: &mut TestRng) -> Self {
        let payment_args = runtime_args! {
            "amount" => "invalid-argument"
        };
        let payment = ExecutableDeployItem::ModuleBytes {
            module_bytes: Bytes::new(),
            args: payment_args,
        };
        Self::random_transfer_with_payment(rng, payment)
    }

    /// Returns a random `Deploy` with custom payment specified as a stored contract by name.
    #[cfg(any(all(feature = "std", feature = "testing"), test))]
    pub fn random_with_valid_custom_payment_contract_by_name(rng: &mut TestRng) -> Self {
        let payment = ExecutableDeployItem::StoredContractByName {
            name: "Test".to_string(),
            entry_point: "call".to_string(),
            args: Default::default(),
        };
        Self::random_transfer_with_payment(rng, payment)
    }

    /// Returns a random invalid `Deploy` with custom payment specified as a stored contract by
    /// hash, but missing the runtime args.
    #[cfg(any(all(feature = "std", feature = "testing"), test))]
    pub fn random_with_missing_payment_contract_by_hash(rng: &mut TestRng) -> Self {
        let payment = ExecutableDeployItem::StoredContractByHash {
            hash: [19; 32].into(),
            entry_point: "call".to_string(),
            args: Default::default(),
        };
        Self::random_transfer_with_payment(rng, payment)
    }

    /// Returns a random invalid `Deploy` with custom payment specified as a stored contract by
    /// hash, but calling an invalid entry point.
    #[cfg(any(all(feature = "std", feature = "testing"), test))]
    pub fn random_with_missing_entry_point_in_payment_contract(rng: &mut TestRng) -> Self {
        let payment = ExecutableDeployItem::StoredContractByHash {
            hash: [19; 32].into(),
            entry_point: "non-existent-entry-point".to_string(),
            args: Default::default(),
        };
        Self::random_transfer_with_payment(rng, payment)
    }

    /// Returns a random `Deploy` with custom payment specified as a stored versioned contract by
    /// name.
    #[cfg(any(all(feature = "std", feature = "testing"), test))]
    pub fn random_with_valid_custom_payment_package_by_name(rng: &mut TestRng) -> Self {
        let payment = ExecutableDeployItem::StoredVersionedContractByName {
            name: "Test".to_string(),
            version: None,
            entry_point: "call".to_string(),
            args: Default::default(),
        };
        Self::random_transfer_with_payment(rng, payment)
    }

    /// Returns a random invalid `Deploy` with custom payment specified as a stored versioned
    /// contract by hash, but missing the runtime args.
    #[cfg(any(all(feature = "std", feature = "testing"), test))]
    pub fn random_with_missing_payment_package_by_hash(rng: &mut TestRng) -> Self {
        let payment = ExecutableDeployItem::StoredVersionedContractByHash {
            hash: Default::default(),
            version: None,
            entry_point: "call".to_string(),
            args: Default::default(),
        };
        Self::random_transfer_with_payment(rng, payment)
    }

    /// Returns a random invalid `Deploy` with custom payment specified as a stored versioned
    /// contract by hash, but calling an invalid entry point.
    #[cfg(any(all(feature = "std", feature = "testing"), test))]
    pub fn random_with_nonexistent_contract_version_in_payment_package(rng: &mut TestRng) -> Self {
        let payment = ExecutableDeployItem::StoredVersionedContractByHash {
            hash: [19; 32].into(),
            version: Some(6u32),
            entry_point: "non-existent-entry-point".to_string(),
            args: Default::default(),
        };
        Self::random_transfer_with_payment(rng, payment)
    }

    /// Returns a random `Deploy` with custom session specified as a stored contract by name.
    #[cfg(any(all(feature = "std", feature = "testing"), test))]
    pub fn random_with_valid_session_contract_by_name(rng: &mut TestRng) -> Self {
        let session = ExecutableDeployItem::StoredContractByName {
            name: "Test".to_string(),
            entry_point: "call".to_string(),
            args: Default::default(),
        };
        Self::random_transfer_with_session(rng, session)
    }

    /// Returns a random invalid `Deploy` with custom session specified as a stored contract by
    /// hash, but missing the runtime args.
    #[cfg(any(all(feature = "std", feature = "testing"), test))]
    pub fn random_with_missing_session_contract_by_hash(rng: &mut TestRng) -> Self {
        let session = ExecutableDeployItem::StoredContractByHash {
            hash: Default::default(),
            entry_point: "call".to_string(),
            args: Default::default(),
        };
        Self::random_transfer_with_session(rng, session)
    }

    /// Returns a random invalid `Deploy` with custom session specified as a stored contract by
    /// hash, but calling an invalid entry point.
    #[cfg(any(all(feature = "std", feature = "testing"), test))]
    pub fn random_with_missing_entry_point_in_session_contract(rng: &mut TestRng) -> Self {
        let session = ExecutableDeployItem::StoredContractByHash {
            hash: [19; 32].into(),
            entry_point: "non-existent-entry-point".to_string(),
            args: Default::default(),
        };
        Self::random_transfer_with_session(rng, session)
    }

    /// Returns a random `Deploy` with custom session specified as a stored versioned contract by
    /// name.
    #[cfg(any(all(feature = "std", feature = "testing"), test))]
    pub fn random_with_valid_session_package_by_name(rng: &mut TestRng) -> Self {
        let session = ExecutableDeployItem::StoredVersionedContractByName {
            name: "Test".to_string(),
            version: None,
            entry_point: "call".to_string(),
            args: Default::default(),
        };
        Self::random_transfer_with_session(rng, session)
    }

    /// Returns a random invalid `Deploy` with custom session specified as a stored versioned
    /// contract by hash, but missing the runtime args.
    #[cfg(any(all(feature = "std", feature = "testing"), test))]
    pub fn random_with_missing_session_package_by_hash(rng: &mut TestRng) -> Self {
        let session = ExecutableDeployItem::StoredVersionedContractByHash {
            hash: Default::default(),
            version: None,
            entry_point: "call".to_string(),
            args: Default::default(),
        };
        Self::random_transfer_with_session(rng, session)
    }

    /// Returns a random invalid `Deploy` with custom session specified as a stored versioned
    /// contract by hash, but calling an invalid entry point.
    #[cfg(any(all(feature = "std", feature = "testing"), test))]
    pub fn random_with_nonexistent_contract_version_in_session_package(rng: &mut TestRng) -> Self {
        let session = ExecutableDeployItem::StoredVersionedContractByHash {
            hash: [19; 32].into(),
            version: Some(6u32),
            entry_point: "non-existent-entry-point".to_string(),
            args: Default::default(),
        };
        Self::random_transfer_with_session(rng, session)
    }

    /// Returns a random invalid transfer `Deploy` with the "target" runtime arg missing.
    #[cfg(any(all(feature = "std", feature = "testing"), test))]
    pub fn random_without_transfer_target(rng: &mut TestRng) -> Self {
        let transfer_args = runtime_args! {
            "amount" => U512::from(DEFAULT_MIN_TRANSFER_MOTES),
            "source" => PublicKey::random(rng).to_account_hash(),
        };
        let session = ExecutableDeployItem::Transfer {
            args: transfer_args,
        };
        Self::random_transfer_with_session(rng, session)
    }

    /// Returns a random invalid transfer `Deploy` with the "amount" runtime arg missing.
    #[cfg(any(all(feature = "std", feature = "testing"), test))]
    pub fn random_without_transfer_amount(rng: &mut TestRng) -> Self {
        let transfer_args = runtime_args! {
            "source" => PublicKey::random(rng).to_account_hash(),
            "target" => PublicKey::random(rng).to_account_hash(),
        };
        let session = ExecutableDeployItem::Transfer {
            args: transfer_args,
        };
        Self::random_transfer_with_session(rng, session)
    }

    /// Returns a random invalid transfer `Deploy` with an invalid "amount" runtime arg.
    #[cfg(any(all(feature = "std", feature = "testing"), test))]
    pub fn random_with_mangled_transfer_amount(rng: &mut TestRng) -> Self {
        let transfer_args = runtime_args! {
            "amount" => "mangled-transfer-amount",
            "source" => PublicKey::random(rng).to_account_hash(),
            "target" => PublicKey::random(rng).to_account_hash(),
        };
        let session = ExecutableDeployItem::Transfer {
            args: transfer_args,
        };
        Self::random_transfer_with_session(rng, session)
    }

    /// Returns a random invalid `Deploy` with empty session bytes.
    #[cfg(any(all(feature = "std", feature = "testing"), test))]
    pub fn random_with_empty_session_module_bytes(rng: &mut TestRng) -> Self {
        let session = ExecutableDeployItem::ModuleBytes {
            module_bytes: Bytes::new(),
            args: Default::default(),
        };
        Self::random_transfer_with_session(rng, session)
    }

    /// Returns a random invalid `Deploy` with an expired TTL.
    #[cfg(any(all(feature = "std", feature = "testing"), test))]
    pub fn random_expired_deploy(rng: &mut TestRng) -> Self {
        let deploy = Self::random_valid_native_transfer(rng);
        let secret_key = SecretKey::random(rng);

        Deploy::new(
            Timestamp::zero(),
            TimeDiff::from_seconds(1u32),
            deploy.header.gas_price(),
            deploy.header.dependencies().clone(),
            deploy.header.chain_name().to_string(),
            deploy.payment,
            deploy.session,
            &secret_key,
            None,
        )
    }

    /// Returns a random `Deploy` with native transfer as payment code.
    #[cfg(any(all(feature = "std", feature = "testing"), test))]
    pub fn random_with_native_transfer_in_payment_logic(rng: &mut TestRng) -> Self {
        let transfer_args = runtime_args! {
            "amount" => U512::from(DEFAULT_MIN_TRANSFER_MOTES),
            "source" => PublicKey::random(rng).to_account_hash(),
            "target" => PublicKey::random(rng).to_account_hash(),
        };
        let payment = ExecutableDeployItem::Transfer {
            args: transfer_args,
        };
        Self::random_transfer_with_payment(rng, payment)
    }

    #[cfg(any(all(feature = "std", feature = "testing"), test))]
    fn random_transfer_with_payment(rng: &mut TestRng, payment: ExecutableDeployItem) -> Self {
        let deploy = Self::random_valid_native_transfer(rng);
        let secret_key = SecretKey::random(rng);

        Deploy::new(
            deploy.header.timestamp(),
            deploy.header.ttl(),
            deploy.header.gas_price(),
            deploy.header.dependencies().clone(),
            deploy.header.chain_name().to_string(),
            payment,
            deploy.session,
            &secret_key,
            None,
        )
    }

    #[cfg(any(all(feature = "std", feature = "testing"), test))]
    fn random_transfer_with_session(rng: &mut TestRng, session: ExecutableDeployItem) -> Self {
        let deploy = Self::random_valid_native_transfer(rng);
        let secret_key = SecretKey::random(rng);

        Deploy::new(
            deploy.header.timestamp(),
            deploy.header.ttl(),
            deploy.header.gas_price(),
            deploy.header.dependencies().clone(),
            deploy.header.chain_name().to_string(),
            deploy.payment,
            session,
            &secret_key,
            None,
        )
    }

    /// Creates a withdraw bid deploy, for testing.
    #[cfg(any(all(feature = "std", feature = "testing"), test))]
    pub fn withdraw_bid(
        chain_name: String,
        auction_contract_hash: AddressableEntityHash,
        public_key: PublicKey,
        amount: U512,
        timestamp: Timestamp,
        ttl: TimeDiff,
    ) -> Self {
        let payment = ExecutableDeployItem::ModuleBytes {
            module_bytes: Bytes::new(),
            args: runtime_args! { ARG_AMOUNT => U512::from(3_000_000_000_u64) },
        };
        let args = runtime_args! {
            ARG_AUCTION_AMOUNT => amount,
            ARG_AUCTION_PUBLIC_KEY => public_key.clone(),
        };
        let session = ExecutableDeployItem::StoredContractByHash {
            hash: auction_contract_hash,
            entry_point: METHOD_WITHDRAW_BID.to_string(),
            args,
        };

        Deploy::build(
            timestamp,
            ttl,
            1,
            vec![],
            chain_name,
            payment,
            session,
            InitiatorAddrAndSecretKey::InitiatorAddr(InitiatorAddr::PublicKey(public_key)),
        )
    }

    /// Creates a delegate deploy, for testing.
    #[cfg(any(all(feature = "std", feature = "testing"), test))]
    pub fn delegate(
        chain_name: String,
        auction_contract_hash: AddressableEntityHash,
        validator_public_key: PublicKey,
        delegator_public_key: PublicKey,
        amount: U512,
        timestamp: Timestamp,
        ttl: TimeDiff,
    ) -> Self {
        let payment = ExecutableDeployItem::ModuleBytes {
            module_bytes: Bytes::new(),
            args: runtime_args! { ARG_AMOUNT => U512::from(3_000_000_000_u64) },
        };
        let args = runtime_args! {
            ARG_DELEGATOR => delegator_public_key.clone(),
            ARG_VALIDATOR => validator_public_key,
            ARG_AUCTION_AMOUNT => amount,
        };
        let session = ExecutableDeployItem::StoredContractByHash {
            hash: auction_contract_hash,
            entry_point: METHOD_DELEGATE.to_string(),
            args,
        };

        Deploy::build(
            timestamp,
            ttl,
            1,
            vec![],
            chain_name,
            payment,
            session,
            InitiatorAddrAndSecretKey::InitiatorAddr(InitiatorAddr::PublicKey(
                delegator_public_key,
            )),
        )
    }

    /// Creates an undelegate deploy, for testing.
    #[cfg(any(all(feature = "std", feature = "testing"), test))]
    pub fn undelegate(
        chain_name: String,
        auction_contract_hash: AddressableEntityHash,
        validator_public_key: PublicKey,
        delegator_public_key: PublicKey,
        amount: U512,
        timestamp: Timestamp,
        ttl: TimeDiff,
    ) -> Self {
        let payment = ExecutableDeployItem::ModuleBytes {
            module_bytes: Bytes::new(),
            args: runtime_args! { ARG_AMOUNT => U512::from(3_000_000_000_u64) },
        };
        let args = runtime_args! {
            ARG_DELEGATOR => delegator_public_key.clone(),
            ARG_VALIDATOR => validator_public_key,
            ARG_AUCTION_AMOUNT => amount,
        };
        let session = ExecutableDeployItem::StoredContractByHash {
            hash: auction_contract_hash,
            entry_point: METHOD_UNDELEGATE.to_string(),
            args,
        };

        Deploy::build(
            timestamp,
            ttl,
            1,
            vec![],
            chain_name,
            payment,
            session,
            InitiatorAddrAndSecretKey::InitiatorAddr(InitiatorAddr::PublicKey(
                delegator_public_key,
            )),
        )
    }

    /// Creates an redelegate deploy, for testing.
    #[cfg(any(all(feature = "std", feature = "testing"), test))]
    #[allow(clippy::too_many_arguments)]
    pub fn redelegate(
        chain_name: String,
        auction_contract_hash: AddressableEntityHash,
        validator_public_key: PublicKey,
        delegator_public_key: PublicKey,
        redelegate_validator_public_key: PublicKey,
        amount: U512,
        timestamp: Timestamp,
        ttl: TimeDiff,
    ) -> Self {
        let payment = ExecutableDeployItem::ModuleBytes {
            module_bytes: Bytes::new(),
            args: runtime_args! { ARG_AMOUNT => U512::from(3_000_000_000_u64) },
        };
        let args = runtime_args! {
            ARG_DELEGATOR => delegator_public_key.clone(),
            ARG_VALIDATOR => validator_public_key,
            ARG_NEW_VALIDATOR => redelegate_validator_public_key,
            ARG_AUCTION_AMOUNT => amount,
        };
        let session = ExecutableDeployItem::StoredContractByHash {
            hash: auction_contract_hash,
            entry_point: METHOD_REDELEGATE.to_string(),
            args,
        };

        Deploy::build(
            timestamp,
            ttl,
            1,
            vec![],
            chain_name,
            payment,
            session,
            InitiatorAddrAndSecretKey::InitiatorAddr(InitiatorAddr::PublicKey(
                delegator_public_key,
            )),
        )
    }
}

impl hash::Hash for Deploy {
    fn hash<H: hash::Hasher>(&self, state: &mut H) {
        // Destructure to make sure we don't accidentally omit fields.
        #[cfg(any(feature = "once_cell", test))]
        let Deploy {
            hash,
            header,
            payment,
            session,
            approvals,
            is_valid: _,
        } = self;
        #[cfg(not(any(feature = "once_cell", test)))]
        let Deploy {
            hash,
            header,
            payment,
            session,
            approvals,
        } = self;
        hash.hash(state);
        header.hash(state);
        payment.hash(state);
        session.hash(state);
        approvals.hash(state);
    }
}

impl PartialEq for Deploy {
    fn eq(&self, other: &Deploy) -> bool {
        // Destructure to make sure we don't accidentally omit fields.
        #[cfg(any(feature = "once_cell", test))]
        let Deploy {
            hash,
            header,
            payment,
            session,
            approvals,
            is_valid: _,
        } = self;
        #[cfg(not(any(feature = "once_cell", test)))]
        let Deploy {
            hash,
            header,
            payment,
            session,
            approvals,
        } = self;
        *hash == other.hash
            && *header == other.header
            && *payment == other.payment
            && *session == other.session
            && *approvals == other.approvals
    }
}

impl Ord for Deploy {
    fn cmp(&self, other: &Deploy) -> cmp::Ordering {
        // Destructure to make sure we don't accidentally omit fields.
        #[cfg(any(feature = "once_cell", test))]
        let Deploy {
            hash,
            header,
            payment,
            session,
            approvals,
            is_valid: _,
        } = self;
        #[cfg(not(any(feature = "once_cell", test)))]
        let Deploy {
            hash,
            header,
            payment,
            session,
            approvals,
        } = self;
        hash.cmp(&other.hash)
            .then_with(|| header.cmp(&other.header))
            .then_with(|| payment.cmp(&other.payment))
            .then_with(|| session.cmp(&other.session))
            .then_with(|| approvals.cmp(&other.approvals))
    }
}

impl PartialOrd for Deploy {
    fn partial_cmp(&self, other: &Deploy) -> Option<cmp::Ordering> {
        Some(self.cmp(other))
    }
}

impl ToBytes for Deploy {
    fn write_bytes(&self, writer: &mut Vec<u8>) -> Result<(), bytesrepr::Error> {
        self.header.write_bytes(writer)?;
        self.hash.write_bytes(writer)?;
        self.payment.write_bytes(writer)?;
        self.session.write_bytes(writer)?;
        self.approvals.write_bytes(writer)
    }

    fn to_bytes(&self) -> Result<Vec<u8>, bytesrepr::Error> {
        let mut buffer = bytesrepr::allocate_buffer(self)?;
        self.write_bytes(&mut buffer)?;
        Ok(buffer)
    }

    fn serialized_length(&self) -> usize {
        self.header.serialized_length()
            + self.hash.serialized_length()
            + self.payment.serialized_length()
            + self.session.serialized_length()
            + self.approvals.serialized_length()
    }
}

impl FromBytes for Deploy {
    fn from_bytes(bytes: &[u8]) -> Result<(Self, &[u8]), bytesrepr::Error> {
        let (header, remainder) = DeployHeader::from_bytes(bytes)?;
        let (hash, remainder) = DeployHash::from_bytes(remainder)?;
        let (payment, remainder) = ExecutableDeployItem::from_bytes(remainder)?;
        let (session, remainder) = ExecutableDeployItem::from_bytes(remainder)?;
        let (approvals, remainder) = BTreeSet::<Approval>::from_bytes(remainder)?;
        let maybe_valid_deploy = Deploy {
            header,
            hash,
            payment,
            session,
            approvals,
            #[cfg(any(feature = "once_cell", test))]
            is_valid: OnceCell::new(),
        };
        Ok((maybe_valid_deploy, remainder))
    }
}

impl Display for Deploy {
    fn fmt(&self, formatter: &mut Formatter) -> fmt::Result {
        write!(
            formatter,
            "deploy[{}, {}, payment_code: {}, session_code: {}, approvals: {}]",
            self.hash,
            self.header,
            self.payment,
            self.session,
            DisplayIter::new(self.approvals.iter())
        )
    }
}

fn serialize_header(header: &DeployHeader) -> Vec<u8> {
    header
        .to_bytes()
        .unwrap_or_else(|error| panic!("should serialize deploy header: {}", error))
}

fn serialize_body(payment: &ExecutableDeployItem, session: &ExecutableDeployItem) -> Vec<u8> {
    let mut buffer = Vec::with_capacity(payment.serialized_length() + session.serialized_length());
    payment
        .write_bytes(&mut buffer)
        .unwrap_or_else(|error| panic!("should serialize payment code: {}", error));
    session
        .write_bytes(&mut buffer)
        .unwrap_or_else(|error| panic!("should serialize session code: {}", error));
    buffer
}

/// Computationally expensive validity check for a given deploy instance, including asymmetric_key
/// signing verification.
fn validate_deploy(deploy: &Deploy) -> Result<(), DeployConfigFailure> {
    if deploy.approvals.is_empty() {
        #[cfg(any(all(feature = "std", feature = "testing"), test))]
        warn!(?deploy, "deploy has no approvals");
        return Err(DeployConfigFailure::EmptyApprovals);
    }

    deploy.has_valid_hash()?;

    for (index, approval) in deploy.approvals.iter().enumerate() {
        if let Err(error) = crypto::verify(deploy.hash, approval.signature(), approval.signer()) {
            #[cfg(any(all(feature = "std", feature = "testing"), test))]
            warn!(?deploy, "failed to verify approval {}: {}", index, error);
            return Err(DeployConfigFailure::InvalidApproval { index, error });
        }
    }

    Ok(())
}

#[cfg(test)]
mod tests {
    use std::{iter, time::Duration};

    use super::*;
    use crate::CLValue;

    const DEFAULT_MAX_ASSOCIATED_KEYS: u32 = 100;

    #[test]
    fn json_roundtrip() {
        let mut rng = TestRng::new();
        let deploy = Deploy::random(&mut rng);
        let json_string = serde_json::to_string_pretty(&deploy).unwrap();
        let decoded = serde_json::from_str(&json_string).unwrap();
        assert_eq!(deploy, decoded);
    }

    #[test]
    fn bincode_roundtrip() {
        let mut rng = TestRng::new();
        let deploy = Deploy::random(&mut rng);
        let serialized = bincode::serialize(&deploy).unwrap();
        let deserialized = bincode::deserialize(&serialized).unwrap();
        assert_eq!(deploy, deserialized);
    }

    #[test]
    fn bytesrepr_roundtrip() {
        let mut rng = TestRng::new();
        let deploy = Deploy::random(&mut rng);
        bytesrepr::test_serialization_roundtrip(deploy.header());
        bytesrepr::test_serialization_roundtrip(&deploy);
    }

    fn create_deploy(
        rng: &mut TestRng,
        ttl: TimeDiff,
        dependency_count: usize,
        chain_name: &str,
    ) -> Deploy {
        let secret_key = SecretKey::random(rng);
        let dependencies = iter::repeat_with(|| DeployHash::random(rng))
            .take(dependency_count)
            .collect();
        let transfer_args = {
            let mut transfer_args = RuntimeArgs::new();
            let value = CLValue::from_t(U512::from(DEFAULT_MIN_TRANSFER_MOTES))
                .expect("should create CLValue");
            transfer_args.insert_cl_value("amount", value);
            transfer_args
        };
        Deploy::new(
            Timestamp::now(),
            ttl,
            1,
            dependencies,
            chain_name.to_string(),
            ExecutableDeployItem::ModuleBytes {
                module_bytes: Bytes::new(),
                args: RuntimeArgs::new(),
            },
            ExecutableDeployItem::Transfer {
                args: transfer_args,
            },
            &secret_key,
            None,
        )
    }

    #[test]
    fn is_valid() {
        let mut rng = TestRng::new();
        let deploy = create_deploy(&mut rng, TransactionConfig::default().max_ttl, 0, "net-1");
        assert_eq!(
            deploy.is_valid.get(),
            None,
            "is valid should initially be None"
        );
        deploy.is_valid().expect("should be valid");
        assert_eq!(
            deploy.is_valid.get(),
            Some(&Ok(())),
            "is valid should be true"
        );
    }

    fn check_is_not_valid(invalid_deploy: Deploy, expected_error: DeployConfigFailure) {
        assert!(
            invalid_deploy.is_valid.get().is_none(),
            "is valid should initially be None"
        );
        let actual_error = invalid_deploy.is_valid().unwrap_err();

        // Ignore the `error_msg` field of `InvalidApproval` when comparing to expected error, as
        // this makes the test too fragile.  Otherwise expect the actual error should exactly match
        // the expected error.
        match expected_error {
            DeployConfigFailure::InvalidApproval {
                index: expected_index,
                ..
            } => match actual_error {
                DeployConfigFailure::InvalidApproval {
                    index: actual_index,
                    ..
                } => {
                    assert_eq!(actual_index, expected_index);
                }
                _ => panic!("expected {}, got: {}", expected_error, actual_error),
            },
            _ => {
                assert_eq!(actual_error, expected_error,);
            }
        }

        // The actual error should have been lazily initialized correctly.
        assert_eq!(
            invalid_deploy.is_valid.get(),
            Some(&Err(actual_error)),
            "is valid should now be Some"
        );
    }

    #[test]
    fn not_valid_due_to_invalid_body_hash() {
        let mut rng = TestRng::new();
        let mut deploy = create_deploy(&mut rng, TransactionConfig::default().max_ttl, 0, "net-1");

        deploy.session = ExecutableDeployItem::Transfer {
            args: runtime_args! {
                "amount" => 1
            },
        };
        check_is_not_valid(deploy, DeployConfigFailure::InvalidBodyHash);
    }

    #[test]
    fn not_valid_due_to_invalid_deploy_hash() {
        let mut rng = TestRng::new();
        let mut deploy = create_deploy(&mut rng, TransactionConfig::default().max_ttl, 0, "net-1");

        // deploy.header.gas_price = 2;
        deploy.invalidate();
        check_is_not_valid(deploy, DeployConfigFailure::InvalidDeployHash);
    }

    #[test]
    fn not_valid_due_to_empty_approvals() {
        let mut rng = TestRng::new();
        let mut deploy = create_deploy(&mut rng, TransactionConfig::default().max_ttl, 0, "net-1");
        deploy.approvals = BTreeSet::new();
        assert!(deploy.approvals.is_empty());
        check_is_not_valid(deploy, DeployConfigFailure::EmptyApprovals)
    }

    #[test]
    fn not_valid_due_to_invalid_approval() {
        let mut rng = TestRng::new();
        let mut deploy = create_deploy(&mut rng, TransactionConfig::default().max_ttl, 0, "net-1");

        let deploy2 = Deploy::random(&mut rng);

        deploy.approvals.extend(deploy2.approvals.clone());
        // the expected index for the invalid approval will be the first index at which there is an
        // approval coming from deploy2
        let expected_index = deploy
            .approvals
            .iter()
            .enumerate()
            .find(|(_, approval)| deploy2.approvals.contains(approval))
            .map(|(index, _)| index)
            .unwrap();
        check_is_not_valid(
            deploy,
            DeployConfigFailure::InvalidApproval {
                index: expected_index,
                error: crypto::Error::SignatureError, // This field is ignored in the check.
            },
        );
    }

    #[test]
    fn is_acceptable() {
        let mut rng = TestRng::new();
        let chain_name = "net-1";
        let cost_table = SystemConfig::default();
        let config = TransactionConfig::default();

        let deploy = create_deploy(
            &mut rng,
            config.max_ttl,
            config.deploy_config.max_dependencies.into(),
            chain_name,
        );
        let current_timestamp = deploy.header().timestamp();
        deploy
            .is_config_compliant(
                chain_name,
                &cost_table,
                &config,
                DEFAULT_MAX_ASSOCIATED_KEYS,
                TimeDiff::default(),
                current_timestamp,
            )
            .expect("should be acceptable");
    }

    #[test]
    fn not_acceptable_due_to_invalid_chain_name() {
        let mut rng = TestRng::new();
        let expected_chain_name = "net-1";
        let wrong_chain_name = "net-2".to_string();
        let cost_table = SystemConfig::default();
        let config = TransactionConfig::default();

        let deploy = create_deploy(
            &mut rng,
            config.max_ttl,
            config.deploy_config.max_dependencies.into(),
            &wrong_chain_name,
        );

        let expected_error = DeployConfigFailure::InvalidChainName {
            expected: expected_chain_name.to_string(),
            got: wrong_chain_name,
        };

        let current_timestamp = deploy.header().timestamp();
        assert_eq!(
            deploy.is_config_compliant(
                expected_chain_name,
                &cost_table,
                &config,
                DEFAULT_MAX_ASSOCIATED_KEYS,
                TimeDiff::default(),
                current_timestamp
            ),
            Err(expected_error)
        );
        assert!(
            deploy.is_valid.get().is_none(),
            "deploy should not have run expensive `is_valid` call"
        );
    }

    #[test]
    fn not_acceptable_due_to_excessive_dependencies() {
        let mut rng = TestRng::new();
        let chain_name = "net-1";
        let cost_table = SystemConfig::default();
        let config = TransactionConfig::default();

        let dependency_count = usize::from(config.deploy_config.max_dependencies + 1);

        let deploy = create_deploy(&mut rng, config.max_ttl, dependency_count, chain_name);

        let expected_error = DeployConfigFailure::DependenciesNoLongerSupported;

        let current_timestamp = deploy.header().timestamp();
        assert_eq!(
            deploy.is_config_compliant(
                chain_name,
                &cost_table,
                &config,
                DEFAULT_MAX_ASSOCIATED_KEYS,
                TimeDiff::default(),
                current_timestamp
            ),
            Err(expected_error)
        );
        assert!(
            deploy.is_valid.get().is_none(),
            "deploy should not have run expensive `is_valid` call"
        );
    }

    #[test]
    fn not_acceptable_due_to_excessive_ttl() {
        let mut rng = TestRng::new();
        let chain_name = "net-1";
        let cost_table = SystemConfig::default();
        let config = TransactionConfig::default();

        let ttl = config.max_ttl + TimeDiff::from(Duration::from_secs(1));

        let deploy = create_deploy(
            &mut rng,
            ttl,
            config.deploy_config.max_dependencies.into(),
            chain_name,
        );

        let expected_error = DeployConfigFailure::ExcessiveTimeToLive {
            max_ttl: config.max_ttl,
            got: ttl,
        };

        let current_timestamp = deploy.header().timestamp();
        assert_eq!(
            deploy.is_config_compliant(
                chain_name,
                &cost_table,
                &config,
                DEFAULT_MAX_ASSOCIATED_KEYS,
                TimeDiff::default(),
                current_timestamp
            ),
            Err(expected_error)
        );
        assert!(
            deploy.is_valid.get().is_none(),
            "deploy should not have run expensive `is_valid` call"
        );
    }

    #[test]
    fn not_acceptable_due_to_timestamp_in_future() {
        let mut rng = TestRng::new();
        let chain_name = "net-1";
        let cost_table = SystemConfig::default();
        let config = TransactionConfig::default();
        let leeway = TimeDiff::from_seconds(2);

        let deploy = create_deploy(
            &mut rng,
            config.max_ttl,
            config.deploy_config.max_dependencies.into(),
            chain_name,
        );
        let current_timestamp = deploy.header.timestamp() - leeway - TimeDiff::from_seconds(1);

        let expected_error = DeployConfigFailure::TimestampInFuture {
            validation_timestamp: current_timestamp,
            timestamp_leeway: leeway,
            got: deploy.header.timestamp(),
        };

        assert_eq!(
            deploy.is_config_compliant(
                chain_name,
                &cost_table,
                &config,
                DEFAULT_MAX_ASSOCIATED_KEYS,
                leeway,
                current_timestamp
            ),
            Err(expected_error)
        );
        assert!(
            deploy.is_valid.get().is_none(),
            "deploy should not have run expensive `is_valid` call"
        );
    }

    #[test]
    fn acceptable_if_timestamp_slightly_in_future() {
        let mut rng = TestRng::new();
        let chain_name = "net-1";
        let cost_table = SystemConfig::default();
        let config = TransactionConfig::default();
        let leeway = TimeDiff::from_seconds(2);

        let deploy = create_deploy(
            &mut rng,
            config.max_ttl,
            config.deploy_config.max_dependencies.into(),
            chain_name,
        );
        let current_timestamp = deploy.header.timestamp() - (leeway / 2);
        deploy
            .is_config_compliant(
                chain_name,
                &cost_table,
                &config,
                DEFAULT_MAX_ASSOCIATED_KEYS,
                leeway,
                current_timestamp,
            )
            .expect("should be acceptable");
    }

    #[test]
    fn not_acceptable_due_to_missing_payment_amount() {
        let mut rng = TestRng::new();
        let chain_name = "net-1";
        let cost_table = SystemConfig::default();
        let config = TransactionConfig::default();

        let payment = ExecutableDeployItem::ModuleBytes {
            module_bytes: Bytes::new(),
            args: RuntimeArgs::default(),
        };

        // Create an empty session object that is not transfer to ensure
        // that the payment amount is checked.
        let session = ExecutableDeployItem::StoredContractByName {
            name: "".to_string(),
            entry_point: "".to_string(),
            args: Default::default(),
        };

        let mut deploy = create_deploy(
            &mut rng,
            config.max_ttl,
            config.deploy_config.max_dependencies.into(),
            chain_name,
        );

        deploy.payment = payment;
        deploy.session = session;

        let current_timestamp = deploy.header().timestamp();
        assert_eq!(
            deploy.is_config_compliant(
                chain_name,
                &cost_table,
                &config,
                DEFAULT_MAX_ASSOCIATED_KEYS,
                TimeDiff::default(),
                current_timestamp
            ),
            Err(DeployConfigFailure::MissingPaymentAmount)
        );
        assert!(
            deploy.is_valid.get().is_none(),
            "deploy should not have run expensive `is_valid` call"
        );
    }

    #[test]
    fn not_acceptable_due_to_mangled_payment_amount() {
        let mut rng = TestRng::new();
        let chain_name = "net-1";
        let cost_table = SystemConfig::default();
        let config = TransactionConfig::default();

        let payment = ExecutableDeployItem::ModuleBytes {
            module_bytes: Bytes::new(),
            args: runtime_args! {
                "amount" => "mangled-amount"
            },
        };

        // Create an empty session object that is not transfer to ensure
        // that the payment amount is checked.
        let session = ExecutableDeployItem::StoredContractByName {
            name: "".to_string(),
            entry_point: "".to_string(),
            args: Default::default(),
        };

        let mut deploy = create_deploy(
            &mut rng,
            config.max_ttl,
            config.deploy_config.max_dependencies.into(),
            chain_name,
        );

        deploy.payment = payment;
        deploy.session = session;

        let current_timestamp = deploy.header().timestamp();
        assert_eq!(
            deploy.is_config_compliant(
                chain_name,
                &cost_table,
                &config,
                DEFAULT_MAX_ASSOCIATED_KEYS,
                TimeDiff::default(),
                current_timestamp
            ),
            Err(DeployConfigFailure::FailedToParsePaymentAmount)
        );
        assert!(
            deploy.is_valid.get().is_none(),
            "deploy should not have run expensive `is_valid` call"
        );
    }

    #[test]
    fn not_acceptable_due_to_excessive_payment_amount() {
        let mut rng = TestRng::new();
        let chain_name = "net-1";
        let cost_table = SystemConfig::default();
        let config = TransactionConfig::default();
        let amount = U512::from(config.block_gas_limit + 1);

        let payment = ExecutableDeployItem::ModuleBytes {
            module_bytes: Bytes::new(),
            args: runtime_args! {
                "amount" => amount
            },
        };

        // Create an empty session object that is not transfer to ensure
        // that the payment amount is checked.
        let session = ExecutableDeployItem::StoredContractByName {
            name: "".to_string(),
            entry_point: "".to_string(),
            args: Default::default(),
        };

        let mut deploy = create_deploy(
            &mut rng,
            config.max_ttl,
            config.deploy_config.max_dependencies.into(),
            chain_name,
        );

        deploy.payment = payment;
        deploy.session = session;

        let expected_error = DeployConfigFailure::ExceededBlockGasLimit {
            block_gas_limit: config.block_gas_limit,
            got: Box::new(amount),
        };

        let current_timestamp = deploy.header().timestamp();
        assert_eq!(
            deploy.is_config_compliant(
                chain_name,
                &cost_table,
                &config,
                DEFAULT_MAX_ASSOCIATED_KEYS,
                TimeDiff::default(),
                current_timestamp
            ),
            Err(expected_error)
        );
        assert!(
            deploy.is_valid.get().is_none(),
            "deploy should not have run expensive `is_valid` call"
        );
    }

    #[test]
    fn transfer_acceptable_regardless_of_excessive_payment_amount() {
        let mut rng = TestRng::new();
        let secret_key = SecretKey::random(&mut rng);
        let chain_name = "net-1";
        let cost_table = SystemConfig::default();
        let config = TransactionConfig::default();
        let amount = U512::from(config.block_gas_limit + 1);

        let payment = ExecutableDeployItem::ModuleBytes {
            module_bytes: Bytes::new(),
            args: runtime_args! {
                "amount" => amount
            },
        };

        let transfer_args = {
            let mut transfer_args = RuntimeArgs::new();
            let value = CLValue::from_t(U512::from(DEFAULT_MIN_TRANSFER_MOTES))
                .expect("should create CLValue");
            transfer_args.insert_cl_value("amount", value);
            transfer_args
        };

        let deploy = Deploy::new(
            Timestamp::now(),
            config.max_ttl,
            1,
            vec![],
            chain_name.to_string(),
            payment,
            ExecutableDeployItem::Transfer {
                args: transfer_args,
            },
            &secret_key,
            None,
        );

        let current_timestamp = deploy.header().timestamp();
        assert_eq!(
            Ok(()),
            deploy.is_config_compliant(
                chain_name,
                &cost_table,
                &config,
                DEFAULT_MAX_ASSOCIATED_KEYS,
                TimeDiff::default(),
                current_timestamp
            )
        )
    }

    #[test]
    fn not_acceptable_due_to_excessive_approvals() {
        let mut rng = TestRng::new();
        let chain_name = "net-1";
        let cost_table = SystemConfig::default();
        let config = TransactionConfig::default();
        let deploy = create_deploy(
            &mut rng,
            config.max_ttl,
            config.deploy_config.max_dependencies as usize,
            chain_name,
        );
        // This test is to ensure a given limit is being checked.
        // Therefore, set the limit to one less than the approvals in the deploy.
        let max_associated_keys = (deploy.approvals.len() - 1) as u32;
        let current_timestamp = deploy.header().timestamp();
        assert_eq!(
            Err(DeployConfigFailure::ExcessiveApprovals {
                got: deploy.approvals.len() as u32,
                max_associated_keys: (deploy.approvals.len() - 1) as u32
            }),
            deploy.is_config_compliant(
                chain_name,
                &cost_table,
                &config,
                max_associated_keys,
                TimeDiff::default(),
                current_timestamp
            )
        )
    }

    #[test]
    fn not_acceptable_due_to_missing_transfer_amount() {
        let mut rng = TestRng::new();
        let chain_name = "net-1";
        let cost_table = SystemConfig::default();
        let config = TransactionConfig::default();
        let mut deploy = create_deploy(
            &mut rng,
            config.max_ttl,
            config.deploy_config.max_dependencies as usize,
            chain_name,
        );

        let transfer_args = RuntimeArgs::default();
        let session = ExecutableDeployItem::Transfer {
            args: transfer_args,
        };
        deploy.session = session;

        let current_timestamp = deploy.header().timestamp();
        assert_eq!(
            Err(DeployConfigFailure::MissingTransferAmount),
            deploy.is_config_compliant(
                chain_name,
                &cost_table,
                &config,
                DEFAULT_MAX_ASSOCIATED_KEYS,
                TimeDiff::default(),
                current_timestamp
            )
        )
    }

    #[test]
    fn not_acceptable_due_to_mangled_transfer_amount() {
        let mut rng = TestRng::new();
        let chain_name = "net-1";
        let cost_table = SystemConfig::default();
        let config = TransactionConfig::default();
        let mut deploy = create_deploy(
            &mut rng,
            config.max_ttl,
            config.deploy_config.max_dependencies as usize,
            chain_name,
        );

        let transfer_args = runtime_args! {
            "amount" => "mangled-amount",
            "source" => PublicKey::random(&mut rng).to_account_hash(),
            "target" => PublicKey::random(&mut rng).to_account_hash(),
        };
        let session = ExecutableDeployItem::Transfer {
            args: transfer_args,
        };
        deploy.session = session;

        let current_timestamp = deploy.header().timestamp();
        assert_eq!(
            Err(DeployConfigFailure::FailedToParseTransferAmount),
            deploy.is_config_compliant(
                chain_name,
                &cost_table,
                &config,
                DEFAULT_MAX_ASSOCIATED_KEYS,
                TimeDiff::default(),
                current_timestamp
            )
        )
    }

    #[test]
    fn not_acceptable_due_to_insufficient_transfer_amount() {
        let mut rng = TestRng::new();
        let chain_name = "net-1";
        let cost_table = SystemConfig::default();
        let config = TransactionConfig::default();
        let mut deploy = create_deploy(
            &mut rng,
            config.max_ttl,
            config.deploy_config.max_dependencies as usize,
            chain_name,
        );

        let amount = config.native_transfer_minimum_motes - 1;
        let insufficient_amount = U512::from(amount);

        let transfer_args = runtime_args! {
            "amount" => insufficient_amount,
            "source" => PublicKey::random(&mut rng).to_account_hash(),
            "target" => PublicKey::random(&mut rng).to_account_hash(),
        };
        let session = ExecutableDeployItem::Transfer {
            args: transfer_args,
        };
        deploy.session = session;

        let current_timestamp = deploy.header().timestamp();
        assert_eq!(
            Err(DeployConfigFailure::InsufficientTransferAmount {
                minimum: Box::new(U512::from(config.native_transfer_minimum_motes)),
                attempted: Box::new(insufficient_amount),
            }),
            deploy.is_config_compliant(
                chain_name,
                &cost_table,
                &config,
                DEFAULT_MAX_ASSOCIATED_KEYS,
                TimeDiff::default(),
                current_timestamp
            )
        )
    }
}<|MERGE_RESOLUTION|>--- conflicted
+++ resolved
@@ -16,7 +16,6 @@
 
 #[cfg(feature = "datasize")]
 use datasize::DataSize;
-<<<<<<< HEAD
 #[cfg(any(feature = "std", test))]
 use itertools::Itertools;
 #[cfg(feature = "json-schema")]
@@ -24,35 +23,7 @@
 #[cfg(any(feature = "once_cell", test))]
 use once_cell::sync::OnceCell;
 #[cfg(any(all(feature = "std", feature = "testing"), test))]
-use rand::{Rng, RngCore};
-=======
-#[cfg(any(feature = "once_cell", test))]
-use once_cell::sync::OnceCell;
-#[cfg(any(feature = "std", test))]
-use {
-    super::{InitiatorAddr, InitiatorAddrAndSecretKey},
-    crate::Gas,
-    crate::Motes,
-    crate::U512,
-    itertools::Itertools,
-    serde::{Deserialize, Serialize},
-};
-#[cfg(any(all(feature = "std", feature = "testing"), test))]
-use {
-    crate::{
-        bytesrepr::Bytes,
-        system::auction::{
-            ARG_AMOUNT as ARG_AUCTION_AMOUNT, ARG_DELEGATOR, ARG_NEW_VALIDATOR,
-            ARG_PUBLIC_KEY as ARG_AUCTION_PUBLIC_KEY, ARG_VALIDATOR, METHOD_DELEGATE,
-            METHOD_REDELEGATE, METHOD_UNDELEGATE, METHOD_WITHDRAW_BID,
-        },
-        AddressableEntityHash, TransactionConfig,
-        {testing::TestRng, DEFAULT_MAX_PAYMENT_MOTES, DEFAULT_MIN_TRANSFER_MOTES},
-    },
-    rand::Rng,
-    tracing::{debug, warn},
-};
->>>>>>> 36eec71c
+use rand::Rng;
 #[cfg(feature = "json-schema")]
 use schemars::JsonSchema;
 #[cfg(any(feature = "std", test))]
@@ -62,7 +33,6 @@
 
 #[cfg(any(feature = "std", test))]
 use super::{InitiatorAddr, InitiatorAddrAndSecretKey};
-
 #[cfg(any(
     all(feature = "std", feature = "testing"),
     feature = "json-schema",
@@ -72,28 +42,23 @@
 #[cfg(any(all(feature = "std", feature = "testing"), test))]
 use crate::{
     bytesrepr::Bytes,
-    system::{
-        auction::{
-            ARG_AMOUNT as ARG_AUCTION_AMOUNT, ARG_DELEGATOR, ARG_NEW_VALIDATOR,
-            ARG_PUBLIC_KEY as ARG_AUCTION_PUBLIC_KEY, ARG_VALIDATOR, METHOD_DELEGATE,
-            METHOD_REDELEGATE, METHOD_UNDELEGATE, METHOD_WITHDRAW_BID,
-        },
-        mint::ARG_AMOUNT,
+    system::auction::{
+        ARG_AMOUNT as ARG_AUCTION_AMOUNT, ARG_DELEGATOR, ARG_NEW_VALIDATOR,
+        ARG_PUBLIC_KEY as ARG_AUCTION_PUBLIC_KEY, ARG_VALIDATOR, METHOD_DELEGATE,
+        METHOD_REDELEGATE, METHOD_UNDELEGATE, METHOD_WITHDRAW_BID,
     },
     testing::TestRng,
     AddressableEntityHash, RuntimeArgs, TransactionConfig, DEFAULT_MAX_PAYMENT_MOTES,
     DEFAULT_MIN_TRANSFER_MOTES, U512,
 };
-
 use crate::{
     bytesrepr::{self, FromBytes, ToBytes},
-    crypto, Digest, DisplayIter, PublicKey, SecretKey, TimeDiff, Timestamp,
+    crypto,
+    transaction::{Approval, ApprovalsHash},
+    Digest, DisplayIter, PublicKey, SecretKey, TimeDiff, Timestamp,
 };
-
 #[cfg(any(feature = "std", test))]
-use crate::{system::auction::ARG_AMOUNT, SystemConfig};
-
-use crate::transaction::{Approval, ApprovalsHash};
+use crate::{system::auction::ARG_AMOUNT, Gas, Motes, SystemConfig};
 #[cfg(any(feature = "std", test))]
 pub use deploy_builder::{DeployBuilder, DeployBuilderError};
 pub use deploy_category::DeployCategory;
@@ -105,7 +70,6 @@
     ExcessiveSizeError as DeployExcessiveSizeError,
 };
 pub use executable_deploy_item::{ExecutableDeployItem, ExecutableDeployItemIdentifier};
-pub use finalized_deploy_approvals::FinalizedDeployApprovals;
 
 #[cfg(feature = "json-schema")]
 static DEPLOY: Lazy<Deploy> = Lazy::new(|| {
@@ -342,7 +306,7 @@
         DeployHeader,
         ExecutableDeployItem,
         ExecutableDeployItem,
-        BTreeSet<DeployApproval>,
+        BTreeSet<Approval>,
     ) {
         (
             self.hash,
