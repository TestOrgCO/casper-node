--- conflicted
+++ resolved
@@ -40,28 +40,14 @@
 #[cfg(any(all(feature = "std", feature = "testing"), test))]
 use crate::bytesrepr::Bytes;
 
+#[cfg(any(all(feature = "std", feature = "testing"), test))]
+use crate::ContractHash;
 use crate::{
     bytesrepr::{self, FromBytes, ToBytes},
     crypto, Digest, DisplayIter, PublicKey, SecretKey, TimeDiff, Timestamp,
 };
+
 #[cfg(any(all(feature = "std", feature = "testing"), test))]
-use crate::{ContractHash, DeployConfig};
-
-#[cfg(any(all(feature = "std", feature = "testing"), test))]
-<<<<<<< HEAD
-use crate::{
-    system::auction::{
-        ARG_AMOUNT as ARG_AUCTION_AMOUNT, ARG_DELEGATOR, ARG_NEW_VALIDATOR,
-        ARG_PUBLIC_KEY as ARG_AUCTION_PUBLIC_KEY, ARG_VALIDATOR, METHOD_DELEGATE,
-        METHOD_REDELEGATE, METHOD_UNDELEGATE, METHOD_WITHDRAW_BID,
-    },
-    system::mint::ARG_AMOUNT,
-    testing::TestRng,
-    MAX_PAYMENT_AMOUNT, U512,
-};
-pub use approval::Approval;
-pub use approvals_hash::ApprovalsHash;
-=======
 use crate::system::auction::{
     ARG_AMOUNT as ARG_AUCTION_AMOUNT, ARG_DELEGATOR, ARG_NEW_VALIDATOR,
     ARG_PUBLIC_KEY as ARG_AUCTION_PUBLIC_KEY, ARG_VALIDATOR, METHOD_DELEGATE, METHOD_REDELEGATE,
@@ -73,7 +59,6 @@
 use crate::{testing::TestRng, DEFAULT_MAX_PAYMENT_MOTES, DEFAULT_MIN_TRANSFER_MOTES};
 pub use deploy_approval::DeployApproval;
 pub use deploy_approvals_hash::DeployApprovalsHash;
->>>>>>> 791dff86
 #[cfg(any(feature = "std", test))]
 pub use deploy_builder::{DeployBuilder, DeployBuilderError};
 pub use deploy_footprint::DeployFootprint;
