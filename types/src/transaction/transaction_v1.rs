mod errors_v1;
mod transaction_v1_body;
#[cfg(any(feature = "std", test))]
mod transaction_v1_builder;
mod transaction_v1_category;
<<<<<<< HEAD
mod transaction_v1_footprint;
=======
>>>>>>> 73ad1d79
mod transaction_v1_hash;
mod transaction_v1_header;

#[cfg(any(feature = "std", test))]
use alloc::string::ToString;
use alloc::{collections::BTreeSet, vec::Vec};
use core::{
    cmp,
    fmt::{self, Debug, Display, Formatter},
    hash,
};

#[cfg(feature = "datasize")]
use datasize::DataSize;
#[cfg(any(feature = "once_cell", test))]
use once_cell::sync::OnceCell;
#[cfg(feature = "json-schema")]
use schemars::JsonSchema;
#[cfg(any(feature = "std", test))]
use serde::{Deserialize, Serialize};
use tracing::debug;

use self::errors_v1::CategorizationError;

#[cfg(any(feature = "std", test))]
use super::InitiatorAddrAndSecretKey;
use super::{
    Approval, ApprovalsHash, InitiatorAddr, PricingMode, TransactionEntryPoint,
    TransactionScheduling, TransactionTarget,
};
#[cfg(any(all(feature = "std", feature = "testing"), test))]
use crate::testing::TestRng;
#[cfg(any(feature = "std", test))]
use crate::{Gas, Motes, TransactionConfig, U512};

#[cfg(any(feature = "std", test))]
use crate::SystemConfig;

use crate::{
    bytesrepr::{self, FromBytes, ToBytes},
<<<<<<< HEAD
    crypto, Digest, DisplayIter, Gas, RuntimeArgs, SecretKey, TimeDiff, Timestamp,
    TransactionSessionKind, U512,
=======
    crypto, Digest, DisplayIter, RuntimeArgs, SecretKey, TimeDiff, Timestamp,
    TransactionSessionKind,
>>>>>>> 73ad1d79
};
pub use errors_v1::{
    DecodeFromJsonErrorV1 as TransactionV1DecodeFromJsonError, ErrorV1 as TransactionV1Error,
    ExcessiveSizeErrorV1 as TransactionV1ExcessiveSizeError, TransactionV1ConfigFailure,
};
pub use transaction_v1_body::TransactionV1Body;
#[cfg(any(feature = "std", test))]
pub use transaction_v1_builder::{TransactionV1Builder, TransactionV1BuilderError};
<<<<<<< HEAD
pub use transaction_v1_category::TransactionV1Category;
pub use transaction_v1_footprint::TransactionV1Footprint;
=======
pub use transaction_v1_category::TransactionCategory;
>>>>>>> 73ad1d79
pub use transaction_v1_hash::TransactionV1Hash;
pub use transaction_v1_header::TransactionV1Header;

/// A unit of work sent by a client to the network, which when executed can cause global state to
/// be altered.
///
/// To construct a new `TransactionV1`, use a [`TransactionV1Builder`].
#[derive(Clone, Eq, Debug)]
#[cfg_attr(
    any(feature = "std", test),
    derive(Serialize, Deserialize),
    serde(deny_unknown_fields)
)]
#[cfg_attr(feature = "datasize", derive(DataSize))]
#[cfg_attr(
    feature = "json-schema",
    derive(JsonSchema),
    schemars(
        description = "A unit of work sent by a client to the network, which when executed can \
        cause global state to be altered."
    )
)]
pub struct TransactionV1 {
    hash: TransactionV1Hash,
    header: TransactionV1Header,
    body: TransactionV1Body,
    approvals: BTreeSet<Approval>,
    #[cfg_attr(any(all(feature = "std", feature = "once_cell"), test), serde(skip))]
    #[cfg_attr(
        all(any(feature = "once_cell", test), feature = "datasize"),
        data_size(skip)
    )]
    #[cfg(any(feature = "once_cell", test))]
    is_verified: OnceCell<Result<(), TransactionV1ConfigFailure>>,
}

impl TransactionV1 {
    /// Called by the `TransactionBuilder` to construct a new `TransactionV1`.
    #[cfg(any(feature = "std", test))]
    pub fn build(
        chain_name: String,
        timestamp: Timestamp,
        ttl: TimeDiff,
        body: TransactionV1Body,
        pricing_mode: PricingMode,
        initiator_addr_and_secret_key: InitiatorAddrAndSecretKey,
    ) -> TransactionV1 {
        let initiator_addr = initiator_addr_and_secret_key.initiator_addr();
        let body_hash = Digest::hash(
            body.to_bytes()
                .unwrap_or_else(|error| panic!("should serialize body: {}", error)),
        );
        let header = TransactionV1Header::new(
            chain_name,
            timestamp,
            ttl,
            body_hash,
            pricing_mode,
            initiator_addr,
        );

        let hash = header.compute_hash();
        let mut transaction = TransactionV1 {
            hash,
            header,
            body,
            approvals: BTreeSet::new(),
            #[cfg(any(feature = "once_cell", test))]
            is_verified: OnceCell::new(),
        };

        if let Some(secret_key) = initiator_addr_and_secret_key.secret_key() {
            transaction.sign(secret_key);
        }
        transaction
    }

    /// Returns the hash identifying this transaction.
    pub fn hash(&self) -> &TransactionV1Hash {
        &self.hash
    }

    /// Returns the name of the chain the transaction should be executed on.
    pub fn chain_name(&self) -> &str {
        self.header.chain_name()
    }

    /// Returns the creation timestamp of the transaction.
    pub fn timestamp(&self) -> Timestamp {
        self.header.timestamp()
    }

    /// Returns the duration after the creation timestamp for which the transaction will stay valid.
    ///
    /// After this duration has ended, the transaction will be considered expired.
    pub fn ttl(&self) -> TimeDiff {
        self.header.ttl()
    }

    /// Returns `true` if the transaction has expired.
    pub fn expired(&self, current_instant: Timestamp) -> bool {
        self.header.expired(current_instant)
    }

    /// Returns the pricing mode for the transaction.
    pub fn pricing_mode(&self) -> &PricingMode {
        self.header.pricing_mode()
    }

    /// Returns the address of the initiator of the transaction.
    pub fn initiator_addr(&self) -> &InitiatorAddr {
        self.header.initiator_addr()
    }

    /// Returns a reference to the header of this transaction.
    pub fn header(&self) -> &TransactionV1Header {
        &self.header
    }

    /// Consumes `self`, returning the header of this transaction.
    pub fn take_header(self) -> TransactionV1Header {
        self.header
    }

    /// Returns the runtime args of the transaction.
    pub fn args(&self) -> &RuntimeArgs {
        self.body.args()
    }

    /// Returns the target of the transaction.
    pub fn target(&self) -> &TransactionTarget {
        self.body.target()
    }

    /// Returns the entry point of the transaction.
    pub fn entry_point(&self) -> &TransactionEntryPoint {
        self.body.entry_point()
    }

    /// Returns the scheduling kind of the transaction.
    pub fn scheduling(&self) -> &TransactionScheduling {
        self.body.scheduling()
    }

    /// Returns the body of this transaction.
    pub fn body(&self) -> &TransactionV1Body {
        &self.body
    }

    /// This transaction is a native mint interaction.
    pub fn is_native_mint(&self) -> bool {
        self.body().is_native_mint()
    }

    /// This transaction is a native auction interaction.
    pub fn is_native_auction(&self) -> bool {
        self.body().is_native_auction()
    }

    /// This transaction is a smart contract installer or upgrader.
    pub fn is_install_or_upgrade(&self) -> bool {
        self.body().is_install_or_upgrade()
    }

    /// This transaction goes into the misc / standard category.
    pub fn is_standard(&self) -> bool {
        self.body().is_standard()
    }

    /// Returns the gas limit for this transaction.
    #[cfg(any(feature = "std", test))]
    pub fn gas_limit(&self, costs: &SystemConfig, gas_price: Option<u64>) -> Option<Gas> {
        match self.header().pricing_mode() {
            PricingMode::Classic {
                payment_amount,
                gas_price: user_specified_price,
            } => {
                let actual_price = match gas_price {
                    Some(system_specified_price) => {
                        // take the higher of the two possible prices
                        (*user_specified_price).max(system_specified_price)
                    }
                    None => *user_specified_price,
                };
                let motes = Motes::new(U512::from(*payment_amount));
                Gas::from_motes(motes, actual_price)
            }
            PricingMode::Fixed { .. } => {
                // if gas price is not provided, assume price == 1
                let gas_price = gas_price.unwrap_or(1);
                let cost = {
                    if self.is_native_mint() {
                        // Because we currently only support one native mint interaction,
                        // native transfer, we can short circuit to return that value.
                        // However if other direct mint interactions are supported
                        // in the future (such as the upcoming burn feature),
                        // this logic will need to be expanded to self.mint_costs().field?
                        // for the value for each verb...see how auction is set up below.
                        costs.mint_costs().transfer
                    } else if self.is_native_auction() {
                        match self.body().entry_point() {
                            TransactionEntryPoint::Custom(_) | TransactionEntryPoint::Transfer => {
                                unreachable!("this must be programmer error");
                            }
                            TransactionEntryPoint::AddBid | TransactionEntryPoint::ActivateBid => {
                                costs.auction_costs().add_bid
                            }
                            TransactionEntryPoint::WithdrawBid => {
                                costs.auction_costs().withdraw_bid
                            }
                            TransactionEntryPoint::Delegate => costs.auction_costs().delegate,
                            TransactionEntryPoint::Undelegate => costs.auction_costs().undelegate,
                            TransactionEntryPoint::Redelegate => costs.auction_costs().redelegate,
                        }
                    } else if self.is_install_or_upgrade() {
                        costs.install_upgrade_limit()
                    } else {
                        costs.standard_transaction_limit()
                    }
                };
                Gas::from_motes(Motes::new(U512::from(cost)), gas_price)
            }
            PricingMode::Reserved { paid_amount, .. } => {
                // prepaid, if receipt is legit (future use, not currently implemented)
                Gas::from_motes(Motes::new(U512::from(paid_amount)), 1)
            }
        }
    }

    /// Returns the approvals for this transaction.
    pub fn approvals(&self) -> &BTreeSet<Approval> {
        &self.approvals
    }

    /// Adds a signature of this transaction's hash to its approvals.
    pub fn sign(&mut self, secret_key: &SecretKey) {
        let approval = Approval::create(&self.hash.into(), secret_key);
        self.approvals.insert(approval);
    }

    /// Returns the `ApprovalsHash` of this transaction's approvals.
    pub fn compute_approvals_hash(&self) -> Result<ApprovalsHash, bytesrepr::Error> {
        ApprovalsHash::compute(&self.approvals)
    }

    /// Returns `true` if the serialized size of the transaction is not greater than
    /// `max_transaction_size`.
    #[cfg(any(feature = "std", test))]
    fn is_valid_size(
        &self,
        max_transaction_size: u32,
    ) -> Result<(), TransactionV1ExcessiveSizeError> {
        let actual_transaction_size = self.serialized_length();
        if actual_transaction_size > max_transaction_size as usize {
            return Err(TransactionV1ExcessiveSizeError {
                max_transaction_size,
                actual_transaction_size,
            });
        }
        Ok(())
    }

    /// Returns `Ok` if and only if this transaction's body hashes to the value of `body_hash()`,
    /// and if this transaction's header hashes to the value claimed as the transaction hash.
    pub fn has_valid_hash(&self) -> Result<(), TransactionV1ConfigFailure> {
        let body_hash = Digest::hash(
            self.body
                .to_bytes()
                .unwrap_or_else(|error| panic!("should serialize body: {}", error)),
        );
        if body_hash != *self.header.body_hash() {
            debug!(?self, ?body_hash, "invalid transaction body hash");
            return Err(TransactionV1ConfigFailure::InvalidBodyHash);
        }

        let hash = TransactionV1Hash::new(Digest::hash(
            self.header
                .to_bytes()
                .unwrap_or_else(|error| panic!("should serialize header: {}", error)),
        ));
        if hash != self.hash {
            debug!(?self, ?hash, "invalid transaction hash");
            return Err(TransactionV1ConfigFailure::InvalidTransactionHash);
        }
        Ok(())
    }

    /// Returns `Ok` if and only if:
    ///   * the transaction hash is correct (see [`TransactionV1::has_valid_hash`] for details)
    ///   * approvals are non empty, and
    ///   * all approvals are valid signatures of the signed hash
    pub fn verify(&self) -> Result<(), TransactionV1ConfigFailure> {
        #[cfg(any(feature = "once_cell", test))]
        return self.is_verified.get_or_init(|| self.do_verify()).clone();

        #[cfg(not(any(feature = "once_cell", test)))]
        self.do_verify()
    }

    fn do_verify(&self) -> Result<(), TransactionV1ConfigFailure> {
        if self.approvals.is_empty() {
            debug!(?self, "transaction has no approvals");
            return Err(TransactionV1ConfigFailure::EmptyApprovals);
        }

        self.has_valid_hash()?;

        for (index, approval) in self.approvals.iter().enumerate() {
            if let Err(error) = crypto::verify(self.hash, approval.signature(), approval.signer()) {
                debug!(
                    ?self,
                    "failed to verify transaction approval {}: {}", index, error
                );
                return Err(TransactionV1ConfigFailure::InvalidApproval { index, error });
            }
        }

        Ok(())
    }

    /// Returns the `TransactionV1Footprint`.
    pub fn footprint(
        &self,
        wasmless_transfer_cost: u32,
        native_staking_cost: u32,
        install_upgrade_cost: u64,
        standard_transaction_cost: u64,
    ) -> Result<TransactionV1Footprint, TransactionV1Error> {
        let header = self.header().clone();

        let category = self
            .category()
            .map_err(TransactionV1Error::CategorizationError)?;

        let gas_estimate = match category {
            TransactionV1Category::InstallUpgrade => install_upgrade_cost,
            TransactionV1Category::Standard => standard_transaction_cost,
            TransactionV1Category::Staking => native_staking_cost as u64,
            TransactionV1Category::Transfer => wasmless_transfer_cost as u64,
        };

        let size_estimate = self.serialized_length();
        Ok(TransactionV1Footprint {
            header,
            size_estimate,
            category: self.category()?,
            gas_estimate: Gas::new(U512::from(gas_estimate)),
        })
    }

    /// Returns `Ok` if and only if:
    ///   * the chain_name is correct,
    ///   * the configured parameters are complied with at the given timestamp
    #[cfg(any(feature = "std", test))]
    pub fn is_config_compliant(
        &self,
        chain_name: &str,
        cost_table: &SystemConfig,
        transaction_config: &TransactionConfig,
        max_associated_keys: u32,
        timestamp_leeway: TimeDiff,
        at: Timestamp,
    ) -> Result<(), TransactionV1ConfigFailure> {
        self.is_valid_size(transaction_config.max_transaction_size)?;

        let header = self.header();
        if header.chain_name() != chain_name {
            debug!(
                transaction_hash = %self.hash(),
                transaction_header = %header,
                chain_name = %header.chain_name(),
                "invalid chain identifier"
            );
            return Err(TransactionV1ConfigFailure::InvalidChainName {
                expected: chain_name.to_string(),
                got: header.chain_name().to_string(),
            });
        }

        header.is_valid(transaction_config, timestamp_leeway, at, &self.hash)?;

        if self.approvals.len() > max_associated_keys as usize {
            debug!(
                transaction_hash = %self.hash(),
                number_of_approvals = %self.approvals.len(),
                max_associated_keys = %max_associated_keys,
                "number of transaction approvals exceeds the limit"
            );
            return Err(TransactionV1ConfigFailure::ExcessiveApprovals {
                got: self.approvals.len() as u32,
                max_associated_keys,
            });
        }

        if let Some(gas_limit) = self.gas_limit(cost_table, None) {
            let block_gas_limit = Gas::new(U512::from(transaction_config.block_gas_limit));
            if gas_limit > block_gas_limit {
                debug!(
                    amount = %gas_limit,
                    %block_gas_limit,
                    "transaction gas limit exceeds block gas limit"
                );
                return Err(TransactionV1ConfigFailure::ExceedsBlockGasLimit {
                    block_gas_limit: transaction_config.block_gas_limit,
                    got: Box::new(gas_limit.value()),
                });
            }
        }

        self.body.is_valid(transaction_config)
    }

    // This method is not intended to be used by third party crates.
    //
    // It is required to allow finalized approvals to be injected after reading a transaction from
    // storage.
    #[doc(hidden)]
    pub fn with_approvals(mut self, approvals: BTreeSet<Approval>) -> Self {
        self.approvals = approvals;
        self
    }

    /// Returns a random, valid but possibly expired transaction.
    ///
    /// Note that the [`TransactionV1Builder`] can be used to create a random transaction with
    /// more specific values.
    #[cfg(any(all(feature = "std", feature = "testing"), test))]
    pub fn random(rng: &mut TestRng) -> Self {
        TransactionV1Builder::new_random(rng).build().unwrap()
    }

    /// Returns a random transaction with "transfer" category.
    ///
    /// Note that the [`TransactionV1Builder`] can be used to create a random transaction with
    /// more specific values.
    #[cfg(any(all(feature = "std", feature = "testing"), test))]
    pub fn random_transfer(
        rng: &mut TestRng,
        timestamp: Option<Timestamp>,
        ttl: Option<TimeDiff>,
    ) -> Self {
        let transaction = TransactionV1Builder::new_random_with_category_and_timestamp_and_ttl(
            rng,
<<<<<<< HEAD
            &TransactionV1Category::Transfer,
=======
            &TransactionCategory::Mint,
>>>>>>> 73ad1d79
            timestamp,
            ttl,
        )
        .build()
        .unwrap();
        assert!(matches!(
<<<<<<< HEAD
            transaction.category(),
            Ok(TransactionV1Category::Transfer)
=======
            transaction.transaction_category(),
            TransactionCategory::Mint
>>>>>>> 73ad1d79
        ));
        transaction
    }

    /// Returns a random transaction with "standard" category.
    ///
    /// Note that the [`TransactionV1Builder`] can be used to create a random transaction with
    /// more specific values.
    #[cfg(any(all(feature = "std", feature = "testing"), test))]
    pub fn random_standard(
        rng: &mut TestRng,
        timestamp: Option<Timestamp>,
        ttl: Option<TimeDiff>,
    ) -> Self {
        let transaction = TransactionV1Builder::new_random_with_category_and_timestamp_and_ttl(
            rng,
<<<<<<< HEAD
            &TransactionV1Category::Standard,
=======
            &TransactionCategory::Standard,
>>>>>>> 73ad1d79
            timestamp,
            ttl,
        )
        .build()
        .unwrap();
        assert!(matches!(
<<<<<<< HEAD
            transaction.category(),
            Ok(TransactionV1Category::Standard)
=======
            transaction.transaction_category(),
            TransactionCategory::Standard
>>>>>>> 73ad1d79
        ));
        transaction
    }

    /// Returns a random transaction with "install/upgrade" category.
    ///
    /// Note that the [`TransactionV1Builder`] can be used to create a random transaction with
    /// more specific values.
    #[cfg(any(all(feature = "std", feature = "testing"), test))]
    pub fn random_install_upgrade(
        rng: &mut TestRng,
        timestamp: Option<Timestamp>,
        ttl: Option<TimeDiff>,
    ) -> Self {
        let transaction = TransactionV1Builder::new_random_with_category_and_timestamp_and_ttl(
            rng,
<<<<<<< HEAD
            &TransactionV1Category::InstallUpgrade,
=======
            &TransactionCategory::InstallUpgrade,
>>>>>>> 73ad1d79
            timestamp,
            ttl,
        )
        .build()
        .unwrap();
        assert!(matches!(
<<<<<<< HEAD
            transaction.category(),
            Ok(TransactionV1Category::InstallUpgrade)
=======
            transaction.transaction_category(),
            TransactionCategory::InstallUpgrade
>>>>>>> 73ad1d79
        ));
        transaction
    }

    /// Returns a random transaction with "install/upgrade" category.
    ///
    /// Note that the [`TransactionV1Builder`] can be used to create a random transaction with
    /// more specific values.
    #[cfg(any(all(feature = "std", feature = "testing"), test))]
    pub fn random_staking(
        rng: &mut TestRng,
        timestamp: Option<Timestamp>,
        ttl: Option<TimeDiff>,
    ) -> Self {
        let transaction = TransactionV1Builder::new_random_with_category_and_timestamp_and_ttl(
            rng,
<<<<<<< HEAD
            &TransactionV1Category::Staking,
=======
            &TransactionCategory::Auction,
>>>>>>> 73ad1d79
            timestamp,
            ttl,
        )
        .build()
        .unwrap();
        assert!(matches!(
<<<<<<< HEAD
            transaction.category(),
            Ok(TransactionV1Category::Staking)
=======
            transaction.transaction_category(),
            TransactionCategory::Auction
>>>>>>> 73ad1d79
        ));
        transaction
    }

    /// Turns `self` into an invalid transaction by clearing the `chain_name`, invalidating the
    /// transaction header hash.
    #[cfg(any(all(feature = "std", feature = "testing"), test))]
    pub fn invalidate(&mut self) {
        self.header.invalidate();
    }

    /// Used by the `TestTransactionV1Builder` to inject invalid approvals for testing purposes.
    #[cfg(any(all(feature = "std", feature = "testing"), test))]
    pub(super) fn apply_approvals(&mut self, approvals: Vec<Approval>) {
        self.approvals.extend(approvals);
    }

<<<<<<< HEAD
    /// Returns `true` if the transaction is a transfer.
    pub fn is_transfer(&self) -> bool {
        matches!(self.category(), Ok(TransactionV1Category::Transfer))
    }

    /// Returns transaction category.
    fn category(&self) -> Result<TransactionV1Category, CategorizationError> {
        let body = self.body();
        let target = body.target();
        let entry_point = body.entry_point();

        Ok(match target {
            TransactionTarget::Native if matches!(entry_point, TransactionEntryPoint::Transfer) => {
                TransactionV1Category::Transfer
            }
            TransactionTarget::Native
                if matches!(entry_point, TransactionEntryPoint::Custom(_)) =>
            {
                return Err(CategorizationError::NativeTargetWithCustomEntryPoint);
            }
            TransactionTarget::Native => TransactionV1Category::Staking,
            TransactionTarget::Stored { .. } => TransactionV1Category::Standard,
            TransactionTarget::Session { kind, .. }
                if matches!(
                    kind,
                    TransactionSessionKind::Standard | TransactionSessionKind::Isolated
                ) =>
            {
                TransactionV1Category::Standard
            }
            TransactionTarget::Session { .. } => TransactionV1Category::InstallUpgrade,
        })
=======
    /// Returns transaction category.
    pub fn transaction_category(&self) -> TransactionCategory {
        match self.body().target() {
            TransactionTarget::Native => match self.body().entry_point() {
                TransactionEntryPoint::Custom(_) => TransactionCategory::Standard,
                TransactionEntryPoint::Transfer => TransactionCategory::Mint,
                TransactionEntryPoint::AddBid
                | TransactionEntryPoint::WithdrawBid
                | TransactionEntryPoint::ActivateBid
                | TransactionEntryPoint::Delegate
                | TransactionEntryPoint::Undelegate
                | TransactionEntryPoint::Redelegate => TransactionCategory::Auction,
            },
            TransactionTarget::Stored { .. } => TransactionCategory::Standard,
            TransactionTarget::Session { kind, .. } => match kind {
                TransactionSessionKind::Isolated | TransactionSessionKind::Standard => {
                    TransactionCategory::Standard
                }
                TransactionSessionKind::Installer | TransactionSessionKind::Upgrader => {
                    TransactionCategory::InstallUpgrade
                }
            },
        }
>>>>>>> 73ad1d79
    }
}

impl hash::Hash for TransactionV1 {
    fn hash<H: hash::Hasher>(&self, state: &mut H) {
        // Destructure to make sure we don't accidentally omit fields.
        let TransactionV1 {
            hash,
            header,
            body,
            approvals,
            #[cfg(any(feature = "once_cell", test))]
                is_verified: _,
        } = self;
        hash.hash(state);
        header.hash(state);
        body.hash(state);
        approvals.hash(state);
    }
}

impl PartialEq for TransactionV1 {
    fn eq(&self, other: &TransactionV1) -> bool {
        // Destructure to make sure we don't accidentally omit fields.
        let TransactionV1 {
            hash,
            header,
            body,
            approvals,
            #[cfg(any(feature = "once_cell", test))]
                is_verified: _,
        } = self;
        *hash == other.hash
            && *header == other.header
            && *body == other.body
            && *approvals == other.approvals
    }
}

impl Ord for TransactionV1 {
    fn cmp(&self, other: &TransactionV1) -> cmp::Ordering {
        // Destructure to make sure we don't accidentally omit fields.
        let TransactionV1 {
            hash,
            header,
            body,
            approvals,
            #[cfg(any(feature = "once_cell", test))]
                is_verified: _,
        } = self;
        hash.cmp(&other.hash)
            .then_with(|| header.cmp(&other.header))
            .then_with(|| body.cmp(&other.body))
            .then_with(|| approvals.cmp(&other.approvals))
    }
}

impl PartialOrd for TransactionV1 {
    fn partial_cmp(&self, other: &TransactionV1) -> Option<cmp::Ordering> {
        Some(self.cmp(other))
    }
}

impl ToBytes for TransactionV1 {
    fn write_bytes(&self, writer: &mut Vec<u8>) -> Result<(), bytesrepr::Error> {
        self.hash.write_bytes(writer)?;
        self.header.write_bytes(writer)?;
        self.body.write_bytes(writer)?;
        self.approvals.write_bytes(writer)
    }

    fn to_bytes(&self) -> Result<Vec<u8>, bytesrepr::Error> {
        let mut buffer = bytesrepr::allocate_buffer(self)?;
        self.write_bytes(&mut buffer)?;
        Ok(buffer)
    }

    fn serialized_length(&self) -> usize {
        self.hash.serialized_length()
            + self.header.serialized_length()
            + self.body.serialized_length()
            + self.approvals.serialized_length()
    }
}

impl FromBytes for TransactionV1 {
    fn from_bytes(bytes: &[u8]) -> Result<(Self, &[u8]), bytesrepr::Error> {
        let (hash, remainder) = TransactionV1Hash::from_bytes(bytes)?;
        let (header, remainder) = TransactionV1Header::from_bytes(remainder)?;
        let (body, remainder) = TransactionV1Body::from_bytes(remainder)?;
        let (approvals, remainder) = BTreeSet::<Approval>::from_bytes(remainder)?;
        let transaction = TransactionV1 {
            hash,
            header,
            body,
            approvals,
            #[cfg(any(feature = "once_cell", test))]
            is_verified: OnceCell::new(),
        };
        Ok((transaction, remainder))
    }
}

impl Display for TransactionV1 {
    fn fmt(&self, formatter: &mut Formatter) -> fmt::Result {
        write!(
            formatter,
            "transaction-v1[{}, {}, approvals: {}]",
            self.header,
            self.body,
            DisplayIter::new(self.approvals.iter())
        )
    }
}

#[cfg(test)]
mod tests {
    use std::time::Duration;

    use super::*;

    const MAX_ASSOCIATED_KEYS: u32 = 5;

    #[test]
    fn json_roundtrip() {
        let rng = &mut TestRng::new();
        let transaction = TransactionV1::random(rng);
        let json_string = serde_json::to_string_pretty(&transaction).unwrap();
        let decoded = serde_json::from_str(&json_string).unwrap();
        assert_eq!(transaction, decoded);
    }

    #[test]
    fn bincode_roundtrip() {
        let rng = &mut TestRng::new();
        let transaction = TransactionV1::random(rng);
        let serialized = bincode::serialize(&transaction).unwrap();
        let deserialized = bincode::deserialize(&serialized).unwrap();
        assert_eq!(transaction, deserialized);
    }

    #[test]
    fn bytesrepr_roundtrip() {
        let rng = &mut TestRng::new();
        let transaction = TransactionV1::random(rng);
        bytesrepr::test_serialization_roundtrip(transaction.header());
        bytesrepr::test_serialization_roundtrip(&transaction);
    }

    #[test]
    fn is_valid() {
        let rng = &mut TestRng::new();
        let transaction = TransactionV1::random(rng);
        assert_eq!(
            transaction.is_verified.get(),
            None,
            "is_verified should initially be None"
        );
        transaction.verify().expect("should verify");
        assert_eq!(
            transaction.is_verified.get(),
            Some(&Ok(())),
            "is_verified should be true"
        );
    }

    fn check_is_not_valid(
        invalid_transaction: TransactionV1,
        expected_error: TransactionV1ConfigFailure,
    ) {
        assert!(
            invalid_transaction.is_verified.get().is_none(),
            "is_verified should initially be None"
        );
        let actual_error = invalid_transaction.verify().unwrap_err();

        // Ignore the `error_msg` field of `InvalidApproval` when comparing to expected error, as
        // this makes the test too fragile.  Otherwise expect the actual error should exactly match
        // the expected error.
        match expected_error {
            TransactionV1ConfigFailure::InvalidApproval {
                index: expected_index,
                ..
            } => match actual_error {
                TransactionV1ConfigFailure::InvalidApproval {
                    index: actual_index,
                    ..
                } => {
                    assert_eq!(actual_index, expected_index);
                }
                _ => panic!("expected {}, got: {}", expected_error, actual_error),
            },
            _ => {
                assert_eq!(actual_error, expected_error,);
            }
        }

        // The actual error should have been lazily initialized correctly.
        assert_eq!(
            invalid_transaction.is_verified.get(),
            Some(&Err(actual_error)),
            "is_verified should now be Some"
        );
    }

    #[test]
    fn not_valid_due_to_invalid_transaction_hash() {
        let rng = &mut TestRng::new();
        let mut transaction = TransactionV1::random(rng);

        transaction.invalidate();
        check_is_not_valid(
            transaction,
            TransactionV1ConfigFailure::InvalidTransactionHash,
        );
    }

    #[test]
    fn not_valid_due_to_empty_approvals() {
        let rng = &mut TestRng::new();
        let transaction = TransactionV1Builder::new_random(rng)
            .with_no_secret_key()
            .build()
            .unwrap();
        assert!(transaction.approvals.is_empty());
        check_is_not_valid(transaction, TransactionV1ConfigFailure::EmptyApprovals)
    }

    #[test]
    fn not_valid_due_to_invalid_approval() {
        let rng = &mut TestRng::new();
        let transaction = TransactionV1Builder::new_random(rng)
            .with_invalid_approval(rng)
            .build()
            .unwrap();

        // The expected index for the invalid approval will be the first index at which there is an
        // approval where the signer is not the account holder.
        let account_holder = match transaction.initiator_addr() {
            InitiatorAddr::PublicKey(public_key) => public_key.clone(),
            InitiatorAddr::AccountHash(_) => unreachable!(),
        };
        let expected_index = transaction
            .approvals
            .iter()
            .enumerate()
            .find(|(_, approval)| approval.signer() != &account_holder)
            .map(|(index, _)| index)
            .unwrap();
        check_is_not_valid(
            transaction,
            TransactionV1ConfigFailure::InvalidApproval {
                index: expected_index,
                error: crypto::Error::SignatureError, // This field is ignored in the check.
            },
        );
    }

    #[test]
    fn is_config_compliant() {
        let rng = &mut TestRng::new();
        let chain_name = "net-1";
        let transaction = TransactionV1Builder::new_random(rng)
            .with_chain_name(chain_name)
            .build()
            .unwrap();
        let cost_table = SystemConfig::default();
        let transaction_config = TransactionConfig::default();
        let current_timestamp = transaction.timestamp();
        transaction
            .is_config_compliant(
                chain_name,
                &cost_table,
                &transaction_config,
                MAX_ASSOCIATED_KEYS,
                TimeDiff::default(),
                current_timestamp,
            )
            .expect("should be acceptable");
    }

    #[test]
    fn not_acceptable_due_to_invalid_chain_name() {
        let rng = &mut TestRng::new();
        let expected_chain_name = "net-1";
        let wrong_chain_name = "net-2";
        let cost_table = SystemConfig::default();
        let transaction_config = TransactionConfig::default();

        let transaction = TransactionV1Builder::new_random(rng)
            .with_chain_name(wrong_chain_name)
            .build()
            .unwrap();

        let expected_error = TransactionV1ConfigFailure::InvalidChainName {
            expected: expected_chain_name.to_string(),
            got: wrong_chain_name.to_string(),
        };

        let current_timestamp = transaction.timestamp();
        assert_eq!(
            transaction.is_config_compliant(
                expected_chain_name,
                &cost_table,
                &transaction_config,
                MAX_ASSOCIATED_KEYS,
                TimeDiff::default(),
                current_timestamp
            ),
            Err(expected_error)
        );
        assert!(
            transaction.is_verified.get().is_none(),
            "transaction should not have run expensive `is_verified` call"
        );
    }

    #[test]
    fn not_acceptable_due_to_excessive_ttl() {
        let rng = &mut TestRng::new();
        let chain_name = "net-1";
        let cost_table = SystemConfig::default();
        let transaction_config = TransactionConfig::default();
        let ttl = transaction_config.max_ttl + TimeDiff::from(Duration::from_secs(1));
        let transaction = TransactionV1Builder::new_random(rng)
            .with_ttl(ttl)
            .with_chain_name(chain_name)
            .build()
            .unwrap();

        let expected_error = TransactionV1ConfigFailure::ExcessiveTimeToLive {
            max_ttl: transaction_config.max_ttl,
            got: ttl,
        };

        let current_timestamp = transaction.timestamp();
        assert_eq!(
            transaction.is_config_compliant(
                chain_name,
                &cost_table,
                &transaction_config,
                MAX_ASSOCIATED_KEYS,
                TimeDiff::default(),
                current_timestamp
            ),
            Err(expected_error)
        );
        assert!(
            transaction.is_verified.get().is_none(),
            "transaction should not have run expensive `is_verified` call"
        );
    }

    #[test]
    fn not_acceptable_due_to_timestamp_in_future() {
        let rng = &mut TestRng::new();
        let chain_name = "net-1";
        let cost_table = SystemConfig::default();
        let transaction_config = TransactionConfig::default();
        let leeway = TimeDiff::from_seconds(2);

        let transaction = TransactionV1Builder::new_random(rng)
            .with_chain_name(chain_name)
            .build()
            .unwrap();
        let current_timestamp = transaction.timestamp() - leeway - TimeDiff::from_seconds(1);

        let expected_error = TransactionV1ConfigFailure::TimestampInFuture {
            validation_timestamp: current_timestamp,
            timestamp_leeway: leeway,
            got: transaction.timestamp(),
        };

        assert_eq!(
            transaction.is_config_compliant(
                chain_name,
                &cost_table,
                &transaction_config,
                MAX_ASSOCIATED_KEYS,
                leeway,
                current_timestamp
            ),
            Err(expected_error)
        );
        assert!(
            transaction.is_verified.get().is_none(),
            "transaction should not have run expensive `is_verified` call"
        );
    }

    #[test]
    fn not_acceptable_due_to_excessive_approvals() {
        let rng = &mut TestRng::new();
        let chain_name = "net-1";
        let cost_table = SystemConfig::default();
        let transaction_config = TransactionConfig::default();
        let mut transaction = TransactionV1Builder::new_random(rng)
            .with_chain_name(chain_name)
            .build()
            .unwrap();

        for _ in 0..MAX_ASSOCIATED_KEYS {
            transaction.sign(&SecretKey::random(rng));
        }

        let current_timestamp = transaction.timestamp();

        let expected_error = TransactionV1ConfigFailure::ExcessiveApprovals {
            got: MAX_ASSOCIATED_KEYS + 1,
            max_associated_keys: MAX_ASSOCIATED_KEYS,
        };

        assert_eq!(
            transaction.is_config_compliant(
                chain_name,
                &cost_table,
                &transaction_config,
                MAX_ASSOCIATED_KEYS,
                TimeDiff::default(),
                current_timestamp
            ),
            Err(expected_error)
        );
        assert!(
            transaction.is_verified.get().is_none(),
            "transaction should not have run expensive `is_verified` call"
        );
    }
}<|MERGE_RESOLUTION|>--- conflicted
+++ resolved
@@ -3,10 +3,6 @@
 #[cfg(any(feature = "std", test))]
 mod transaction_v1_builder;
 mod transaction_v1_category;
-<<<<<<< HEAD
-mod transaction_v1_footprint;
-=======
->>>>>>> 73ad1d79
 mod transaction_v1_hash;
 mod transaction_v1_header;
 
@@ -28,8 +24,6 @@
 #[cfg(any(feature = "std", test))]
 use serde::{Deserialize, Serialize};
 use tracing::debug;
-
-use self::errors_v1::CategorizationError;
 
 #[cfg(any(feature = "std", test))]
 use super::InitiatorAddrAndSecretKey;
@@ -47,13 +41,8 @@
 
 use crate::{
     bytesrepr::{self, FromBytes, ToBytes},
-<<<<<<< HEAD
-    crypto, Digest, DisplayIter, Gas, RuntimeArgs, SecretKey, TimeDiff, Timestamp,
-    TransactionSessionKind, U512,
-=======
     crypto, Digest, DisplayIter, RuntimeArgs, SecretKey, TimeDiff, Timestamp,
     TransactionSessionKind,
->>>>>>> 73ad1d79
 };
 pub use errors_v1::{
     DecodeFromJsonErrorV1 as TransactionV1DecodeFromJsonError, ErrorV1 as TransactionV1Error,
@@ -62,12 +51,7 @@
 pub use transaction_v1_body::TransactionV1Body;
 #[cfg(any(feature = "std", test))]
 pub use transaction_v1_builder::{TransactionV1Builder, TransactionV1BuilderError};
-<<<<<<< HEAD
-pub use transaction_v1_category::TransactionV1Category;
-pub use transaction_v1_footprint::TransactionV1Footprint;
-=======
 pub use transaction_v1_category::TransactionCategory;
->>>>>>> 73ad1d79
 pub use transaction_v1_hash::TransactionV1Hash;
 pub use transaction_v1_header::TransactionV1Header;
 
@@ -107,7 +91,7 @@
 impl TransactionV1 {
     /// Called by the `TransactionBuilder` to construct a new `TransactionV1`.
     #[cfg(any(feature = "std", test))]
-    pub fn build(
+    pub(super) fn build(
         chain_name: String,
         timestamp: Timestamp,
         ttl: TimeDiff,
@@ -388,36 +372,6 @@
         Ok(())
     }
 
-    /// Returns the `TransactionV1Footprint`.
-    pub fn footprint(
-        &self,
-        wasmless_transfer_cost: u32,
-        native_staking_cost: u32,
-        install_upgrade_cost: u64,
-        standard_transaction_cost: u64,
-    ) -> Result<TransactionV1Footprint, TransactionV1Error> {
-        let header = self.header().clone();
-
-        let category = self
-            .category()
-            .map_err(TransactionV1Error::CategorizationError)?;
-
-        let gas_estimate = match category {
-            TransactionV1Category::InstallUpgrade => install_upgrade_cost,
-            TransactionV1Category::Standard => standard_transaction_cost,
-            TransactionV1Category::Staking => native_staking_cost as u64,
-            TransactionV1Category::Transfer => wasmless_transfer_cost as u64,
-        };
-
-        let size_estimate = self.serialized_length();
-        Ok(TransactionV1Footprint {
-            header,
-            size_estimate,
-            category: self.category()?,
-            gas_estimate: Gas::new(U512::from(gas_estimate)),
-        })
-    }
-
     /// Returns `Ok` if and only if:
     ///   * the chain_name is correct,
     ///   * the configured parameters are complied with at the given timestamp
@@ -511,24 +465,15 @@
     ) -> Self {
         let transaction = TransactionV1Builder::new_random_with_category_and_timestamp_and_ttl(
             rng,
-<<<<<<< HEAD
-            &TransactionV1Category::Transfer,
-=======
             &TransactionCategory::Mint,
->>>>>>> 73ad1d79
             timestamp,
             ttl,
         )
         .build()
         .unwrap();
         assert!(matches!(
-<<<<<<< HEAD
-            transaction.category(),
-            Ok(TransactionV1Category::Transfer)
-=======
             transaction.transaction_category(),
             TransactionCategory::Mint
->>>>>>> 73ad1d79
         ));
         transaction
     }
@@ -545,24 +490,15 @@
     ) -> Self {
         let transaction = TransactionV1Builder::new_random_with_category_and_timestamp_and_ttl(
             rng,
-<<<<<<< HEAD
-            &TransactionV1Category::Standard,
-=======
             &TransactionCategory::Standard,
->>>>>>> 73ad1d79
             timestamp,
             ttl,
         )
         .build()
         .unwrap();
         assert!(matches!(
-<<<<<<< HEAD
-            transaction.category(),
-            Ok(TransactionV1Category::Standard)
-=======
             transaction.transaction_category(),
             TransactionCategory::Standard
->>>>>>> 73ad1d79
         ));
         transaction
     }
@@ -579,24 +515,15 @@
     ) -> Self {
         let transaction = TransactionV1Builder::new_random_with_category_and_timestamp_and_ttl(
             rng,
-<<<<<<< HEAD
-            &TransactionV1Category::InstallUpgrade,
-=======
             &TransactionCategory::InstallUpgrade,
->>>>>>> 73ad1d79
             timestamp,
             ttl,
         )
         .build()
         .unwrap();
         assert!(matches!(
-<<<<<<< HEAD
-            transaction.category(),
-            Ok(TransactionV1Category::InstallUpgrade)
-=======
             transaction.transaction_category(),
             TransactionCategory::InstallUpgrade
->>>>>>> 73ad1d79
         ));
         transaction
     }
@@ -613,24 +540,15 @@
     ) -> Self {
         let transaction = TransactionV1Builder::new_random_with_category_and_timestamp_and_ttl(
             rng,
-<<<<<<< HEAD
-            &TransactionV1Category::Staking,
-=======
             &TransactionCategory::Auction,
->>>>>>> 73ad1d79
             timestamp,
             ttl,
         )
         .build()
         .unwrap();
         assert!(matches!(
-<<<<<<< HEAD
-            transaction.category(),
-            Ok(TransactionV1Category::Staking)
-=======
             transaction.transaction_category(),
             TransactionCategory::Auction
->>>>>>> 73ad1d79
         ));
         transaction
     }
@@ -648,40 +566,6 @@
         self.approvals.extend(approvals);
     }
 
-<<<<<<< HEAD
-    /// Returns `true` if the transaction is a transfer.
-    pub fn is_transfer(&self) -> bool {
-        matches!(self.category(), Ok(TransactionV1Category::Transfer))
-    }
-
-    /// Returns transaction category.
-    fn category(&self) -> Result<TransactionV1Category, CategorizationError> {
-        let body = self.body();
-        let target = body.target();
-        let entry_point = body.entry_point();
-
-        Ok(match target {
-            TransactionTarget::Native if matches!(entry_point, TransactionEntryPoint::Transfer) => {
-                TransactionV1Category::Transfer
-            }
-            TransactionTarget::Native
-                if matches!(entry_point, TransactionEntryPoint::Custom(_)) =>
-            {
-                return Err(CategorizationError::NativeTargetWithCustomEntryPoint);
-            }
-            TransactionTarget::Native => TransactionV1Category::Staking,
-            TransactionTarget::Stored { .. } => TransactionV1Category::Standard,
-            TransactionTarget::Session { kind, .. }
-                if matches!(
-                    kind,
-                    TransactionSessionKind::Standard | TransactionSessionKind::Isolated
-                ) =>
-            {
-                TransactionV1Category::Standard
-            }
-            TransactionTarget::Session { .. } => TransactionV1Category::InstallUpgrade,
-        })
-=======
     /// Returns transaction category.
     pub fn transaction_category(&self) -> TransactionCategory {
         match self.body().target() {
@@ -705,7 +589,6 @@
                 }
             },
         }
->>>>>>> 73ad1d79
     }
 }
 
