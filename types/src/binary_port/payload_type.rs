//! The payload type.

#[cfg(feature = "json-schema")]
use schemars::JsonSchema;

#[cfg(test)]
use rand::Rng;

use alloc::vec::Vec;
use core::{convert::TryFrom, fmt};

#[cfg(test)]
use crate::testing::TestRng;

#[cfg(any(feature = "std", test))]
use super::NodeStatus;
use crate::{
    bytesrepr::{self, FromBytes, ToBytes, U8_SERIALIZED_LENGTH},
    execution::{ExecutionResult, ExecutionResultV1},
    AvailableBlockRange, BlockBody, BlockBodyV1, BlockHeader, BlockHeaderV1, BlockSignatures,
<<<<<<< HEAD
    BlockSignaturesV1, BlockSynchronizerStatus, Deploy, Peers, ReactorState, SignedBlock,
    StoredValue, Transaction, Transfer,
=======
    BlockSignaturesV1, BlockSynchronizerStatus, Deploy, FinalizedApprovals,
    FinalizedDeployApprovals, Peers, SignedBlock, StoredValue, Transaction, Transfer,
>>>>>>> 62231472
};
#[cfg(any(feature = "std", test))]
use crate::{ChainspecRawBytes, NextUpgrade};

use super::{
    global_state_query_result::GlobalStateQueryResult,
    record_id::RecordId,
    type_wrappers::{
        ConsensusStatus, ConsensusValidatorChanges, GetTrieFullResult, LastProgress, NetworkName,
        ReactorStateName, SpeculativeExecutionResult,
    },
    TransactionWithExecutionInfo, Uptime,
};

/// A type of the payload being returned in a binary response.
#[derive(Debug, Copy, Clone, PartialEq, Eq)]
#[repr(u8)]
#[cfg_attr(feature = "json-schema", derive(JsonSchema))]
pub enum PayloadType {
    /// Legacy version of the block header.
    BlockHeaderV1,
    /// Block header.
    BlockHeader,
    /// Legacy version of the block body.
    BlockBodyV1,
    /// Block body.
    BlockBody,
    /// Legacy version of the approvals hashes.
    ApprovalsHashesV1,
    /// Approvals hashes
    ApprovalsHashes,
    /// Legacy version of the block signatures.
    BlockSignaturesV1,
    /// Block signatures.
    BlockSignatures,
    /// Deploy.
    Deploy,
    /// Transaction.
    Transaction,
    /// Legacy version of the execution result.
    ExecutionResultV1,
    /// Execution result.
    ExecutionResult,
    /// Transfers.
    Transfers,
    /// Finalized deploy approvals.
    FinalizedDeployApprovals,
    /// Finalized approvals.
    FinalizedApprovals,
    /// Block with signatures.
    SignedBlock,
    /// Transaction with approvals and execution info.
    TransactionWithExecutionInfo,
    /// Peers.
    Peers,
    /// Last progress.
    LastProgress,
    /// State of the reactor.
    ReactorState,
    /// Network name.
    NetworkName,
    /// Consensus validator changes.
    ConsensusValidatorChanges, // return type in `effects.rs` will be turned into dedicated type.
    /// Status of the block synchronizer.
    BlockSynchronizerStatus,
    /// Available block range.
    AvailableBlockRange,
    /// Information about the next network upgrade.
    NextUpgrade,
    /// Consensus status.
    ConsensusStatus, // return type in `effects.rs` will be turned into dedicated type.
    /// Chainspec represented as raw bytes.
    ChainspecRawBytes,
    /// Uptime.
    Uptime,
    /// Result of checking if given block is in the highest available block range.
    HighestBlockSequenceCheckResult,
    /// Result of the speculative execution,
    SpeculativeExecutionResult,
    /// Result of querying global state,
    GlobalStateQueryResult,
    /// Result of querying global state for all values under a specified key.
    StoredValues,
    /// Result of querying global state for a full trie.
    GetTrieFullResult,
    /// Node status.
    NodeStatus,
}

impl PayloadType {
    pub(crate) fn new_from_record_id(record_id: RecordId, is_legacy: bool) -> Self {
        match (is_legacy, record_id) {
            (true, RecordId::BlockHeader) => Self::BlockHeaderV1,
            (true, RecordId::BlockBody) => Self::BlockBodyV1,
            (true, RecordId::ApprovalsHashes) => Self::ApprovalsHashesV1,
            (true, RecordId::BlockMetadata) => Self::BlockSignaturesV1,
            (true, RecordId::Transaction) => Self::Deploy,
            (true, RecordId::ExecutionResult) => Self::ExecutionResultV1,
            (true, RecordId::Transfer) => Self::Transfers,
            (true, RecordId::FinalizedTransactionApprovals) => Self::FinalizedDeployApprovals,
            (false, RecordId::BlockHeader) => Self::BlockHeader,
            (false, RecordId::BlockBody) => Self::BlockBody,
            (false, RecordId::ApprovalsHashes) => Self::ApprovalsHashes,
            (false, RecordId::BlockMetadata) => Self::BlockSignatures,
            (false, RecordId::Transaction) => Self::Transaction,
            (false, RecordId::ExecutionResult) => Self::ExecutionResult,
            (false, RecordId::Transfer) => Self::Transfers,
            (false, RecordId::FinalizedTransactionApprovals) => Self::FinalizedApprovals,
        }
    }

    #[cfg(test)]
    pub(crate) fn random(rng: &mut TestRng) -> Self {
        Self::try_from(rng.gen_range(0..33)).unwrap()
    }
}

impl TryFrom<u8> for PayloadType {
    type Error = ();

    fn try_from(v: u8) -> Result<Self, Self::Error> {
        match v {
            x if x == PayloadType::BlockHeaderV1 as u8 => Ok(PayloadType::BlockHeaderV1),
            x if x == PayloadType::BlockHeader as u8 => Ok(PayloadType::BlockHeader),
            x if x == PayloadType::BlockBodyV1 as u8 => Ok(PayloadType::BlockBodyV1),
            x if x == PayloadType::BlockBody as u8 => Ok(PayloadType::BlockBody),
            x if x == PayloadType::ApprovalsHashesV1 as u8 => Ok(PayloadType::ApprovalsHashesV1),
            x if x == PayloadType::ApprovalsHashes as u8 => Ok(PayloadType::ApprovalsHashes),
            x if x == PayloadType::BlockSignaturesV1 as u8 => Ok(PayloadType::BlockSignaturesV1),
            x if x == PayloadType::BlockSignatures as u8 => Ok(PayloadType::BlockSignatures),
            x if x == PayloadType::Deploy as u8 => Ok(PayloadType::Deploy),
            x if x == PayloadType::Transaction as u8 => Ok(PayloadType::Transaction),
            x if x == PayloadType::ExecutionResultV1 as u8 => Ok(PayloadType::ExecutionResultV1),
            x if x == PayloadType::ExecutionResult as u8 => Ok(PayloadType::ExecutionResult),
            x if x == PayloadType::Transfers as u8 => Ok(PayloadType::Transfers),
            x if x == PayloadType::FinalizedDeployApprovals as u8 => {
                Ok(PayloadType::FinalizedDeployApprovals)
            }
            x if x == PayloadType::FinalizedApprovals as u8 => Ok(PayloadType::FinalizedApprovals),
            x if x == PayloadType::SignedBlock as u8 => Ok(PayloadType::SignedBlock),
            x if x == PayloadType::TransactionWithExecutionInfo as u8 => {
                Ok(PayloadType::TransactionWithExecutionInfo)
            }
            x if x == PayloadType::Peers as u8 => Ok(PayloadType::Peers),
            x if x == PayloadType::Uptime as u8 => Ok(PayloadType::Uptime),
            x if x == PayloadType::LastProgress as u8 => Ok(PayloadType::LastProgress),
            x if x == PayloadType::ReactorState as u8 => Ok(PayloadType::ReactorState),
            x if x == PayloadType::NetworkName as u8 => Ok(PayloadType::NetworkName),
            x if x == PayloadType::ConsensusValidatorChanges as u8 => {
                Ok(PayloadType::ConsensusValidatorChanges)
            }
            x if x == PayloadType::BlockSynchronizerStatus as u8 => {
                Ok(PayloadType::BlockSynchronizerStatus)
            }
            x if x == PayloadType::AvailableBlockRange as u8 => {
                Ok(PayloadType::AvailableBlockRange)
            }
            x if x == PayloadType::NextUpgrade as u8 => Ok(PayloadType::NextUpgrade),
            x if x == PayloadType::ConsensusStatus as u8 => Ok(PayloadType::ConsensusStatus),
            x if x == PayloadType::ChainspecRawBytes as u8 => Ok(PayloadType::ChainspecRawBytes),
            x if x == PayloadType::HighestBlockSequenceCheckResult as u8 => {
                Ok(PayloadType::HighestBlockSequenceCheckResult)
            }
            x if x == PayloadType::SpeculativeExecutionResult as u8 => {
                Ok(PayloadType::SpeculativeExecutionResult)
            }
            x if x == PayloadType::GlobalStateQueryResult as u8 => {
                Ok(PayloadType::GlobalStateQueryResult)
            }
            x if x == PayloadType::StoredValues as u8 => Ok(PayloadType::StoredValues),
            x if x == PayloadType::GetTrieFullResult as u8 => Ok(PayloadType::GetTrieFullResult),
            x if x == PayloadType::NodeStatus as u8 => Ok(PayloadType::NodeStatus),
            _ => Err(()),
        }
    }
}

impl From<PayloadType> for u8 {
    fn from(value: PayloadType) -> Self {
        value as u8
    }
}

impl fmt::Display for PayloadType {
    fn fmt(&self, f: &mut fmt::Formatter<'_>) -> fmt::Result {
        match self {
            PayloadType::BlockHeaderV1 => write!(f, "BlockHeaderV1"),
            PayloadType::BlockHeader => write!(f, "BlockHeader"),
            PayloadType::BlockBodyV1 => write!(f, "BlockBodyV1"),
            PayloadType::BlockBody => write!(f, "BlockBody"),
            PayloadType::ApprovalsHashesV1 => write!(f, "ApprovalsHashesV1"),
            PayloadType::ApprovalsHashes => write!(f, "ApprovalsHashes"),
            PayloadType::BlockSignaturesV1 => write!(f, "BlockSignaturesV1"),
            PayloadType::BlockSignatures => write!(f, "BlockSignatures"),
            PayloadType::Deploy => write!(f, "Deploy"),
            PayloadType::Transaction => write!(f, "Transaction"),
            PayloadType::ExecutionResultV1 => write!(f, "ExecutionResultV1"),
            PayloadType::ExecutionResult => write!(f, "ExecutionResult"),
            PayloadType::Transfers => write!(f, "Transfers"),
            PayloadType::FinalizedDeployApprovals => write!(f, "FinalizedDeployApprovals"),
            PayloadType::FinalizedApprovals => write!(f, "FinalizedApprovals"),
            PayloadType::SignedBlock => write!(f, "SignedBlock"),
            PayloadType::TransactionWithExecutionInfo => write!(f, "TransactionWithExecutionInfo"),
            PayloadType::Peers => write!(f, "Peers"),
            PayloadType::LastProgress => write!(f, "LastProgress"),
            PayloadType::ReactorState => write!(f, "ReactorState"),
            PayloadType::NetworkName => write!(f, "NetworkName"),
            PayloadType::ConsensusValidatorChanges => write!(f, "ConsensusValidatorChanges"),
            PayloadType::BlockSynchronizerStatus => write!(f, "BlockSynchronizerStatus"),
            PayloadType::AvailableBlockRange => write!(f, "AvailableBlockRange"),
            PayloadType::NextUpgrade => write!(f, "NextUpgrade"),
            PayloadType::ConsensusStatus => write!(f, "ConsensusStatus"),
            PayloadType::ChainspecRawBytes => write!(f, "ChainspecRawBytes"),
            PayloadType::Uptime => write!(f, "Uptime"),
            PayloadType::HighestBlockSequenceCheckResult => {
                write!(f, "HighestBlockSequenceCheckResult")
            }
            PayloadType::SpeculativeExecutionResult => write!(f, "SpeculativeExecutionResult"),
            PayloadType::GlobalStateQueryResult => write!(f, "GlobalStateQueryResult"),
            PayloadType::StoredValues => write!(f, "StoredValues"),
            PayloadType::GetTrieFullResult => write!(f, "GetTrieFullResult"),
            PayloadType::NodeStatus => write!(f, "NodeStatus"),
        }
    }
}

const BLOCK_HEADER_V1_TAG: u8 = 0;
const BLOCK_HEADER_TAG: u8 = 1;
const BLOCK_BODY_V1_TAG: u8 = 2;
const BLOCK_BODY_TAG: u8 = 3;
const APPROVALS_HASHES_TAG: u8 = 4;
const APPROVALS_HASHES_V1_TAG: u8 = 5;
const BLOCK_SIGNATURES_TAG: u8 = 6;
const BLOCK_SIGNATURES_V1_TAG: u8 = 7;
const DEPLOY_TAG: u8 = 8;
const TRANSACTION_TAG: u8 = 9;
const EXECUTION_RESULT_V1_TAG: u8 = 10;
const EXECUTION_RESULT_TAG: u8 = 11;
const TRANSFERS_TAG: u8 = 12;
const FINALIZED_DEPLOY_APPROVALS_TAG: u8 = 13;
const FINALIZED_APPROVALS_TAG: u8 = 14;
const SIGNED_BLOCK_TAG: u8 = 15;
const TRANSACTION_WITH_EXECUTION_INFO_TAG: u8 = 16;
const PEERS_TAG: u8 = 17;
const UPTIME_TAG: u8 = 18;
const LAST_PROGRESS_TAG: u8 = 19;
const REACTOR_STATE_TAG: u8 = 20;
const NETWORK_NAME_TAG: u8 = 21;
const CONSENSUS_VALIDATOR_CHANGES_TAG: u8 = 22;
const BLOCK_SYNCHRONIZER_STATUS_TAG: u8 = 23;
const AVAILABLE_BLOCK_RANGE_TAG: u8 = 24;
const NEXT_UPGRADE_TAG: u8 = 25;
const CONSENSUS_STATUS_TAG: u8 = 26;
const CHAINSPEC_RAW_BYTES_TAG: u8 = 27;
const HIGHEST_BLOCK_SEQUENCE_CHECK_RESULT_TAG: u8 = 28;
const SPECULATIVE_EXECUTION_RESULT_TAG: u8 = 29;
const GLOBAL_STATE_QUERY_RESULT_TAG: u8 = 30;
const STORED_VALUES_TAG: u8 = 31;
const GET_TRIE_FULL_RESULT_TAG: u8 = 32;
const NODE_STATUS_TAG: u8 = 33;

impl ToBytes for PayloadType {
    fn to_bytes(&self) -> Result<Vec<u8>, bytesrepr::Error> {
        let mut buffer = bytesrepr::allocate_buffer(self)?;
        self.write_bytes(&mut buffer)?;
        Ok(buffer)
    }

    fn write_bytes(&self, writer: &mut Vec<u8>) -> Result<(), bytesrepr::Error> {
        match self {
            PayloadType::BlockHeaderV1 => BLOCK_HEADER_V1_TAG,
            PayloadType::BlockHeader => BLOCK_HEADER_TAG,
            PayloadType::BlockBodyV1 => BLOCK_BODY_V1_TAG,
            PayloadType::BlockBody => BLOCK_BODY_TAG,
            PayloadType::ApprovalsHashesV1 => APPROVALS_HASHES_V1_TAG,
            PayloadType::ApprovalsHashes => APPROVALS_HASHES_TAG,
            PayloadType::BlockSignaturesV1 => BLOCK_SIGNATURES_V1_TAG,
            PayloadType::BlockSignatures => BLOCK_SIGNATURES_TAG,
            PayloadType::Deploy => DEPLOY_TAG,
            PayloadType::Transaction => TRANSACTION_TAG,
            PayloadType::ExecutionResultV1 => EXECUTION_RESULT_V1_TAG,
            PayloadType::ExecutionResult => EXECUTION_RESULT_TAG,
            PayloadType::Transfers => TRANSFERS_TAG,
            PayloadType::FinalizedDeployApprovals => FINALIZED_DEPLOY_APPROVALS_TAG,
            PayloadType::FinalizedApprovals => FINALIZED_APPROVALS_TAG,
            PayloadType::Peers => PEERS_TAG,
            PayloadType::SignedBlock => SIGNED_BLOCK_TAG,
            PayloadType::TransactionWithExecutionInfo => TRANSACTION_WITH_EXECUTION_INFO_TAG,
            PayloadType::LastProgress => LAST_PROGRESS_TAG,
            PayloadType::ReactorState => REACTOR_STATE_TAG,
            PayloadType::NetworkName => NETWORK_NAME_TAG,
            PayloadType::ConsensusValidatorChanges => CONSENSUS_VALIDATOR_CHANGES_TAG,
            PayloadType::BlockSynchronizerStatus => BLOCK_SYNCHRONIZER_STATUS_TAG,
            PayloadType::AvailableBlockRange => AVAILABLE_BLOCK_RANGE_TAG,
            PayloadType::NextUpgrade => NEXT_UPGRADE_TAG,
            PayloadType::ConsensusStatus => CONSENSUS_STATUS_TAG,
            PayloadType::ChainspecRawBytes => CHAINSPEC_RAW_BYTES_TAG,
            PayloadType::Uptime => UPTIME_TAG,
            PayloadType::HighestBlockSequenceCheckResult => HIGHEST_BLOCK_SEQUENCE_CHECK_RESULT_TAG,
            PayloadType::SpeculativeExecutionResult => SPECULATIVE_EXECUTION_RESULT_TAG,
            PayloadType::GlobalStateQueryResult => GLOBAL_STATE_QUERY_RESULT_TAG,
            PayloadType::StoredValues => STORED_VALUES_TAG,
            PayloadType::GetTrieFullResult => GET_TRIE_FULL_RESULT_TAG,
            PayloadType::NodeStatus => NODE_STATUS_TAG,
        }
        .write_bytes(writer)
    }

    fn serialized_length(&self) -> usize {
        U8_SERIALIZED_LENGTH
    }
}

impl FromBytes for PayloadType {
    fn from_bytes(bytes: &[u8]) -> Result<(Self, &[u8]), bytesrepr::Error> {
        let (tag, remainder) = FromBytes::from_bytes(bytes)?;
        let record_id = match tag {
            BLOCK_HEADER_V1_TAG => PayloadType::BlockHeaderV1,
            BLOCK_HEADER_TAG => PayloadType::BlockHeader,
            BLOCK_BODY_V1_TAG => PayloadType::BlockBodyV1,
            BLOCK_BODY_TAG => PayloadType::BlockBody,
            APPROVALS_HASHES_V1_TAG => PayloadType::ApprovalsHashesV1,
            APPROVALS_HASHES_TAG => PayloadType::ApprovalsHashes,
            BLOCK_SIGNATURES_V1_TAG => PayloadType::BlockSignaturesV1,
            BLOCK_SIGNATURES_TAG => PayloadType::BlockSignatures,
            DEPLOY_TAG => PayloadType::Deploy,
            TRANSACTION_TAG => PayloadType::Transaction,
            EXECUTION_RESULT_V1_TAG => PayloadType::ExecutionResultV1,
            EXECUTION_RESULT_TAG => PayloadType::ExecutionResult,
            TRANSFERS_TAG => PayloadType::Transfers,
            FINALIZED_DEPLOY_APPROVALS_TAG => PayloadType::FinalizedDeployApprovals,
            FINALIZED_APPROVALS_TAG => PayloadType::FinalizedApprovals,
            PEERS_TAG => PayloadType::Peers,
            SIGNED_BLOCK_TAG => PayloadType::SignedBlock,
            TRANSACTION_WITH_EXECUTION_INFO_TAG => PayloadType::TransactionWithExecutionInfo,
            LAST_PROGRESS_TAG => PayloadType::LastProgress,
            REACTOR_STATE_TAG => PayloadType::ReactorState,
            NETWORK_NAME_TAG => PayloadType::NetworkName,
            CONSENSUS_VALIDATOR_CHANGES_TAG => PayloadType::ConsensusValidatorChanges,
            BLOCK_SYNCHRONIZER_STATUS_TAG => PayloadType::BlockSynchronizerStatus,
            AVAILABLE_BLOCK_RANGE_TAG => PayloadType::AvailableBlockRange,
            NEXT_UPGRADE_TAG => PayloadType::NextUpgrade,
            CONSENSUS_STATUS_TAG => PayloadType::ConsensusStatus,
            CHAINSPEC_RAW_BYTES_TAG => PayloadType::ChainspecRawBytes,
            UPTIME_TAG => PayloadType::Uptime,
            HIGHEST_BLOCK_SEQUENCE_CHECK_RESULT_TAG => PayloadType::HighestBlockSequenceCheckResult,
            SPECULATIVE_EXECUTION_RESULT_TAG => PayloadType::SpeculativeExecutionResult,
            GLOBAL_STATE_QUERY_RESULT_TAG => PayloadType::GlobalStateQueryResult,
            STORED_VALUES_TAG => PayloadType::StoredValues,
            GET_TRIE_FULL_RESULT_TAG => PayloadType::GetTrieFullResult,
            NODE_STATUS_TAG => PayloadType::NodeStatus,
            _ => return Err(bytesrepr::Error::Formatting),
        };
        Ok((record_id, remainder))
    }
}

/// Represents an entity that can be sent as a payload.
pub trait PayloadEntity {
    /// Returns the payload type of the entity.
    const PAYLOAD_TYPE: PayloadType;
}

impl PayloadEntity for Transaction {
    const PAYLOAD_TYPE: PayloadType = PayloadType::Transaction;
}

impl PayloadEntity for Deploy {
    const PAYLOAD_TYPE: PayloadType = PayloadType::Deploy;
}

impl PayloadEntity for BlockHeader {
    const PAYLOAD_TYPE: PayloadType = PayloadType::BlockHeader;
}

impl PayloadEntity for BlockHeaderV1 {
    const PAYLOAD_TYPE: PayloadType = PayloadType::BlockHeaderV1;
}

impl PayloadEntity for BlockBody {
    const PAYLOAD_TYPE: PayloadType = PayloadType::BlockBody;
}

impl PayloadEntity for BlockBodyV1 {
    const PAYLOAD_TYPE: PayloadType = PayloadType::BlockBodyV1;
}

impl PayloadEntity for BlockSignatures {
    const PAYLOAD_TYPE: PayloadType = PayloadType::BlockSignatures;
}

impl PayloadEntity for BlockSignaturesV1 {
    const PAYLOAD_TYPE: PayloadType = PayloadType::BlockSignaturesV1;
}

impl PayloadEntity for ExecutionResult {
    const PAYLOAD_TYPE: PayloadType = PayloadType::ExecutionResult;
}

impl PayloadEntity for ExecutionResultV1 {
    const PAYLOAD_TYPE: PayloadType = PayloadType::ExecutionResultV1;
}

impl PayloadEntity for SignedBlock {
    const PAYLOAD_TYPE: PayloadType = PayloadType::SignedBlock;
}

impl PayloadEntity for TransactionWithExecutionInfo {
    const PAYLOAD_TYPE: PayloadType = PayloadType::TransactionWithExecutionInfo;
}

impl PayloadEntity for Peers {
    const PAYLOAD_TYPE: PayloadType = PayloadType::Peers;
}

impl PayloadEntity for Vec<Transfer> {
    const PAYLOAD_TYPE: PayloadType = PayloadType::Transfers;
}

impl PayloadEntity for AvailableBlockRange {
    const PAYLOAD_TYPE: PayloadType = PayloadType::AvailableBlockRange;
}

#[cfg(any(feature = "std", test))]
impl PayloadEntity for ChainspecRawBytes {
    const PAYLOAD_TYPE: PayloadType = PayloadType::ChainspecRawBytes;
}

impl PayloadEntity for ConsensusValidatorChanges {
    const PAYLOAD_TYPE: PayloadType = PayloadType::ConsensusValidatorChanges;
}

impl PayloadEntity for GlobalStateQueryResult {
    const PAYLOAD_TYPE: PayloadType = PayloadType::GlobalStateQueryResult;
}

impl PayloadEntity for Vec<StoredValue> {
    const PAYLOAD_TYPE: PayloadType = PayloadType::StoredValues;
}

impl PayloadEntity for GetTrieFullResult {
    const PAYLOAD_TYPE: PayloadType = PayloadType::GetTrieFullResult;
}

impl PayloadEntity for SpeculativeExecutionResult {
    const PAYLOAD_TYPE: PayloadType = PayloadType::SpeculativeExecutionResult;
}

#[cfg(any(feature = "std", test))]
impl PayloadEntity for NodeStatus {
    const PAYLOAD_TYPE: PayloadType = PayloadType::NodeStatus;
}

#[cfg(any(feature = "std", test))]
impl PayloadEntity for NextUpgrade {
    const PAYLOAD_TYPE: PayloadType = PayloadType::NextUpgrade;
}

impl PayloadEntity for Uptime {
    const PAYLOAD_TYPE: PayloadType = PayloadType::Uptime;
}

impl PayloadEntity for LastProgress {
    const PAYLOAD_TYPE: PayloadType = PayloadType::LastProgress;
}

impl PayloadEntity for ReactorStateName {
    const PAYLOAD_TYPE: PayloadType = PayloadType::ReactorState;
}

impl PayloadEntity for NetworkName {
    const PAYLOAD_TYPE: PayloadType = PayloadType::NetworkName;
}

impl PayloadEntity for BlockSynchronizerStatus {
    const PAYLOAD_TYPE: PayloadType = PayloadType::BlockSynchronizerStatus;
}

impl PayloadEntity for ConsensusStatus {
    const PAYLOAD_TYPE: PayloadType = PayloadType::ConsensusStatus;
}

#[cfg(test)]
mod tests {
    use super::*;
    use crate::testing::TestRng;

    #[test]
    fn bytesrepr_roundtrip() {
        let rng = &mut TestRng::new();

        let val = PayloadType::random(rng);
        bytesrepr::test_serialization_roundtrip(&val);
    }
}<|MERGE_RESOLUTION|>--- conflicted
+++ resolved
@@ -18,13 +18,8 @@
     bytesrepr::{self, FromBytes, ToBytes, U8_SERIALIZED_LENGTH},
     execution::{ExecutionResult, ExecutionResultV1},
     AvailableBlockRange, BlockBody, BlockBodyV1, BlockHeader, BlockHeaderV1, BlockSignatures,
-<<<<<<< HEAD
-    BlockSignaturesV1, BlockSynchronizerStatus, Deploy, Peers, ReactorState, SignedBlock,
-    StoredValue, Transaction, Transfer,
-=======
-    BlockSignaturesV1, BlockSynchronizerStatus, Deploy, FinalizedApprovals,
-    FinalizedDeployApprovals, Peers, SignedBlock, StoredValue, Transaction, Transfer,
->>>>>>> 62231472
+    BlockSignaturesV1, BlockSynchronizerStatus, Deploy, Peers, SignedBlock, StoredValue,
+    Transaction, Transfer,
 };
 #[cfg(any(feature = "std", test))]
 use crate::{ChainspecRawBytes, NextUpgrade};
