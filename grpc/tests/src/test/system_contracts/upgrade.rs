use casper_engine_grpc_server::engine_server::ipc::DeployCode;
use casper_engine_test_support::internal::{
    utils, InMemoryWasmTestBuilder, UpgradeRequestBuilder, DEFAULT_RUN_GENESIS_REQUEST,
    DEFAULT_WASM_CONFIG,
};
#[cfg(feature = "use-system-contracts")]
use casper_engine_test_support::{internal::ExecuteRequestBuilder, DEFAULT_ACCOUNT_ADDR};
#[cfg(feature = "use-system-contracts")]
use casper_execution_engine::shared::{stored_value::StoredValue, transform::Transform};
use casper_execution_engine::{
    core::engine_state::{upgrade::ActivationPoint, Error},
    shared::{
        host_function_costs::HostFunctionCosts,
        opcode_costs::{
            OpcodeCosts, DEFAULT_ADD_COST, DEFAULT_BIT_COST, DEFAULT_CONTROL_FLOW_COST,
            DEFAULT_CONVERSION_COST, DEFAULT_CURRENT_MEMORY_COST, DEFAULT_DIV_COST,
            DEFAULT_GLOBAL_COST, DEFAULT_GROW_MEMORY_COST, DEFAULT_INTEGER_COMPARSION_COST,
            DEFAULT_LOAD_COST, DEFAULT_LOCAL_COST, DEFAULT_MUL_COST, DEFAULT_NOP_COST,
            DEFAULT_OP_CONST_COST, DEFAULT_REGULAR_COST, DEFAULT_STORE_COST,
            DEFAULT_UNREACHABLE_COST,
        },
        storage_costs::{StorageCosts, DEFAULT_GAS_PER_BYTE_COST},
        wasm_config::{WasmConfig, DEFAULT_INITIAL_MEMORY, DEFAULT_MAX_STACK_HEIGHT},
    },
};
<<<<<<< HEAD

use casper_types::ProtocolVersion;
=======
use casper_types::{auction::VALIDATOR_SLOTS_KEY, ProtocolVersion};
>>>>>>> fbe9c7d3
#[cfg(feature = "use-system-contracts")]
use casper_types::{runtime_args, CLValue, Key, RuntimeArgs, U512};

const PROTOCOL_VERSION: ProtocolVersion = ProtocolVersion::V1_0_0;
const DEFAULT_ACTIVATION_POINT: ActivationPoint = 1;
const MODIFIED_SYSTEM_UPGRADER_CONTRACT_NAME: &str = "modified_system_upgrader.wasm";
#[cfg(feature = "use-system-contracts")]
const MODIFIED_MINT_CALLER_CONTRACT_NAME: &str = "modified_mint_caller.wasm";
#[cfg(feature = "use-system-contracts")]
const PAYMENT_AMOUNT: u64 = 200_000_000;
#[cfg(feature = "use-system-contracts")]
const ARG_TARGET: &str = "target";

fn get_upgraded_wasm_config() -> WasmConfig {
    let opcode_cost = OpcodeCosts {
        bit: DEFAULT_BIT_COST + 1,
        add: DEFAULT_ADD_COST + 1,
        mul: DEFAULT_MUL_COST + 1,
        div: DEFAULT_DIV_COST + 1,
        load: DEFAULT_LOAD_COST + 1,
        store: DEFAULT_STORE_COST + 1,
        op_const: DEFAULT_OP_CONST_COST + 1,
        local: DEFAULT_LOCAL_COST + 1,
        global: DEFAULT_GLOBAL_COST + 1,
        control_flow: DEFAULT_CONTROL_FLOW_COST + 1,
        integer_comparsion: DEFAULT_INTEGER_COMPARSION_COST + 1,
        conversion: DEFAULT_CONVERSION_COST + 1,
        unreachable: DEFAULT_UNREACHABLE_COST + 1,
        nop: DEFAULT_NOP_COST + 1,
        current_memory: DEFAULT_CURRENT_MEMORY_COST + 1,
        grow_memory: DEFAULT_GROW_MEMORY_COST + 1,
        regular: DEFAULT_REGULAR_COST + 1,
    };
    let storage_costs = StorageCosts {
        gas_per_byte: DEFAULT_GAS_PER_BYTE_COST,
    };
    let host_function_costs = HostFunctionCosts::default();
    WasmConfig::new(
        DEFAULT_INITIAL_MEMORY,
        DEFAULT_MAX_STACK_HEIGHT * 2,
        opcode_cost,
        storage_costs,
        host_function_costs,
    )
}

#[ignore]
#[test]
fn should_upgrade_only_protocol_version() {
    let mut builder = InMemoryWasmTestBuilder::default();

    builder.run_genesis(&DEFAULT_RUN_GENESIS_REQUEST);

    let sem_ver = PROTOCOL_VERSION.value();
    let new_protocol_version =
        ProtocolVersion::from_parts(sem_ver.major, sem_ver.minor, sem_ver.patch + 1);

    let mut upgrade_request = {
        UpgradeRequestBuilder::new()
            .with_current_protocol_version(PROTOCOL_VERSION)
            .with_new_protocol_version(new_protocol_version)
            .with_activation_point(DEFAULT_ACTIVATION_POINT)
            .build()
    };

    builder.upgrade_with_upgrade_request(&mut upgrade_request);

    let upgrade_response = builder
        .get_upgrade_response(0)
        .expect("should have response");

    assert!(upgrade_response.has_success(), "expected success");

    let upgraded_wasm_costs = builder
        .get_engine_state()
        .wasm_config(new_protocol_version)
        .expect("should have result")
        .expect("should have costs");

    assert_eq!(
        *DEFAULT_WASM_CONFIG, upgraded_wasm_costs,
        "upgraded costs should equal original costs"
    );
}

#[cfg(feature = "use-system-contracts")]
#[ignore]
#[test]
fn should_upgrade_system_contract() {
    let mut builder = InMemoryWasmTestBuilder::default();

    let new_protocol_version = ProtocolVersion::from_parts(2, 0, 0);

    builder.run_genesis(&DEFAULT_RUN_GENESIS_REQUEST);

    let mut upgrade_request = {
        let bytes = utils::read_wasm_file_bytes(MODIFIED_SYSTEM_UPGRADER_CONTRACT_NAME);
        let mut installer_code = DeployCode::new();
        installer_code.set_code(bytes);
        UpgradeRequestBuilder::new()
            .with_current_protocol_version(PROTOCOL_VERSION)
            .with_new_protocol_version(new_protocol_version)
            .with_activation_point(DEFAULT_ACTIVATION_POINT)
            .with_installer_code(installer_code)
            .build()
    };

    builder.upgrade_with_upgrade_request(&mut upgrade_request);

    let upgrade_response = builder
        .get_upgrade_response(0)
        .expect("should have response");

    assert!(
        upgrade_response.has_success(),
        "upgrade_response expected success"
    );

    let exec_request = {
        ExecuteRequestBuilder::standard(
            *DEFAULT_ACCOUNT_ADDR,
            &MODIFIED_MINT_CALLER_CONTRACT_NAME,
            runtime_args! { "amount" => U512::from(PAYMENT_AMOUNT) },
        )
        .with_protocol_version(new_protocol_version)
        .build()
    };

    builder.exec(exec_request).expect_success();

    let transforms = builder.get_transforms();
    let transform = &transforms[0];

    let new_keys = if let Some(Transform::AddKeys(keys)) =
        transform.get(&Key::Account(*DEFAULT_ACCOUNT_ADDR))
    {
        keys
    } else {
        panic!(
            "expected AddKeys transform for given key but received {:?}",
            transforms[0]
        );
    };

    let version_uref = new_keys
        .get("output_version")
        .expect("version_uref should exist");

    builder.commit();

    let version_value: StoredValue = builder
        .query(None, *version_uref, &[])
        .expect("should find version_uref value");

    assert_eq!(
        version_value,
        StoredValue::CLValue(CLValue::from_t("1.1.0".to_string()).unwrap()),
        "expected new version endpoint output"
    );
}

#[cfg(feature = "use-system-contracts")]
#[ignore]
#[test]
fn should_upgrade_system_contract_on_patch_bump() {
    let mut builder = InMemoryWasmTestBuilder::default();

    let sem_ver = PROTOCOL_VERSION.value();

    let new_protocol_version =
        ProtocolVersion::from_parts(sem_ver.major, sem_ver.minor, sem_ver.patch + 123);

    builder.run_genesis(&DEFAULT_RUN_GENESIS_REQUEST);

    let mut upgrade_request = {
        let bytes = utils::read_wasm_file_bytes(MODIFIED_SYSTEM_UPGRADER_CONTRACT_NAME);
        let mut installer_code = DeployCode::new();
        installer_code.set_code(bytes);
        UpgradeRequestBuilder::new()
            .with_current_protocol_version(PROTOCOL_VERSION)
            .with_new_protocol_version(new_protocol_version)
            .with_activation_point(DEFAULT_ACTIVATION_POINT)
            .with_installer_code(installer_code)
            .build()
    };

    builder.upgrade_with_upgrade_request(&mut upgrade_request);

    let upgrade_response = builder
        .get_upgrade_response(0)
        .expect("should have response");

    assert!(
        upgrade_response.has_success(),
        "upgrade_response expected success"
    );

    let exec_request = {
        ExecuteRequestBuilder::standard(
            *DEFAULT_ACCOUNT_ADDR,
            &MODIFIED_MINT_CALLER_CONTRACT_NAME,
            runtime_args! { ARG_TARGET => U512::from(PAYMENT_AMOUNT) },
        )
        .with_protocol_version(new_protocol_version)
        .build()
    };

    builder.exec(exec_request).expect_success();

    let transforms = builder.get_transforms();
    let transform = &transforms[0];

    let new_keys = if let Some(Transform::AddKeys(keys)) =
        transform.get(&Key::Account(*DEFAULT_ACCOUNT_ADDR))
    {
        keys
    } else {
        panic!(
            "expected AddKeys transform for given key but received {:?}",
            transforms[0]
        );
    };

    let version_uref = new_keys
        .get("output_version")
        .expect("version_uref should exist");

    builder.commit();

    let version_value = builder
        .query(None, *version_uref, &[])
        .expect("should find version_uref value");

    assert_eq!(
        version_value,
        StoredValue::CLValue(CLValue::from_t("1.1.0").unwrap()),
        "expected new version endpoint output"
    );
}

#[cfg(feature = "use-system-contracts")]
#[ignore]
#[test]
fn should_upgrade_system_contract_on_minor_bump() {
    let mut builder = InMemoryWasmTestBuilder::default();

    let sem_ver = PROTOCOL_VERSION.value();

    let new_protocol_version =
        ProtocolVersion::from_parts(sem_ver.major, sem_ver.minor + 1, sem_ver.patch);

    builder.run_genesis(&DEFAULT_RUN_GENESIS_REQUEST);

    let mut upgrade_request = {
        let bytes = utils::read_wasm_file_bytes(MODIFIED_SYSTEM_UPGRADER_CONTRACT_NAME);
        let mut installer_code = DeployCode::new();
        installer_code.set_code(bytes);
        UpgradeRequestBuilder::new()
            .with_current_protocol_version(PROTOCOL_VERSION)
            .with_new_protocol_version(new_protocol_version)
            .with_activation_point(DEFAULT_ACTIVATION_POINT)
            .with_installer_code(installer_code)
            .build()
    };

    builder.upgrade_with_upgrade_request(&mut upgrade_request);

    let upgrade_response = builder
        .get_upgrade_response(0)
        .expect("should have response");

    assert!(
        upgrade_response.has_success(),
        "upgrade_response expected success"
    );

    let exec_request = {
        ExecuteRequestBuilder::standard(
            *DEFAULT_ACCOUNT_ADDR,
            &MODIFIED_MINT_CALLER_CONTRACT_NAME,
            runtime_args! {ARG_TARGET => U512::from(PAYMENT_AMOUNT) },
        )
        .with_protocol_version(new_protocol_version)
        .build()
    };

    builder.exec(exec_request).expect_success();

    let transforms = builder.get_transforms();
    let transform = &transforms[0];

    let new_keys = if let Some(Transform::AddKeys(keys)) =
        transform.get(&Key::Account(*DEFAULT_ACCOUNT_ADDR))
    {
        keys
    } else {
        panic!(
            "expected AddKeys transform for given key but received {:?}",
            transforms[0]
        );
    };

    let version_uref = new_keys
        .get("output_version")
        .expect("version_uref should exist");

    builder.commit();

    let version_value = builder
        .query(None, *version_uref, &[])
        .expect("should find version_uref value");

    assert_eq!(
        version_value,
        StoredValue::CLValue(CLValue::from_t("1.1.0").unwrap()),
        "expected new version endpoint output"
    );
}

#[ignore]
#[test]
fn should_allow_only_wasm_costs_patch_version() {
    let mut builder = InMemoryWasmTestBuilder::default();

    builder.run_genesis(&DEFAULT_RUN_GENESIS_REQUEST);

    let sem_ver = PROTOCOL_VERSION.value();
    let new_protocol_version =
        ProtocolVersion::from_parts(sem_ver.major, sem_ver.minor, sem_ver.patch + 2);

    let new_wasm_config = get_upgraded_wasm_config();

    let mut upgrade_request = {
        UpgradeRequestBuilder::new()
            .with_current_protocol_version(PROTOCOL_VERSION)
            .with_new_protocol_version(new_protocol_version)
            .with_activation_point(DEFAULT_ACTIVATION_POINT)
            .with_new_wasm_config(new_wasm_config)
            .build()
    };

    builder.upgrade_with_upgrade_request(&mut upgrade_request);

    let upgrade_response = builder
        .get_upgrade_response(0)
        .expect("should have response");

    assert!(upgrade_response.has_success(), "expected success");

    let upgraded_wasm_config = builder
        .get_engine_state()
        .wasm_config(new_protocol_version)
        .expect("should have result")
        .expect("should have upgraded costs");

    assert_eq!(
        new_wasm_config, upgraded_wasm_config,
        "upgraded costs should equal new costs"
    );
}

#[ignore]
#[test]
fn should_allow_only_wasm_costs_minor_version() {
    let mut builder = InMemoryWasmTestBuilder::default();

    builder.run_genesis(&DEFAULT_RUN_GENESIS_REQUEST);

    let sem_ver = PROTOCOL_VERSION.value();
    let new_protocol_version =
        ProtocolVersion::from_parts(sem_ver.major, sem_ver.minor + 1, sem_ver.patch);

    let new_wasm_config = get_upgraded_wasm_config();

    let mut upgrade_request = {
        let bytes = utils::read_wasm_file_bytes(MODIFIED_SYSTEM_UPGRADER_CONTRACT_NAME);
        let mut installer_code = DeployCode::new();
        installer_code.set_code(bytes);
        UpgradeRequestBuilder::new()
            .with_current_protocol_version(PROTOCOL_VERSION)
            .with_new_protocol_version(new_protocol_version)
            .with_activation_point(DEFAULT_ACTIVATION_POINT)
            .with_new_wasm_config(new_wasm_config)
            .with_installer_code(installer_code)
            .build()
    };

    builder.upgrade_with_upgrade_request(&mut upgrade_request);

    let upgrade_response = builder
        .get_upgrade_response(0)
        .expect("should have response");

    assert!(
        upgrade_response.has_success(),
        "expected success {:?}",
        upgrade_response
    );

    let upgraded_wasm_costs = builder
        .get_engine_state()
        .wasm_config(new_protocol_version)
        .expect("should have result")
        .expect("should have upgraded costs");

    assert_eq!(
        new_wasm_config, upgraded_wasm_costs,
        "upgraded costs should equal new costs"
    );
}

#[cfg(feature = "use-system-contracts")]
#[ignore]
#[test]
fn should_upgrade_system_contract_and_wasm_costs_major() {
    let mut builder = InMemoryWasmTestBuilder::default();

    builder.run_genesis(&DEFAULT_RUN_GENESIS_REQUEST);

    let new_protocol_version = ProtocolVersion::from_parts(2, 0, 0);

    let new_wasm_config = get_upgraded_wasm_config();

    let mut upgrade_request = {
        let bytes = utils::read_wasm_file_bytes(MODIFIED_SYSTEM_UPGRADER_CONTRACT_NAME);
        let mut installer_code = DeployCode::new();
        installer_code.set_code(bytes);
        UpgradeRequestBuilder::new()
            .with_current_protocol_version(PROTOCOL_VERSION)
            .with_new_protocol_version(new_protocol_version)
            .with_activation_point(DEFAULT_ACTIVATION_POINT)
            .with_installer_code(installer_code)
            .with_new_wasm_config(new_wasm_config)
            .build()
    };

    builder.upgrade_with_upgrade_request(&mut upgrade_request);

    let upgrade_response = builder
        .get_upgrade_response(0)
        .expect("should have response");

    assert!(upgrade_response.has_success(), "expected success");

    let exec_request = {
        ExecuteRequestBuilder::standard(
            *DEFAULT_ACCOUNT_ADDR,
            &MODIFIED_MINT_CALLER_CONTRACT_NAME,
            runtime_args! {ARG_TARGET => U512::from(PAYMENT_AMOUNT) },
        )
        .with_protocol_version(new_protocol_version)
        .build()
    };

    builder.exec(exec_request).expect_success();

    let transforms = builder.get_transforms();
    let transform = &transforms[0];

    let new_keys = if let Some(Transform::AddKeys(keys)) =
        transform.get(&Key::Account(*DEFAULT_ACCOUNT_ADDR))
    {
        keys
    } else {
        panic!(
            "expected AddKeys transform for given key but received {:?}",
            transforms[0]
        );
    };

    let version_uref = new_keys
        .get("output_version")
        .expect("version_uref should exist");

    builder.commit();

    let version_value: StoredValue = builder
        .query(None, *version_uref, &[])
        .expect("should find version_uref value");

    assert_eq!(
        version_value,
        StoredValue::CLValue(CLValue::from_t("1.1.0".to_string()).unwrap()),
        "expected new version endpoint output"
    );

    let upgraded_wasm_costs = builder
        .get_engine_state()
        .wasm_config(new_protocol_version)
        .expect("should have result")
        .expect("should have upgraded costs");

    assert_eq!(
        new_wasm_config, upgraded_wasm_costs,
        "upgraded costs should equal new costs"
    );
}

#[ignore]
#[test]
fn should_not_downgrade() {
    let mut builder = InMemoryWasmTestBuilder::default();

    builder.run_genesis(&DEFAULT_RUN_GENESIS_REQUEST);

    let new_protocol_version = ProtocolVersion::from_parts(2, 0, 0);

    let mut upgrade_request = {
        let bytes = utils::read_wasm_file_bytes(MODIFIED_SYSTEM_UPGRADER_CONTRACT_NAME);
        let mut installer_code = DeployCode::new();
        installer_code.set_code(bytes);
        UpgradeRequestBuilder::new()
            .with_current_protocol_version(PROTOCOL_VERSION)
            .with_new_protocol_version(new_protocol_version)
            .with_activation_point(DEFAULT_ACTIVATION_POINT)
            .with_installer_code(installer_code)
            .build()
    };

    builder.upgrade_with_upgrade_request(&mut upgrade_request);

    let upgrade_response = builder
        .get_upgrade_response(0)
        .expect("should have response");

    assert!(
        upgrade_response.has_success(),
        "expected success but received {:?}",
        upgrade_response
    );

    let upgraded_wasm_costs = builder
        .get_engine_state()
        .wasm_config(new_protocol_version)
        .expect("should have result")
        .expect("should have costs");

    assert_eq!(
        *DEFAULT_WASM_CONFIG, upgraded_wasm_costs,
        "upgraded costs should equal original costs"
    );

    let mut downgrade_request = {
        UpgradeRequestBuilder::new()
            .with_current_protocol_version(new_protocol_version)
            .with_new_protocol_version(PROTOCOL_VERSION)
            .with_activation_point(DEFAULT_ACTIVATION_POINT)
            .build()
    };

    builder.upgrade_with_upgrade_request(&mut downgrade_request);

    let upgrade_response = builder
        .get_upgrade_response(1)
        .expect("should have response");

    assert!(!upgrade_response.has_success(), "expected failure");
}

#[ignore]
#[test]
fn should_not_skip_major_versions() {
    let mut builder = InMemoryWasmTestBuilder::default();

    builder.run_genesis(&DEFAULT_RUN_GENESIS_REQUEST);

    let sem_ver = PROTOCOL_VERSION.value();

    let invalid_version =
        ProtocolVersion::from_parts(sem_ver.major + 2, sem_ver.minor, sem_ver.patch);

    let mut upgrade_request = {
        UpgradeRequestBuilder::new()
            .with_current_protocol_version(PROTOCOL_VERSION)
            .with_new_protocol_version(invalid_version)
            .with_activation_point(DEFAULT_ACTIVATION_POINT)
            .build()
    };

    builder.upgrade_with_upgrade_request(&mut upgrade_request);

    let upgrade_response = builder
        .get_upgrade_response(0)
        .expect("should have response");

    assert!(!upgrade_response.has_success(), "expected failure");
}

#[ignore]
#[test]
fn should_not_skip_minor_versions() {
    let mut builder = InMemoryWasmTestBuilder::default();

    builder.run_genesis(&DEFAULT_RUN_GENESIS_REQUEST);

    let sem_ver = PROTOCOL_VERSION.value();

    let invalid_version =
        ProtocolVersion::from_parts(sem_ver.major, sem_ver.minor + 2, sem_ver.patch);

    let mut upgrade_request = {
        UpgradeRequestBuilder::new()
            .with_current_protocol_version(PROTOCOL_VERSION)
            .with_new_protocol_version(invalid_version)
            .with_activation_point(DEFAULT_ACTIVATION_POINT)
            .build()
    };

    builder.upgrade_with_upgrade_request(&mut upgrade_request);

    let upgrade_response = builder
        .get_upgrade_response(0)
        .expect("should have response");

    assert!(!upgrade_response.has_success(), "expected failure");
}

#[ignore]
#[test]
fn should_fail_major_upgrade_without_installer() {
    let mut builder = InMemoryWasmTestBuilder::default();

    builder.run_genesis(&DEFAULT_RUN_GENESIS_REQUEST);

    let sem_ver = PROTOCOL_VERSION.value();

    let invalid_version =
        ProtocolVersion::from_parts(sem_ver.major + 1, sem_ver.minor, sem_ver.patch);

    let mut upgrade_request = {
        UpgradeRequestBuilder::new()
            .with_current_protocol_version(PROTOCOL_VERSION)
            .with_new_protocol_version(invalid_version)
            .with_activation_point(DEFAULT_ACTIVATION_POINT)
            .build()
    };

    builder.upgrade_with_upgrade_request(&mut upgrade_request);

    let upgrade_response = builder
        .get_upgrade_response(0)
        .expect("should have response");

    assert!(
        upgrade_response.has_failed_deploy(),
        "should have failed deploy"
    );

    let failed_deploy = upgrade_response.get_failed_deploy();
    assert_eq!(
        failed_deploy.message,
        Error::InvalidUpgradeConfig.to_string()
    );
}

#[ignore]
#[test]
fn should_upgrade_only_validator_slots() {
    let mut builder = InMemoryWasmTestBuilder::default();

    builder.run_genesis(&DEFAULT_RUN_GENESIS_REQUEST);

    let sem_ver = PROTOCOL_VERSION.value();
    let new_protocol_version =
        ProtocolVersion::from_parts(sem_ver.major, sem_ver.minor, sem_ver.patch + 1);

    let valdiator_slot_key = builder
        .get_contract(builder.get_auction_contract_hash())
        .expect("auction should exist")
        .named_keys()[VALIDATOR_SLOTS_KEY];

    let before_validator_slots: u32 = builder
        .query(None, valdiator_slot_key, &[])
        .expect("should have validator slots")
        .as_cl_value()
        .expect("should be CLValue")
        .clone()
        .into_t()
        .expect("should be u32");

    let new_validator_slots = before_validator_slots + 1;

    let mut upgrade_request = {
        UpgradeRequestBuilder::new()
            .with_current_protocol_version(PROTOCOL_VERSION)
            .with_new_protocol_version(new_protocol_version)
            .with_activation_point(DEFAULT_ACTIVATION_POINT)
            .with_new_validator_slots(new_validator_slots)
            .build()
    };

    builder.upgrade_with_upgrade_request(&mut upgrade_request);

    let upgrade_response = builder
        .get_upgrade_response(0)
        .expect("should have response");

    assert!(upgrade_response.has_success(), "expected success");

    let after_validator_slots: u32 = builder
        .query(None, valdiator_slot_key, &[])
        .expect("should have validator slots")
        .as_cl_value()
        .expect("should be CLValue")
        .clone()
        .into_t()
        .expect("should be u32");

    assert_eq!(
        new_validator_slots, after_validator_slots,
        "should have upgraded validator slots to expected value"
    )
}<|MERGE_RESOLUTION|>--- conflicted
+++ resolved
@@ -23,12 +23,7 @@
         wasm_config::{WasmConfig, DEFAULT_INITIAL_MEMORY, DEFAULT_MAX_STACK_HEIGHT},
     },
 };
-<<<<<<< HEAD
-
-use casper_types::ProtocolVersion;
-=======
 use casper_types::{auction::VALIDATOR_SLOTS_KEY, ProtocolVersion};
->>>>>>> fbe9c7d3
 #[cfg(feature = "use-system-contracts")]
 use casper_types::{runtime_args, CLValue, Key, RuntimeArgs, U512};
 
