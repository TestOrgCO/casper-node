use std::str;

use clap::{App, Arg, ArgMatches, SubCommand};

use casper_node::rpcs::{
    state::{GetBalance, GetBalanceParams},
    RpcWithParams,
};

use crate::{command::ClientCommand, common};

/// This struct defines the order in which the args are shown for this subcommand's help message.
enum DisplayOrder {
    Verbose,
    NodeAddress,
    RpcId,
    GlobalStateHash,
    PurseURef,
}

/// Handles providing the arg for and retrieval of the purse URef.
mod purse_uref {
    use super::*;

    const ARG_NAME: &str = "purse-uref";
    const ARG_SHORT: &str = "p";
    const ARG_VALUE_NAME: &str = "FORMATTED STRING";
    const ARG_HELP: &str =
        "The URef under which the purse is stored.  This must be a properly formatted URef \
        \"uref-<HEX STRING>-<THREE DIGIT INTEGER>\"";

    pub(super) fn arg() -> Arg<'static, 'static> {
        Arg::with_name(ARG_NAME)
            .long(ARG_NAME)
            .short(ARG_SHORT)
            .required(true)
            .value_name(ARG_VALUE_NAME)
            .help(ARG_HELP)
            .display_order(DisplayOrder::PurseURef as usize)
    }

    pub(super) fn get(matches: &ArgMatches) -> String {
        matches
            .value_of(ARG_NAME)
            .unwrap_or_else(|| panic!("should have {} arg", ARG_NAME))
            .to_string()
    }
}

mod balance_args {
    use super::*;

    pub(super) fn get(matches: &ArgMatches) -> <GetBalance as RpcWithParams>::RequestParams {
        let global_state_hash = common::global_state_hash::get(&matches);
        let purse_uref = purse_uref::get(&matches);

        GetBalanceParams {
            global_state_hash,
            purse_uref,
        }
    }
}

impl<'a, 'b> ClientCommand<'a, 'b> for GetBalance {
    const NAME: &'static str = "get-balance";
    const ABOUT: &'static str = "Retrieves a stored balance";

    fn build(display_order: usize) -> App<'a, 'b> {
        SubCommand::with_name(Self::NAME)
            .about(Self::ABOUT)
            .display_order(display_order)
            .arg(common::verbose::arg(DisplayOrder::Verbose as usize))
            .arg(common::node_address::arg(
                DisplayOrder::NodeAddress as usize,
            ))
            .arg(common::rpc_id::arg(DisplayOrder::RpcId as usize))
            .arg(common::global_state_hash::arg(
                DisplayOrder::GlobalStateHash as usize,
            ))
            .arg(purse_uref::arg())
    }

    fn run(matches: &ArgMatches<'_>) {
        let verbose = common::verbose::get(matches);
        let node_address = common::node_address::get(matches);
<<<<<<< HEAD
        let params = balance_args::get(matches);
        let response_value = casper_client::balance::get_balance(node_address, params)
            .unwrap_or_else(|error| panic!("response error: {}", error));
        println!("{:?}", response_value);
=======
        let rpc_id = common::rpc_id::get(matches);
        let args = balance_args::get(matches);
        let response = Self::request_with_map_params(verbose, &node_address, rpc_id, args);
        println!(
            "{}",
            serde_json::to_string_pretty(&response).expect("should encode to JSON")
        );
>>>>>>> 32b78a0d
    }
}<|MERGE_RESOLUTION|>--- conflicted
+++ resolved
@@ -82,20 +82,14 @@
 
     fn run(matches: &ArgMatches<'_>) {
         let verbose = common::verbose::get(matches);
+        let rpc_id = common::rpc_id::get(matches);
         let node_address = common::node_address::get(matches);
-<<<<<<< HEAD
         let params = balance_args::get(matches);
-        let response_value = casper_client::balance::get_balance(node_address, params)
+        let response = casper_client::RpcCall::new(rpc_id, verbose).get_balance(node_address, params)
             .unwrap_or_else(|error| panic!("response error: {}", error));
-        println!("{:?}", response_value);
-=======
-        let rpc_id = common::rpc_id::get(matches);
-        let args = balance_args::get(matches);
-        let response = Self::request_with_map_params(verbose, &node_address, rpc_id, args);
         println!(
             "{}",
             serde_json::to_string_pretty(&response).expect("should encode to JSON")
         );
->>>>>>> 32b78a0d
     }
 }