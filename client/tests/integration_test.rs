--- conflicted
+++ resolved
@@ -152,15 +152,9 @@
     async fn transfer(
         &self,
         amount: &str,
-<<<<<<< HEAD
         target_account: &str,
         deploy_params: DeployStrParams,
         payment_params: PaymentStrParams,
-=======
-        maybe_target_account: &str,
-        deploy_params: DeployStrParams<'_>,
-        payment_params: PaymentStrParams<'_>,
->>>>>>> d959ff08
     ) -> Result<(), Error> {
         casper_client::transfer(
             "1",
@@ -316,19 +310,11 @@
     async fn should_fail_with_empty_purse_uref() {
         let server_handle = MockServerHandle::spawn::<GetBalanceParams>(GetBalance::METHOD);
         assert!(matches!(
-<<<<<<< HEAD
-            server_handle.get_balance(VALID_STATE_ROOT_HASH, ""),
-            Err(Error::FailedToParseURef {
-                context: "purse_uref",
-                error: URefFromStrError::InvalidPrefix
-            })
-=======
             server_handle.get_balance(VALID_STATE_ROOT_HASH, "").await,
             Err(Error::FailedToParseURef(
                 "purse_uref",
                 URefFromStrError::InvalidPrefix
             ))
->>>>>>> d959ff08
         ));
     }
 
@@ -440,16 +426,8 @@
     async fn should_fail_with_invalid_block_id() {
         let server_handle = MockServerHandle::spawn::<GetBlockParams>(GetBlock::METHOD);
         assert!(matches!(
-<<<<<<< HEAD
-            server_handle.get_block("<not a valid hash>"),
-            Err(Error::FailedToParseInt {
-                context: "block_identifier",
-                error: _
-            })
-=======
             server_handle.get_block("<not a valid hash>").await,
             Err(Error::FailedToParseInt("block_identifier", _))
->>>>>>> d959ff08
         ))
     }
 }
@@ -1052,30 +1030,18 @@
                 "01522ef6c89038019cb7af05c340623804392dd2bb1f4dab5e4a9c3ab752fc0179";
 
             let server_handle = server_handle.clone();
-<<<<<<< HEAD
-            let join_handle = task::spawn_blocking(move || {
-                server_handle.transfer(
-                    amount,
-                    target_account,
-                    deploy_params::test_data_valid(),
-                    payment_params::test_data_with_name(),
-                )
-            });
-            assert!(matches!(join_handle.await.unwrap(), Ok(())));
-=======
 
             assert!(matches!(
                 server_handle
                     .transfer(
                         amount,
-                        maybe_target_account,
+                        target_account,
                         deploy_params::test_data_valid(),
                         payment_params::test_data_with_name(),
                     )
                     .await,
                 Ok(())
             ));
->>>>>>> d959ff08
         }
 
         let diff = now.elapsed();
@@ -1102,23 +1068,14 @@
         let amount = "100";
         let target_account = "01522ef6c89038019cb7af05c340623804392dd2bb1f4dab5e4a9c3ab752fc0179";
         assert!(matches!(
-<<<<<<< HEAD
-            server_handle.transfer(
-                amount,
-                target_account,
-                deploy_params::test_data_valid(),
-                payment_params::test_data_with_name()
-            ),
-=======
             server_handle
                 .transfer(
                     amount,
-                    maybe_target_account,
+                    target_account,
                     deploy_params::test_data_valid(),
                     payment_params::test_data_with_name()
                 )
                 .await,
->>>>>>> d959ff08
             Ok(())
         ));
     }
