--- conflicted
+++ resolved
@@ -18,23 +18,19 @@
 
 ### Changed
 * Support building and testing using stable Rust.
+* Changed price of `create_purse` to 2.5CSPR to discourage people from creating purses in the payment code.
 
 
 
 ## [1.3.0] - 2021-07-19
 
 ### Changed
-<<<<<<< HEAD
-* Update pinned version of Rust to `nightly-2021-06-17`
-* Changed price of `create_purse` to 2.5CSPR to discourage people from creating purses in the payment code.
-=======
 * Update pinned version of Rust to `nightly-2021-06-17`.
 
 ### Fixed
 * Fix a case where user could potentially supply a refund purse as a payment purse.
 
 
->>>>>>> f14719ac
 
 ## [1.2.0] - 2021-05-27
 
