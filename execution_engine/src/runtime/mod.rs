--- conflicted
+++ resolved
@@ -3505,8 +3505,8 @@
             .read_gs(&Key::BlockMessageCount(current_blocktime))?
         {
             Some(stored_value) => {
-                CLValue::into_t(CLValue::try_from(stored_value).map_err(Error::TypeMismatch)?)
-                    .map_err(Error::CLValue)?
+                CLValue::into_t(CLValue::try_from(stored_value).map_err(ExecError::TypeMismatch)?)
+                    .map_err(ExecError::CLValue)?
             }
             None => {
                 // Prune message count for older blocks
@@ -3522,16 +3522,9 @@
             return Ok(Err(ApiError::MessageTopicFull));
         };
 
-<<<<<<< HEAD
         let Some(block_message_count) = block_message_index.checked_add(1) else {
             return Ok(Err(ApiError::MaxMessagesPerBlockExceeded));
         };
-=======
-        let message_key = Key::message(entity_addr, topic_name_hash, message_index);
-        let message_checksum = MessageChecksum(crypto::blake2b(
-            message.to_bytes().map_err(ExecError::BytesRepr)?,
-        ));
->>>>>>> 442dfeeb
 
         self.context.metered_emit_message(
             topic_key,
