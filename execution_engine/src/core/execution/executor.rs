use std::{cell::RefCell, collections::BTreeSet, rc::Rc};

use casper_types::{
    account::{Account, AccountHash},
    bytesrepr::FromBytes,
    contracts::NamedKeys,
    system::{auction, handle_payment, mint, AUCTION, HANDLE_PAYMENT, MINT},
<<<<<<< HEAD
    BlockTime, CLTyped, CLValue, ContractPackage, DeployHash, EntryPoint, EntryPointType, Gas, Key,
    Phase, ProtocolVersion, RuntimeArgs, StoredValue,
=======
    BlockTime, CLTyped, ContextAccessRights, DeployHash, EntryPointType, Gas, Key, Phase,
    ProtocolVersion, RuntimeArgs, StoredValue, U512,
>>>>>>> a7f6a648
};

use crate::{
    core::{
        engine_state::{
            executable_deploy_item::ExecutionKind, execution_result::ExecutionResult, EngineConfig,
            ExecError,
        },
        execution::{address_generator::AddressGenerator, Error},
<<<<<<< HEAD
        runtime::{extract_access_rights_from_keys, instance_and_memory, Runtime, RuntimeStack},
        runtime_context::{self, RuntimeContext},
=======
        runtime::{Runtime, RuntimeStack},
        runtime_context::RuntimeContext,
>>>>>>> a7f6a648
        tracking_copy::{TrackingCopy, TrackingCopyExt},
    },
    shared::newtypes::CorrelationId,
    storage::global_state::StateReader,
};

const ARG_AMOUNT: &str = "amount";

fn try_get_amount(runtime_args: &RuntimeArgs) -> Result<U512, ExecError> {
    runtime_args
        .try_get_number(ARG_AMOUNT)
        .map_err(ExecError::from)
}

/// Executor object deals with execution of WASM modules.
pub struct Executor {
    config: EngineConfig,
}

impl Executor {
    /// Creates new executor object.
    pub fn new(config: EngineConfig) -> Self {
        Executor { config }
    }

    /// Executes a WASM module.
    ///
    /// This method checks if a given contract hash is a system contract, and then short circuits to
    /// a specific native implementation of it. Otherwise, a supplied WASM module is executed.
    #[allow(clippy::too_many_arguments)]
    pub(crate) fn exec<R>(
        &self,
        execution_kind: ExecutionKind,
        args: RuntimeArgs,
        account: &Account,
        named_keys: &mut NamedKeys,
        access_rights: ContextAccessRights,
        authorization_keys: BTreeSet<AccountHash>,
        blocktime: BlockTime,
        deploy_hash: DeployHash,
        gas_limit: Gas,
        protocol_version: ProtocolVersion,
        correlation_id: CorrelationId,
        tracking_copy: Rc<RefCell<TrackingCopy<R>>>,
        phase: Phase,
<<<<<<< HEAD
        contract_package: &ContractPackage,
=======
>>>>>>> a7f6a648
        stack: RuntimeStack,
    ) -> ExecutionResult
    where
        R: StateReader<Key, StoredValue>,
        R::Error: Into<Error>,
    {
        let spending_limit: U512 = match try_get_amount(&args) {
            Ok(spending_limit) => spending_limit,
            Err(error) => {
                return ExecutionResult::precondition_failure(error.into());
            }
        };

        let address_generator = {
            let generator = AddressGenerator::new(deploy_hash.as_bytes(), phase);
            Rc::new(RefCell::new(generator))
        };

        let context = self.create_runtime_context(
            EntryPointType::Session,
            args.clone(),
            named_keys,
            access_rights,
            Key::from(account.account_hash()),
            account,
            authorization_keys,
            blocktime,
            deploy_hash,
            gas_limit,
            address_generator,
            protocol_version,
            correlation_id,
            tracking_copy,
            phase,
            spending_limit,
        );

<<<<<<< HEAD
        let mut runtime = Runtime::new(self.config, memory, module, context, stack);

        let accounts_access_rights = {
            let keys: Vec<Key> = account.named_keys().values().cloned().collect();
            extract_access_rights_from_keys(keys)
        };

        on_fail_charge!(runtime_context::validate_entry_point_access_with(
            contract_package,
            entry_point_access,
            |uref| runtime_context::uref_has_access_rights(uref, &accounts_access_rights)
        ));

        let stack = runtime.stack().clone();

        if runtime.is_mint(base_key) {
            match runtime.call_host_mint(
                protocol_version,
                entry_point.name(),
                &args,
                Default::default(),
                stack,
            ) {
                Ok(_value) => {
                    return ExecutionResult::Success {
                        execution_journal: runtime.context().execution_journal(),
                        transfers: runtime.context().transfers().to_owned(),
                        cost: runtime.context().gas_counter(),
                    };
                }
                Err(error) => {
                    return ExecutionResult::Failure {
                        error: error.into(),
                        execution_journal,
                        transfers: runtime.context().transfers().to_owned(),
                        cost: runtime.context().gas_counter(),
                    };
                }
            }
        } else if runtime.is_handle_payment(base_key) {
            match runtime.call_host_handle_payment(
                protocol_version,
                entry_point.name(),
                &args,
                Default::default(),
                stack,
            ) {
                Ok(_value) => {
                    return ExecutionResult::Success {
                        execution_journal: runtime.context().execution_journal(),
                        transfers: runtime.context().transfers().to_owned(),
                        cost: runtime.context().gas_counter(),
                    };
                }
                Err(error) => {
                    return ExecutionResult::Failure {
                        error: error.into(),
                        transfers: runtime.context().transfers().to_owned(),
                        execution_journal,
                        cost: runtime.context().gas_counter(),
                    };
                }
            }
        } else if runtime.is_auction(base_key) {
            match runtime.call_host_auction(
                protocol_version,
                entry_point.name(),
                &args,
                Default::default(),
                stack,
            ) {
                Ok(_value) => {
                    return ExecutionResult::Success {
                        execution_journal: runtime.context().execution_journal(),
                        transfers: runtime.context().transfers().to_owned(),
                        cost: runtime.context().gas_counter(),
                    }
                }
                Err(error) => {
                    return ExecutionResult::Failure {
                        execution_journal,
                        error: error.into(),
                        transfers: runtime.context().transfers().to_owned(),
                        cost: runtime.context().gas_counter(),
                    }
                }
=======
        let mut runtime = Runtime::new(self.config, context);

        let result = match execution_kind {
            ExecutionKind::Module(module_bytes) => {
                runtime.execute_module_bytes(&module_bytes, stack)
            }
            ExecutionKind::Contract {
                contract_hash,
                entry_point_name,
            } => {
                // These args are passed through here as they are required to construct the new
                // `Runtime` during the contract's execution (i.e. inside
                // `Runtime::execute_contract`).
                runtime.call_contract_with_stack(contract_hash, &entry_point_name, args, stack)
>>>>>>> a7f6a648
            }
        };

        match result {
            Ok(_) => ExecutionResult::Success {
                execution_journal: runtime.context().execution_journal(),
                transfers: runtime.context().transfers().to_owned(),
                cost: runtime.context().gas_counter(),
            },
            Err(error) => ExecutionResult::Failure {
                error: error.into(),
                execution_journal: runtime.context().execution_journal(),
                transfers: runtime.context().transfers().to_owned(),
                cost: runtime.context().gas_counter(),
            },
        }
    }

    /// Executes standard payment code natively.
    #[allow(clippy::too_many_arguments)]
    pub(crate) fn exec_standard_payment<R>(
        &self,
        payment_args: RuntimeArgs,
        payment_base_key: Key,
        account: &Account,
        payment_named_keys: &mut NamedKeys,
        access_rights: ContextAccessRights,
        authorization_keys: BTreeSet<AccountHash>,
        blocktime: BlockTime,
        deploy_hash: DeployHash,
        payment_gas_limit: Gas,
        protocol_version: ProtocolVersion,
        correlation_id: CorrelationId,
        tracking_copy: Rc<RefCell<TrackingCopy<R>>>,
        phase: Phase,
        stack: RuntimeStack,
    ) -> ExecutionResult
    where
        R: StateReader<Key, StoredValue>,
        R::Error: Into<Error>,
    {
        let spending_limit: U512 = match try_get_amount(&payment_args) {
            Ok(spending_limit) => spending_limit,
            Err(error) => {
                return ExecutionResult::precondition_failure(error.into());
            }
        };

        let address_generator = {
            let generator = AddressGenerator::new(deploy_hash.as_bytes(), phase);
            Rc::new(RefCell::new(generator))
        };

        let runtime_context = self.create_runtime_context(
            EntryPointType::Session,
            payment_args,
            payment_named_keys,
            access_rights,
            payment_base_key,
            account,
            authorization_keys,
            blocktime,
            deploy_hash,
            payment_gas_limit,
            address_generator,
            protocol_version,
            correlation_id,
            Rc::clone(&tracking_copy),
            phase,
<<<<<<< HEAD
            stack,
        ) {
            Ok((_instance, runtime)) => runtime,
            Err(error) => {
                return ExecutionResult::Failure {
                    error: error.into(),
                    execution_journal: Default::default(),
                    transfers: Vec::default(),
                    cost: Gas::default(),
                };
            }
        };
=======
            spending_limit,
        );
>>>>>>> a7f6a648

        let execution_journal = tracking_copy.borrow().execution_journal();

        // Standard payment is executed in the calling account's context; the stack already
        // captures that.
        let mut runtime = Runtime::new(self.config, runtime_context);

        match runtime.call_host_standard_payment(stack) {
            Ok(()) => ExecutionResult::Success {
                execution_journal: runtime.context().execution_journal(),
                transfers: runtime.context().transfers().to_owned(),
                cost: runtime.context().gas_counter(),
            },
            Err(error) => ExecutionResult::Failure {
                execution_journal,
                error: error.into(),
                transfers: runtime.context().transfers().to_owned(),
                cost: runtime.context().gas_counter(),
            },
        }
    }

    /// Handles necessary address resolution and orchestration to securely call a system contract
    /// using the runtime.
    #[allow(clippy::too_many_arguments)]
    pub(crate) fn call_system_contract<R, T>(
        &self,
        direct_system_contract_call: DirectSystemContractCall,
        runtime_args: RuntimeArgs,
        account: &Account,
        authorization_keys: BTreeSet<AccountHash>,
        blocktime: BlockTime,
        deploy_hash: DeployHash,
        gas_limit: Gas,
        protocol_version: ProtocolVersion,
        correlation_id: CorrelationId,
        tracking_copy: Rc<RefCell<TrackingCopy<R>>>,
        phase: Phase,
        stack: RuntimeStack,
<<<<<<< HEAD
=======
        remaining_spending_limit: U512,
>>>>>>> a7f6a648
    ) -> (Option<T>, ExecutionResult)
    where
        R: StateReader<Key, StoredValue>,
        R::Error: Into<Error>,
        T: FromBytes + CLTyped,
    {
        let address_generator = {
            let generator = AddressGenerator::new(deploy_hash.as_bytes(), phase);
            Rc::new(RefCell::new(generator))
        };

        // Today lack of existence of the system contract registry and lack of entry
        // for the minimum defined system contracts (mint, auction, handle_payment)
        // should cause the EE to panic. Do not remove the panics.
        let system_contract_registry = tracking_copy
            .borrow_mut()
            .get_system_contracts(correlation_id)
            .unwrap_or_else(|error| panic!("Could not retrieve system contracts: {:?}", error));

        // Snapshot of effects before execution, so in case of error only nonce update
        // can be returned.
        let execution_journal = tracking_copy.borrow().execution_journal();

        let entry_point_name = direct_system_contract_call.entry_point_name();

        let contract_hash = match direct_system_contract_call {
            DirectSystemContractCall::Slash
            | DirectSystemContractCall::RunAuction
            | DirectSystemContractCall::DistributeRewards => {
                let auction_hash = system_contract_registry
                    .get(AUCTION)
                    .expect("should have auction hash");
                *auction_hash
            }
            DirectSystemContractCall::CreatePurse | DirectSystemContractCall::Transfer => {
                let mint_hash = system_contract_registry
                    .get(MINT)
                    .expect("should have mint hash");
                *mint_hash
            }
            DirectSystemContractCall::FinalizePayment
            | DirectSystemContractCall::GetPaymentPurse => {
                let handle_payment_hash = system_contract_registry
                    .get(HANDLE_PAYMENT)
                    .expect("should have handle payment");
                *handle_payment_hash
            }
        };

        let contract = match tracking_copy
            .borrow_mut()
            .get_contract(CorrelationId::default(), contract_hash)
        {
            Ok(contract) => contract,
            Err(error) => return (None, ExecutionResult::precondition_failure(error.into())),
        };

        let mut named_keys = contract.named_keys().clone();
        let access_rights = contract.extract_access_rights(contract_hash);
        let base_key = Key::from(contract_hash);

        let runtime_context = self.create_runtime_context(
            EntryPointType::Contract,
            runtime_args.clone(),
            &mut named_keys,
            access_rights,
            base_key,
            account,
            authorization_keys,
            blocktime,
            deploy_hash,
            gas_limit,
            address_generator,
            protocol_version,
            correlation_id,
            tracking_copy,
            phase,
<<<<<<< HEAD
            stack,
        ) {
            Ok((instance, runtime)) => (instance, runtime),
            Err(error) => {
                return ExecutionResult::Failure {
                    execution_journal,
                    transfers,
                    cost: gas_counter,
                    error: error.into(),
                }
                .take_without_ret()
            }
        };

        let inner_named_keys = runtime.context().named_keys().clone();
        let ret = direct_system_contract_call.host_exec(
            runtime,
            protocol_version,
            &runtime_args,
            extra_keys,
            execution_journal,
=======
            remaining_spending_limit,
>>>>>>> a7f6a648
        );

<<<<<<< HEAD
    /// Used to execute arbitrary wasm; necessary for running system contract installers / upgraders
    /// This is not meant to be used for executing system contracts.
    pub fn exec_wasm_direct<R, T>(
        &self,
        module: Module,
        entry_point_name: &str,
        args: RuntimeArgs,
        account: &mut Account,
        authorization_keys: BTreeSet<AccountHash>,
        blocktime: BlockTime,
        deploy_hash: DeployHash,
        gas_limit: Gas,
        address_generator: Rc<RefCell<AddressGenerator>>,
        protocol_version: ProtocolVersion,
        correlation_id: CorrelationId,
        tracking_copy: Rc<RefCell<TrackingCopy<R>>>,
        phase: Phase,
        stack: RuntimeStack,
    ) -> Result<T, Error>
    where
        R: StateReader<Key, StoredValue>,
        R::Error: Into<Error>,
        T: FromBytes + CLTyped,
    {
        let mut named_keys: NamedKeys = account.named_keys().clone();
        let base_key = account.account_hash().into();

        let (instance, mut runtime) = self.create_runtime(
            module,
            EntryPointType::Session,
            args,
            &mut named_keys,
            Default::default(),
            base_key,
            account,
            authorization_keys,
            blocktime,
            deploy_hash,
            gas_limit,
            address_generator,
            protocol_version,
            correlation_id,
            tracking_copy,
            phase,
            stack,
        )?;
=======
        let mut runtime = Runtime::new(self.config, runtime_context);

        // DO NOT alter this logic to call a system contract directly (such as via mint_internal,
        // etc). Doing so would bypass necessary context based security checks in some use cases. It
        // is intentional to use the runtime machinery for this interaction with the system
        // contracts, to force all such security checks for usage via the executor into a single
        // execution path.
        let result =
            runtime.call_contract_with_stack(contract_hash, entry_point_name, runtime_args, stack);
>>>>>>> a7f6a648

        match result {
            Ok(value) => match value.into_t() {
                Ok(ret) => ExecutionResult::Success {
                    execution_journal: runtime.context().execution_journal(),
                    transfers: runtime.context().transfers().to_owned(),
                    cost: runtime.context().gas_counter(),
                }
                .take_with_ret(ret),
                Err(error) => ExecutionResult::Failure {
                    execution_journal,
                    error: Error::CLValue(error).into(),
                    transfers: runtime.context().transfers().to_owned(),
                    cost: runtime.context().gas_counter(),
                }
                .take_without_ret(),
            },
            Err(error) => ExecutionResult::Failure {
                execution_journal,
                error: error.into(),
                transfers: runtime.context().transfers().to_owned(),
                cost: runtime.context().gas_counter(),
            }
            .take_without_ret(),
        }
    }

    /// Creates new runtime context.
    #[allow(clippy::too_many_arguments)]
    fn create_runtime_context<'a, R>(
        &self,
        entry_point_type: EntryPointType,
        runtime_args: RuntimeArgs,
        named_keys: &'a mut NamedKeys,
        access_rights: ContextAccessRights,
        base_key: Key,
        account: &'a Account,
        authorization_keys: BTreeSet<AccountHash>,
        blocktime: BlockTime,
        deploy_hash: DeployHash,
        gas_limit: Gas,
        address_generator: Rc<RefCell<AddressGenerator>>,
        protocol_version: ProtocolVersion,
        correlation_id: CorrelationId,
        tracking_copy: Rc<RefCell<TrackingCopy<R>>>,
        phase: Phase,
<<<<<<< HEAD
        stack: RuntimeStack,
    ) -> Result<(ModuleRef, Runtime<'a, R>), Error>
=======
        remaining_spending_limit: U512,
    ) -> RuntimeContext<'a, R>
>>>>>>> a7f6a648
    where
        R: StateReader<Key, StoredValue>,
        R::Error: Into<Error>,
    {
        let gas_counter = Gas::default();
        let transfers = Vec::default();

        RuntimeContext::new(
            tracking_copy,
            entry_point_type,
            named_keys,
            access_rights,
            runtime_args,
            authorization_keys,
            account,
            base_key,
            blocktime,
            deploy_hash,
            gas_limit,
            gas_counter,
            address_generator,
            protocol_version,
            correlation_id,
            phase,
            self.config,
            transfers,
<<<<<<< HEAD
        );

        let (instance, memory) =
            instance_and_memory(module.clone(), protocol_version, self.config.wasm_config())?;

        let runtime = Runtime::new(self.config, memory, module, runtime_context, stack);

        Ok((instance, runtime))
=======
            remaining_spending_limit,
        )
>>>>>>> a7f6a648
    }
}

/// Represents a variant of a system contract call.
pub(crate) enum DirectSystemContractCall {
    /// Calls auction's `slash` entry point.
    Slash,
    /// Calls auction's `run_auction` entry point.
    RunAuction,
    /// Calls auction's `distribute` entry point.
    DistributeRewards,
    /// Calls handle payment's `finalize` entry point.
    FinalizePayment,
    /// Calls mint's `create` entry point.
    CreatePurse,
    /// Calls mint's `transfer` entry point.
    Transfer,
    /// Calls handle payment's `
    GetPaymentPurse,
}

impl DirectSystemContractCall {
    fn entry_point_name(&self) -> &str {
        match self {
            DirectSystemContractCall::Slash => auction::METHOD_SLASH,
            DirectSystemContractCall::RunAuction => auction::METHOD_RUN_AUCTION,
            DirectSystemContractCall::DistributeRewards => auction::METHOD_DISTRIBUTE,
            DirectSystemContractCall::FinalizePayment => handle_payment::METHOD_FINALIZE_PAYMENT,
            DirectSystemContractCall::CreatePurse => mint::METHOD_CREATE,
            DirectSystemContractCall::Transfer => mint::METHOD_TRANSFER,
            DirectSystemContractCall::GetPaymentPurse => handle_payment::METHOD_GET_PAYMENT_PURSE,
        }
    }
<<<<<<< HEAD

    fn host_exec<R, T>(
        &self,
        mut runtime: Runtime<R>,
        protocol_version: ProtocolVersion,
        runtime_args: &RuntimeArgs,
        extra_keys: &[Key],
        execution_journal: ExecutionJournal,
    ) -> (Option<T>, ExecutionResult)
    where
        R: StateReader<Key, StoredValue>,
        R::Error: Into<Error>,
        T: FromBytes + CLTyped,
    {
        let entry_point_name = self.entry_point_name();

        let stack = runtime.stack().clone();

        let result = match self {
            DirectSystemContractCall::Slash
            | DirectSystemContractCall::RunAuction
            | DirectSystemContractCall::DistributeRewards => runtime.call_host_auction(
                protocol_version,
                entry_point_name,
                runtime_args,
                extra_keys,
                stack,
            ),
            DirectSystemContractCall::FinalizePayment => runtime.call_host_handle_payment(
                protocol_version,
                entry_point_name,
                runtime_args,
                extra_keys,
                stack,
            ),
            DirectSystemContractCall::CreatePurse | DirectSystemContractCall::Transfer => runtime
                .call_host_mint(
                    protocol_version,
                    entry_point_name,
                    runtime_args,
                    extra_keys,
                    stack,
                ),
            DirectSystemContractCall::GetEraValidators => runtime.call_host_auction(
                protocol_version,
                entry_point_name,
                runtime_args,
                extra_keys,
                stack,
            ),

            DirectSystemContractCall::GetPaymentPurse => runtime.call_host_handle_payment(
                protocol_version,
                entry_point_name,
                runtime_args,
                extra_keys,
                stack,
            ),
        };

        match result {
            Ok(value) => match value.into_t() {
                Ok(ret) => ExecutionResult::Success {
                    execution_journal: runtime.context().execution_journal(),
                    transfers: runtime.context().transfers().to_owned(),
                    cost: runtime.context().gas_counter(),
                }
                .take_with_ret(ret),
                Err(error) => ExecutionResult::Failure {
                    execution_journal,
                    error: Error::CLValue(error).into(),
                    transfers: runtime.context().transfers().to_owned(),
                    cost: runtime.context().gas_counter(),
                }
                .take_without_ret(),
            },
            Err(error) => ExecutionResult::Failure {
                execution_journal,
                error: error.into(),
                transfers: runtime.context().transfers().to_owned(),
                cost: runtime.context().gas_counter(),
            }
            .take_without_ret(),
        }
    }
=======
>>>>>>> a7f6a648
}<|MERGE_RESOLUTION|>--- conflicted
+++ resolved
@@ -5,13 +5,8 @@
     bytesrepr::FromBytes,
     contracts::NamedKeys,
     system::{auction, handle_payment, mint, AUCTION, HANDLE_PAYMENT, MINT},
-<<<<<<< HEAD
-    BlockTime, CLTyped, CLValue, ContractPackage, DeployHash, EntryPoint, EntryPointType, Gas, Key,
-    Phase, ProtocolVersion, RuntimeArgs, StoredValue,
-=======
     BlockTime, CLTyped, ContextAccessRights, DeployHash, EntryPointType, Gas, Key, Phase,
     ProtocolVersion, RuntimeArgs, StoredValue, U512,
->>>>>>> a7f6a648
 };
 
 use crate::{
@@ -21,13 +16,8 @@
             ExecError,
         },
         execution::{address_generator::AddressGenerator, Error},
-<<<<<<< HEAD
-        runtime::{extract_access_rights_from_keys, instance_and_memory, Runtime, RuntimeStack},
-        runtime_context::{self, RuntimeContext},
-=======
         runtime::{Runtime, RuntimeStack},
         runtime_context::RuntimeContext,
->>>>>>> a7f6a648
         tracking_copy::{TrackingCopy, TrackingCopyExt},
     },
     shared::newtypes::CorrelationId,
@@ -73,10 +63,6 @@
         correlation_id: CorrelationId,
         tracking_copy: Rc<RefCell<TrackingCopy<R>>>,
         phase: Phase,
-<<<<<<< HEAD
-        contract_package: &ContractPackage,
-=======
->>>>>>> a7f6a648
         stack: RuntimeStack,
     ) -> ExecutionResult
     where
@@ -114,94 +100,6 @@
             spending_limit,
         );
 
-<<<<<<< HEAD
-        let mut runtime = Runtime::new(self.config, memory, module, context, stack);
-
-        let accounts_access_rights = {
-            let keys: Vec<Key> = account.named_keys().values().cloned().collect();
-            extract_access_rights_from_keys(keys)
-        };
-
-        on_fail_charge!(runtime_context::validate_entry_point_access_with(
-            contract_package,
-            entry_point_access,
-            |uref| runtime_context::uref_has_access_rights(uref, &accounts_access_rights)
-        ));
-
-        let stack = runtime.stack().clone();
-
-        if runtime.is_mint(base_key) {
-            match runtime.call_host_mint(
-                protocol_version,
-                entry_point.name(),
-                &args,
-                Default::default(),
-                stack,
-            ) {
-                Ok(_value) => {
-                    return ExecutionResult::Success {
-                        execution_journal: runtime.context().execution_journal(),
-                        transfers: runtime.context().transfers().to_owned(),
-                        cost: runtime.context().gas_counter(),
-                    };
-                }
-                Err(error) => {
-                    return ExecutionResult::Failure {
-                        error: error.into(),
-                        execution_journal,
-                        transfers: runtime.context().transfers().to_owned(),
-                        cost: runtime.context().gas_counter(),
-                    };
-                }
-            }
-        } else if runtime.is_handle_payment(base_key) {
-            match runtime.call_host_handle_payment(
-                protocol_version,
-                entry_point.name(),
-                &args,
-                Default::default(),
-                stack,
-            ) {
-                Ok(_value) => {
-                    return ExecutionResult::Success {
-                        execution_journal: runtime.context().execution_journal(),
-                        transfers: runtime.context().transfers().to_owned(),
-                        cost: runtime.context().gas_counter(),
-                    };
-                }
-                Err(error) => {
-                    return ExecutionResult::Failure {
-                        error: error.into(),
-                        transfers: runtime.context().transfers().to_owned(),
-                        execution_journal,
-                        cost: runtime.context().gas_counter(),
-                    };
-                }
-            }
-        } else if runtime.is_auction(base_key) {
-            match runtime.call_host_auction(
-                protocol_version,
-                entry_point.name(),
-                &args,
-                Default::default(),
-                stack,
-            ) {
-                Ok(_value) => {
-                    return ExecutionResult::Success {
-                        execution_journal: runtime.context().execution_journal(),
-                        transfers: runtime.context().transfers().to_owned(),
-                        cost: runtime.context().gas_counter(),
-                    }
-                }
-                Err(error) => {
-                    return ExecutionResult::Failure {
-                        execution_journal,
-                        error: error.into(),
-                        transfers: runtime.context().transfers().to_owned(),
-                        cost: runtime.context().gas_counter(),
-                    }
-                }
-=======
         let mut runtime = Runtime::new(self.config, context);
 
         let result = match execution_kind {
@@ -216,7 +114,6 @@
                 // `Runtime` during the contract's execution (i.e. inside
                 // `Runtime::execute_contract`).
                 runtime.call_contract_with_stack(contract_hash, &entry_point_name, args, stack)
->>>>>>> a7f6a648
             }
         };
 
@@ -286,23 +183,8 @@
             correlation_id,
             Rc::clone(&tracking_copy),
             phase,
-<<<<<<< HEAD
-            stack,
-        ) {
-            Ok((_instance, runtime)) => runtime,
-            Err(error) => {
-                return ExecutionResult::Failure {
-                    error: error.into(),
-                    execution_journal: Default::default(),
-                    transfers: Vec::default(),
-                    cost: Gas::default(),
-                };
-            }
-        };
-=======
             spending_limit,
         );
->>>>>>> a7f6a648
 
         let execution_journal = tracking_copy.borrow().execution_journal();
 
@@ -342,10 +224,7 @@
         tracking_copy: Rc<RefCell<TrackingCopy<R>>>,
         phase: Phase,
         stack: RuntimeStack,
-<<<<<<< HEAD
-=======
         remaining_spending_limit: U512,
->>>>>>> a7f6a648
     ) -> (Option<T>, ExecutionResult)
     where
         R: StateReader<Key, StoredValue>,
@@ -423,81 +302,9 @@
             correlation_id,
             tracking_copy,
             phase,
-<<<<<<< HEAD
-            stack,
-        ) {
-            Ok((instance, runtime)) => (instance, runtime),
-            Err(error) => {
-                return ExecutionResult::Failure {
-                    execution_journal,
-                    transfers,
-                    cost: gas_counter,
-                    error: error.into(),
-                }
-                .take_without_ret()
-            }
-        };
-
-        let inner_named_keys = runtime.context().named_keys().clone();
-        let ret = direct_system_contract_call.host_exec(
-            runtime,
-            protocol_version,
-            &runtime_args,
-            extra_keys,
-            execution_journal,
-=======
             remaining_spending_limit,
->>>>>>> a7f6a648
         );
 
-<<<<<<< HEAD
-    /// Used to execute arbitrary wasm; necessary for running system contract installers / upgraders
-    /// This is not meant to be used for executing system contracts.
-    pub fn exec_wasm_direct<R, T>(
-        &self,
-        module: Module,
-        entry_point_name: &str,
-        args: RuntimeArgs,
-        account: &mut Account,
-        authorization_keys: BTreeSet<AccountHash>,
-        blocktime: BlockTime,
-        deploy_hash: DeployHash,
-        gas_limit: Gas,
-        address_generator: Rc<RefCell<AddressGenerator>>,
-        protocol_version: ProtocolVersion,
-        correlation_id: CorrelationId,
-        tracking_copy: Rc<RefCell<TrackingCopy<R>>>,
-        phase: Phase,
-        stack: RuntimeStack,
-    ) -> Result<T, Error>
-    where
-        R: StateReader<Key, StoredValue>,
-        R::Error: Into<Error>,
-        T: FromBytes + CLTyped,
-    {
-        let mut named_keys: NamedKeys = account.named_keys().clone();
-        let base_key = account.account_hash().into();
-
-        let (instance, mut runtime) = self.create_runtime(
-            module,
-            EntryPointType::Session,
-            args,
-            &mut named_keys,
-            Default::default(),
-            base_key,
-            account,
-            authorization_keys,
-            blocktime,
-            deploy_hash,
-            gas_limit,
-            address_generator,
-            protocol_version,
-            correlation_id,
-            tracking_copy,
-            phase,
-            stack,
-        )?;
-=======
         let mut runtime = Runtime::new(self.config, runtime_context);
 
         // DO NOT alter this logic to call a system contract directly (such as via mint_internal,
@@ -507,7 +314,6 @@
         // execution path.
         let result =
             runtime.call_contract_with_stack(contract_hash, entry_point_name, runtime_args, stack);
->>>>>>> a7f6a648
 
         match result {
             Ok(value) => match value.into_t() {
@@ -554,13 +360,8 @@
         correlation_id: CorrelationId,
         tracking_copy: Rc<RefCell<TrackingCopy<R>>>,
         phase: Phase,
-<<<<<<< HEAD
-        stack: RuntimeStack,
-    ) -> Result<(ModuleRef, Runtime<'a, R>), Error>
-=======
         remaining_spending_limit: U512,
     ) -> RuntimeContext<'a, R>
->>>>>>> a7f6a648
     where
         R: StateReader<Key, StoredValue>,
         R::Error: Into<Error>,
@@ -587,19 +388,8 @@
             phase,
             self.config,
             transfers,
-<<<<<<< HEAD
-        );
-
-        let (instance, memory) =
-            instance_and_memory(module.clone(), protocol_version, self.config.wasm_config())?;
-
-        let runtime = Runtime::new(self.config, memory, module, runtime_context, stack);
-
-        Ok((instance, runtime))
-=======
             remaining_spending_limit,
         )
->>>>>>> a7f6a648
     }
 }
 
@@ -633,92 +423,4 @@
             DirectSystemContractCall::GetPaymentPurse => handle_payment::METHOD_GET_PAYMENT_PURSE,
         }
     }
-<<<<<<< HEAD
-
-    fn host_exec<R, T>(
-        &self,
-        mut runtime: Runtime<R>,
-        protocol_version: ProtocolVersion,
-        runtime_args: &RuntimeArgs,
-        extra_keys: &[Key],
-        execution_journal: ExecutionJournal,
-    ) -> (Option<T>, ExecutionResult)
-    where
-        R: StateReader<Key, StoredValue>,
-        R::Error: Into<Error>,
-        T: FromBytes + CLTyped,
-    {
-        let entry_point_name = self.entry_point_name();
-
-        let stack = runtime.stack().clone();
-
-        let result = match self {
-            DirectSystemContractCall::Slash
-            | DirectSystemContractCall::RunAuction
-            | DirectSystemContractCall::DistributeRewards => runtime.call_host_auction(
-                protocol_version,
-                entry_point_name,
-                runtime_args,
-                extra_keys,
-                stack,
-            ),
-            DirectSystemContractCall::FinalizePayment => runtime.call_host_handle_payment(
-                protocol_version,
-                entry_point_name,
-                runtime_args,
-                extra_keys,
-                stack,
-            ),
-            DirectSystemContractCall::CreatePurse | DirectSystemContractCall::Transfer => runtime
-                .call_host_mint(
-                    protocol_version,
-                    entry_point_name,
-                    runtime_args,
-                    extra_keys,
-                    stack,
-                ),
-            DirectSystemContractCall::GetEraValidators => runtime.call_host_auction(
-                protocol_version,
-                entry_point_name,
-                runtime_args,
-                extra_keys,
-                stack,
-            ),
-
-            DirectSystemContractCall::GetPaymentPurse => runtime.call_host_handle_payment(
-                protocol_version,
-                entry_point_name,
-                runtime_args,
-                extra_keys,
-                stack,
-            ),
-        };
-
-        match result {
-            Ok(value) => match value.into_t() {
-                Ok(ret) => ExecutionResult::Success {
-                    execution_journal: runtime.context().execution_journal(),
-                    transfers: runtime.context().transfers().to_owned(),
-                    cost: runtime.context().gas_counter(),
-                }
-                .take_with_ret(ret),
-                Err(error) => ExecutionResult::Failure {
-                    execution_journal,
-                    error: Error::CLValue(error).into(),
-                    transfers: runtime.context().transfers().to_owned(),
-                    cost: runtime.context().gas_counter(),
-                }
-                .take_without_ret(),
-            },
-            Err(error) => ExecutionResult::Failure {
-                execution_journal,
-                error: error.into(),
-                transfers: runtime.context().transfers().to_owned(),
-                cost: runtime.context().gas_counter(),
-            }
-            .take_without_ret(),
-        }
-    }
-=======
->>>>>>> a7f6a648
 }