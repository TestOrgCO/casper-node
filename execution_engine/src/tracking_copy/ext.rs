use std::{
    collections::BTreeSet,
    convert::{TryFrom, TryInto},
};

use casper_storage::global_state::{state::StateReader, trie::merkle_proof::TrieMerkleProof};
use casper_types::{
    account::AccountHash,
<<<<<<< HEAD
    addressable_entity::{EntityKindTag, NamedKeyAddr, NamedKeys},
=======
    addressable_entity::MessageTopics,
>>>>>>> 284af92e
    bytesrepr,
    package::{EntityVersions, Groups, PackageStatus},
    AccessRights, AddressableEntity, AddressableEntityHash, CLValue, EntityAddr, EntityKind,
    EntryPoints, Key, KeyTag, Motes, Package, PackageHash, Phase, ProtocolVersion, StoredValue,
    StoredValueTypeMismatch, URef,
};

use crate::{
    engine_state::{ChecksumRegistry, SystemContractRegistry, ACCOUNT_BYTE_CODE_HASH},
    execution,
    execution::AddressGenerator,
    tracking_copy::TrackingCopy,
};

/// Higher-level operations on the state via a `TrackingCopy`.
pub trait TrackingCopyExt<R> {
    /// The type for the returned errors.
    type Error;

    /// Gets the contract hash for the account at a given account address.
    fn get_entity_hash_by_account_hash(
        &mut self,
        account_hash: AccountHash,
    ) -> Result<AddressableEntityHash, Self::Error>;

    /// Gets the entity for a given account by its account address
    fn get_addressable_entity_by_account_hash(
        &mut self,
        protocol_version: ProtocolVersion,
        account_hash: AccountHash,
    ) -> Result<AddressableEntity, Self::Error>;

    /// Reads the entity key for the account at a given account address.
    fn read_account(&mut self, account_hash: AccountHash) -> Result<Key, Self::Error>;

    /// Reads the entity for a given account by its account address
    fn read_addressable_entity_by_account_hash(
        &mut self,
        protocol_version: ProtocolVersion,
        account_hash: AccountHash,
    ) -> Result<AddressableEntity, Self::Error>;

    /// Gets the purse balance key for a given purse id.
    fn get_purse_balance_key(&self, purse_key: Key) -> Result<Key, Self::Error>;

    /// Gets the balance at a given balance key.
    fn get_purse_balance(&self, balance_key: Key) -> Result<Motes, Self::Error>;

    /// Gets the purse balance key for a given purse id and provides a Merkle proof.
    fn get_purse_balance_key_with_proof(
        &self,
        purse_key: Key,
    ) -> Result<(Key, TrieMerkleProof<Key, StoredValue>), Self::Error>;

    /// Gets the balance at a given balance key and provides a Merkle proof.
    fn get_purse_balance_with_proof(
        &self,
        balance_key: Key,
    ) -> Result<(Motes, TrieMerkleProof<Key, StoredValue>), Self::Error>;

    /// Gets an addressable entity  by Key.
    fn get_contract(
        &mut self,
        contract_hash: AddressableEntityHash,
    ) -> Result<AddressableEntity, Self::Error>;

    /// Returns the collection of named keys for a given AddressableEntity.
    fn get_named_keys(&mut self, entity_addr: EntityAddr) -> Result<NamedKeys, Self::Error>;

    /// Gets a package by Key.
    fn get_package(&mut self, contract_package_hash: PackageHash) -> Result<Package, Self::Error>;

    /// Gets an entity by Key.
    fn get_contract_entity(
        &mut self,
        entity_hash: AddressableEntityHash,
    ) -> Result<(AddressableEntity, bool), Self::Error>;

    /// Gets the system contract registry.
    fn get_system_contracts(&mut self) -> Result<SystemContractRegistry, Self::Error>;

    /// Gets the system checksum registry.
    fn get_checksum_registry(&mut self) -> Result<Option<ChecksumRegistry>, Self::Error>;

    /// Migrate the NamedKeys for a Contract or Account.
    fn migrate_named_keys(
        &mut self,
        entity_addr: EntityAddr,
        named_keys: NamedKeys,
    ) -> Result<(), Self::Error>;
}

impl<R> TrackingCopyExt<R> for TrackingCopy<R>
where
    R: StateReader<Key, StoredValue>,
    R::Error: Into<execution::Error>,
{
    type Error = execution::Error;

    fn get_entity_hash_by_account_hash(
        &mut self,
        account_hash: AccountHash,
    ) -> Result<AddressableEntityHash, Self::Error> {
        let account_key = Key::Account(account_hash);
        match self.get(&account_key).map_err(Into::into)? {
            Some(StoredValue::CLValue(cl_value)) => {
                let entity_key = CLValue::into_t::<Key>(cl_value)?;
                let entity_hash = AddressableEntityHash::try_from(entity_key)
                    .map_err(|_| execution::Error::BytesRepr(bytesrepr::Error::Formatting))?;

                Ok(entity_hash)
            }
            Some(other) => Err(execution::Error::TypeMismatch(
                StoredValueTypeMismatch::new("CLValue".to_string(), other.type_name()),
            )),
            None => Err(execution::Error::KeyNotFound(account_key)),
        }
    }

    fn get_addressable_entity_by_account_hash(
        &mut self,
        protocol_version: ProtocolVersion,
        account_hash: AccountHash,
    ) -> Result<AddressableEntity, Self::Error> {
        let account_key = Key::Account(account_hash);

        let contract_key = match self.get(&account_key).map_err(Into::into)? {
            Some(StoredValue::CLValue(contract_key_as_cl_value)) => {
                CLValue::into_t::<Key>(contract_key_as_cl_value)?
            }
            Some(StoredValue::Account(account)) => {
                let mut generator =
                    AddressGenerator::new(account.main_purse().addr().as_ref(), Phase::System);

                let contract_wasm_hash = *ACCOUNT_BYTE_CODE_HASH;
                let entity_hash = AddressableEntityHash::new(generator.new_hash_address());
                let package_hash = PackageHash::new(generator.new_hash_address());

                let entry_points = EntryPoints::new();

                self.migrate_named_keys(
                    EntityAddr::Account(entity_hash.value()),
                    account.named_keys().clone(),
                )?;

                let entity = AddressableEntity::new(
                    package_hash,
                    contract_wasm_hash,
                    entry_points,
                    protocol_version,
                    account.main_purse(),
                    account.associated_keys().clone().into(),
                    account.action_thresholds().clone().into(),
<<<<<<< HEAD
                    EntityKind::Account(account_hash),
=======
                    MessageTopics::default(),
>>>>>>> 284af92e
                );

                let access_key = generator.new_uref(AccessRights::READ_ADD_WRITE);

                let package = {
                    let mut package = Package::new(
                        access_key,
                        EntityVersions::default(),
                        BTreeSet::default(),
                        Groups::default(),
                        PackageStatus::Locked,
                    );
                    package.insert_entity_version(protocol_version.value().major, entity_hash);
                    package
                };

                let entity_key = entity.entity_key(entity_hash);

                self.write(entity_key, StoredValue::AddressableEntity(entity.clone()));
                self.write(package_hash.into(), package.into());

                let contract_by_account = match CLValue::from_t(entity_key) {
                    Ok(cl_value) => cl_value,
                    Err(error) => return Err(execution::Error::CLValue(error)),
                };

                self.write(account_key, StoredValue::CLValue(contract_by_account));

                return Ok(entity);
            }

            Some(other) => {
                return Err(execution::Error::TypeMismatch(
                    StoredValueTypeMismatch::new("Key".to_string(), other.type_name()),
                ));
            }
            None => return Err(execution::Error::KeyNotFound(account_key)),
        };

        match self.get(&contract_key).map_err(Into::into)? {
            Some(StoredValue::AddressableEntity(contract)) => Ok(contract),
            Some(other) => Err(execution::Error::TypeMismatch(
                StoredValueTypeMismatch::new("Contract".to_string(), other.type_name()),
            )),
            None => Err(execution::Error::KeyNotFound(contract_key)),
        }
    }

    fn read_account(&mut self, account_hash: AccountHash) -> Result<Key, Self::Error> {
        let account_key = Key::Account(account_hash);
        match self.read(&account_key).map_err(Into::into)? {
            Some(StoredValue::CLValue(cl_value)) => Ok(CLValue::into_t(cl_value)?),
            Some(other) => Err(execution::Error::TypeMismatch(
                StoredValueTypeMismatch::new("Account".to_string(), other.type_name()),
            )),
            None => Err(execution::Error::KeyNotFound(account_key)),
        }
    }

    fn read_addressable_entity_by_account_hash(
        &mut self,
        protocol_version: ProtocolVersion,
        account_hash: AccountHash,
    ) -> Result<AddressableEntity, Self::Error> {
        self.get_addressable_entity_by_account_hash(protocol_version, account_hash)
    }

    fn get_purse_balance_key(&self, purse_key: Key) -> Result<Key, Self::Error> {
        let balance_key: URef = purse_key
            .into_uref()
            .ok_or(execution::Error::KeyIsNotAURef(purse_key))?;
        Ok(Key::Balance(balance_key.addr()))
    }

    fn get_purse_balance(&self, key: Key) -> Result<Motes, Self::Error> {
        let stored_value: StoredValue = self
            .read(&key)
            .map_err(Into::into)?
            .ok_or(execution::Error::KeyNotFound(key))?;
        let cl_value: CLValue = stored_value
            .try_into()
            .map_err(execution::Error::TypeMismatch)?;
        let balance = Motes::new(cl_value.into_t()?);
        Ok(balance)
    }

    fn get_purse_balance_key_with_proof(
        &self,
        purse_key: Key,
    ) -> Result<(Key, TrieMerkleProof<Key, StoredValue>), Self::Error> {
        let balance_key: Key = purse_key
            .uref_to_hash()
            .ok_or(execution::Error::KeyIsNotAURef(purse_key))?;
        let proof: TrieMerkleProof<Key, StoredValue> = self
            .read_with_proof(&balance_key) // Key::Hash, so no need to normalize
            .map_err(Into::into)?
            .ok_or(execution::Error::KeyNotFound(purse_key))?;
        let stored_value_ref: &StoredValue = proof.value();
        let cl_value: CLValue = stored_value_ref
            .to_owned()
            .try_into()
            .map_err(execution::Error::TypeMismatch)?;
        let balance_key: Key = cl_value.into_t()?;
        Ok((balance_key, proof))
    }

    fn get_purse_balance_with_proof(
        &self,
        key: Key,
    ) -> Result<(Motes, TrieMerkleProof<Key, StoredValue>), Self::Error> {
        let proof: TrieMerkleProof<Key, StoredValue> = self
            .read_with_proof(&key.normalize())
            .map_err(Into::into)?
            .ok_or(execution::Error::KeyNotFound(key))?;
        let cl_value: CLValue = proof
            .value()
            .to_owned()
            .try_into()
            .map_err(execution::Error::TypeMismatch)?;
        let balance = Motes::new(cl_value.into_t()?);
        Ok((balance, proof))
    }

    /// Gets a contract header by Key
    fn get_contract(
        &mut self,
        entity_hash: AddressableEntityHash,
    ) -> Result<AddressableEntity, Self::Error> {
        let package_kind_tag = if self.get_system_contracts()?.has_contract_hash(&entity_hash) {
            EntityKindTag::System
        } else {
            EntityKindTag::SmartContract
        };

        let key = Key::addressable_entity_key(package_kind_tag, entity_hash);

        match self.read(&key).map_err(Into::into)? {
            Some(StoredValue::AddressableEntity(entity)) => Ok(entity),
            Some(other) => Err(execution::Error::TypeMismatch(
                StoredValueTypeMismatch::new(
                    "AddressableEntity or Contract".to_string(),
                    other.type_name(),
                ),
            )),
            None => Err(execution::Error::KeyNotFound(key)),
        }
    }

    fn migrate_named_keys(
        &mut self,
        entity_addr: EntityAddr,
        named_keys: NamedKeys,
    ) -> Result<(), Self::Error> {
        let base_named_key = NamedKeyAddr::new_named_key_base(entity_addr);
        self.write(
            Key::NamedKey(base_named_key),
            StoredValue::CLValue(CLValue::unit()),
        );

        for (name, key) in named_keys.iter() {
            let entry_key = {
                let entry_addr = NamedKeyAddr::new_from_string(entity_addr, name.clone())?;
                Key::NamedKey(entry_addr)
            };

            let cl_value = CLValue::from_t(*key).map_err(execution::Error::CLValue)?;

            self.write(entry_key, StoredValue::CLValue(cl_value))
        }

        Ok(())
    }

    fn get_named_keys(&mut self, entity_addr: EntityAddr) -> Result<NamedKeys, Self::Error> {
        let base_named_key_addr = NamedKeyAddr::Base(entity_addr);

        let prefix = base_named_key_addr
            .named_keys_prefix()
            .map_err(Self::Error::BytesRepr)?;

        let mut ret: BTreeSet<Key> = BTreeSet::new();
        let keys = self.reader.keys_with_prefix(&prefix).map_err(Into::into)?;
        let pruned = &self.cache.prunes_cached;
        // don't include keys marked for pruning
        for key in keys {
            if pruned.contains(&key) {
                continue;
            }
            ret.insert(key);
        }

        let cache = self.cache.get_key_tag_muts_cached(&KeyTag::NamedKey);

        // there may be newly inserted keys which have not been committed yet
        if let Some(keys) = cache {
            for key in keys {
                if ret.contains(&key) {
                    continue;
                }
                if key.is_entry_for_base(&entity_addr) {
                    ret.insert(key);
                }
            }
        }

        let mut named_keys = NamedKeys::new();

        for entry_key in ret.iter() {
            match self.read(entry_key).map_err(Into::into)? {
                Some(StoredValue::NamedKey(named_key)) => {
                    let key = named_key.get_key().map_err(execution::Error::CLValue)?;
                    let name = named_key.get_name().map_err(execution::Error::CLValue)?;
                    named_keys.insert(name, key);
                }
                Some(other) => {
                    return Err(execution::Error::TypeMismatch(
                        StoredValueTypeMismatch::new("CLValue".to_string(), other.type_name()),
                    ))
                }
                None => match self.cache.reads_cached.get(entry_key) {
                    Some(StoredValue::NamedKey(named_key_value)) => {
                        let key = named_key_value
                            .get_key()
                            .map_err(execution::Error::CLValue)?;
                        let name = named_key_value
                            .get_name()
                            .map_err(execution::Error::CLValue)?;
                        named_keys.insert(name, key);
                    }
                    Some(_) | None => {
                        return Err(execution::Error::KeyNotFound(*entry_key));
                    }
                },
            };
        }

        Ok(named_keys)
    }

    fn get_package(&mut self, package_hash: PackageHash) -> Result<Package, Self::Error> {
        let key = package_hash.into();
        match self.read(&key).map_err(Into::into)? {
            Some(StoredValue::Package(contract_package)) => Ok(contract_package),
            Some(other) => Err(execution::Error::TypeMismatch(
                StoredValueTypeMismatch::new("Package".to_string(), other.type_name()),
            )),
            None => match self
                .read(&Key::Hash(package_hash.value()))
                .map_err(Into::into)?
            {
                Some(StoredValue::ContractPackage(contract_package)) => {
                    let package: Package = contract_package.into();
                    self.write(
                        Key::Package(package_hash.value()),
                        StoredValue::Package(package.clone()),
                    );
                    Ok(package)
                }
                Some(other) => Err(execution::Error::TypeMismatch(
                    StoredValueTypeMismatch::new("ContractPackage".to_string(), other.type_name()),
                )),
                None => Err(execution::Error::KeyNotFound(key)),
            },
        }
    }

    fn get_contract_entity(
        &mut self,
        entity_hash: AddressableEntityHash,
    ) -> Result<(AddressableEntity, bool), Self::Error> {
        let key = Key::contract_entity_key(entity_hash);
        match self.read(&key).map_err(Into::into)? {
            Some(StoredValue::AddressableEntity(entity)) => Ok((entity, false)),
            Some(other) => Err(execution::Error::TypeMismatch(
                StoredValueTypeMismatch::new("AddressableEntity".to_string(), other.type_name()),
            )),
            None => match self
                .read(&Key::Hash(entity_hash.value()))
                .map_err(Into::into)?
            {
                Some(StoredValue::Contract(contract)) => Ok((contract.into(), true)),
                Some(other) => Err(execution::Error::TypeMismatch(
                    StoredValueTypeMismatch::new("Contract".to_string(), other.type_name()),
                )),
                None => Err(execution::Error::KeyNotFound(key)),
            },
        }
    }

    fn get_system_contracts(&mut self) -> Result<SystemContractRegistry, Self::Error> {
        match self.get(&Key::SystemContractRegistry).map_err(Into::into)? {
            Some(StoredValue::CLValue(registry)) => {
                let registry: SystemContractRegistry =
                    CLValue::into_t(registry).map_err(Self::Error::from)?;
                Ok(registry)
            }
            Some(other) => Err(execution::Error::TypeMismatch(
                StoredValueTypeMismatch::new("CLValue".to_string(), other.type_name()),
            )),
            None => Err(execution::Error::KeyNotFound(Key::SystemContractRegistry)),
        }
    }

    fn get_checksum_registry(&mut self) -> Result<Option<ChecksumRegistry>, Self::Error> {
        match self.get(&Key::ChecksumRegistry).map_err(Into::into)? {
            Some(StoredValue::CLValue(registry)) => {
                let registry: ChecksumRegistry =
                    CLValue::into_t(registry).map_err(Self::Error::from)?;
                Ok(Some(registry))
            }
            Some(other) => Err(execution::Error::TypeMismatch(
                StoredValueTypeMismatch::new("CLValue".to_string(), other.type_name()),
            )),
            None => Ok(None),
        }
    }
}<|MERGE_RESOLUTION|>--- conflicted
+++ resolved
@@ -6,11 +6,7 @@
 use casper_storage::global_state::{state::StateReader, trie::merkle_proof::TrieMerkleProof};
 use casper_types::{
     account::AccountHash,
-<<<<<<< HEAD
-    addressable_entity::{EntityKindTag, NamedKeyAddr, NamedKeys},
-=======
-    addressable_entity::MessageTopics,
->>>>>>> 284af92e
+    addressable_entity::{EntityKindTag, NamedKeyAddr, NamedKeys, MessageTopics},
     bytesrepr,
     package::{EntityVersions, Groups, PackageStatus},
     AccessRights, AddressableEntity, AddressableEntityHash, CLValue, EntityAddr, EntityKind,
@@ -164,11 +160,8 @@
                     account.main_purse(),
                     account.associated_keys().clone().into(),
                     account.action_thresholds().clone().into(),
-<<<<<<< HEAD
+                    MessageTopics::default(),
                     EntityKind::Account(account_hash),
-=======
-                    MessageTopics::default(),
->>>>>>> 284af92e
                 );
 
                 let access_key = generator.new_uref(AccessRights::READ_ADD_WRITE);
