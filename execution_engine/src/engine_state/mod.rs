//!  This module contains all the execution related code.
pub mod balance;
pub mod checksum_registry;
pub mod deploy_item;
pub mod engine_config;
pub mod era_validators;
mod error;
pub mod execute_request;
pub(crate) mod execution_kind;
pub mod execution_result;
pub mod genesis;
pub mod get_bids;
mod prune;
pub mod query;
pub mod run_genesis_request;
pub mod step;
pub mod system_contract_registry;
mod transfer;
pub mod upgrade;

use itertools::Itertools;

use std::{cell::RefCell, collections::BTreeSet, convert::TryFrom, rc::Rc};

use num_rational::Ratio;
use num_traits::Zero;
use once_cell::sync::Lazy;
use tracing::{debug, error, trace, warn};

use casper_storage::{
    data_access_layer::DataAccessLayer,
    global_state::{
        self,
        state::{
            lmdb::LmdbGlobalState, scratch::ScratchGlobalState, CommitProvider, StateProvider,
            StateReader,
        },
        trie::{merkle_proof::TrieMerkleProof, TrieRaw},
        trie_store::operations::PruneResult as GlobalStatePruneResult,
    },
};

use casper_types::{
    account::{Account, AccountHash},
    addressable_entity::{AssociatedKeys, NamedKeys},
    bytesrepr::ToBytes,
    execution::Effects,
    package::{EntityVersions, Groups, PackageKind, PackageKindTag, PackageStatus},
    system::{
        auction::{
<<<<<<< HEAD
            BidAddr, BidKind, EraValidators, ValidatorBid, ARG_ERA_END_TIMESTAMP_MILLIS,
            ARG_EVICTED_VALIDATORS, ARG_VALIDATOR, ARG_VALIDATOR_PUBLIC_KEYS, AUCTION_DELAY_KEY,
            LOCKED_FUNDS_PERIOD_KEY, SEIGNIORAGE_RECIPIENTS_SNAPSHOT_KEY, UNBONDING_DELAY_KEY,
            VALIDATOR_SLOTS_KEY,
=======
            BidAddr, BidKind, EraValidators, UnbondingPurse, ValidatorBid, WithdrawPurse,
            ARG_ERA_END_TIMESTAMP_MILLIS, ARG_EVICTED_VALIDATORS, ARG_REWARDS_MAP,
            ARG_VALIDATOR_PUBLIC_KEYS, AUCTION_DELAY_KEY, ERA_ID_KEY, LOCKED_FUNDS_PERIOD_KEY,
            SEIGNIORAGE_RECIPIENTS_SNAPSHOT_KEY, UNBONDING_DELAY_KEY, VALIDATOR_SLOTS_KEY,
>>>>>>> ece86603
        },
        handle_payment::{self, ACCUMULATION_PURSE_KEY},
        mint::{self, ROUND_SEIGNIORAGE_RATE_KEY},
        AUCTION, HANDLE_PAYMENT, MINT,
    },
    AccessRights, AddressableEntity, AddressableEntityHash, ApiError, BlockTime, ByteCodeHash,
    CLValue, ChainspecRegistry, DeployHash, DeployInfo, Digest, EntryPoints, ExecutableDeployItem,
    FeeHandling, Gas, Key, KeyTag, Motes, Package, PackageHash, Phase, ProtocolVersion, PublicKey,
    RuntimeArgs, StoredValue, URef, UpgradeConfig, U512,
};

use self::transfer::NewTransferTargetMode;
pub use self::{
    balance::{BalanceRequest, BalanceResult},
    checksum_registry::ChecksumRegistry,
    deploy_item::DeployItem,
    engine_config::{
        EngineConfig, EngineConfigBuilder, DEFAULT_MAX_QUERY_DEPTH,
        DEFAULT_MAX_RUNTIME_CALL_STACK_HEIGHT,
    },
    era_validators::{GetEraValidatorsError, GetEraValidatorsRequest},
    error::Error,
    execute_request::ExecuteRequest,
    execution::Error as ExecError,
    execution_result::{ExecutionResult, ForcedTransferResult},
    genesis::{ExecConfig, GenesisConfig, GenesisSuccess},
    get_bids::{GetBidsRequest, GetBidsResult},
    prune::{PruneConfig, PruneResult},
    query::{QueryRequest, QueryResult},
    run_genesis_request::RunGenesisRequest,
    step::{SlashItem, StepError, StepRequest, StepSuccess},
    system_contract_registry::SystemContractRegistry,
    transfer::{TransferArgs, TransferRuntimeArgsBuilder, TransferTargetMode},
    upgrade::UpgradeSuccess,
};
use crate::{
    engine_state::{
        execution_kind::ExecutionKind,
        execution_result::{ExecutionResultBuilder, ExecutionResults},
        genesis::GenesisInstaller,
        upgrade::{ProtocolUpgradeError, SystemUpgrader},
    },
    execution::{self, AddressGenerator, DirectSystemContractCall, Executor},
    runtime::RuntimeStack,
    system::auction,
    tracking_copy::{TrackingCopy, TrackingCopyExt},
};

const DEFAULT_ADDRESS: [u8; 32] = [0; 32];
/// The maximum amount of motes that payment code execution can cost.
pub const MAX_PAYMENT_AMOUNT: u64 = 2_500_000_000;
/// The maximum amount of gas a payment code can use.
///
/// This value also indicates the minimum balance of the main purse of an account when
/// executing payment code, as such amount is held as collateral to compensate for
/// code execution.
pub static MAX_PAYMENT: Lazy<U512> = Lazy::new(|| U512::from(MAX_PAYMENT_AMOUNT));

/// A special contract wasm hash for contracts representing Accounts.
pub static ACCOUNT_BYTE_CODE_HASH: Lazy<ByteCodeHash> =
    Lazy::new(|| ByteCodeHash::new(DEFAULT_ADDRESS));

/// Gas/motes conversion rate of wasmless transfer cost is always 1 regardless of what user wants to
/// pay.
pub const WASMLESS_TRANSFER_FIXED_GAS_PRICE: u64 = 1;

/// Main implementation of an execution engine state.
///
/// Takes an engine's configuration and a provider of a state (aka the global state) to operate on.
/// Methods implemented on this structure are the external API intended to be used by the users such
/// as the node, test framework, and others.
#[derive(Debug)]
pub struct EngineState<S> {
    config: EngineConfig,
    state: S,
}

impl EngineState<ScratchGlobalState> {
    /// Returns the inner state
    pub fn into_inner(self) -> ScratchGlobalState {
        self.state
    }
}

impl EngineState<DataAccessLayer<LmdbGlobalState>> {
    /// Gets underlyng LmdbGlobalState
    pub fn get_state(&self) -> &DataAccessLayer<LmdbGlobalState> {
        &self.state
    }

    /// Flushes the LMDB environment to disk when manual sync is enabled in the config.toml.
    pub fn flush_environment(&self) -> Result<(), global_state::error::Error> {
        if self.state.state().environment().is_manual_sync_enabled() {
            self.state.state().environment().sync()?
        }
        Ok(())
    }

    /// Provide a local cached-only version of engine-state.
    pub fn get_scratch_engine_state(&self) -> EngineState<ScratchGlobalState> {
        EngineState {
            config: self.config.clone(),
            state: self.state.state().create_scratch(),
        }
    }

    /// Writes state cached in an `EngineState<ScratchEngineState>` to LMDB.
    pub fn write_scratch_to_db(
        &self,
        state_root_hash: Digest,
        scratch_global_state: ScratchGlobalState,
    ) -> Result<Digest, Error> {
        let (stored_values, keys_to_prune) = scratch_global_state.into_inner();

        let post_state_hash = self
            .state
            .state()
            .put_stored_values(state_root_hash, stored_values)?;

        if keys_to_prune.is_empty() {
            return Ok(post_state_hash);
        }
        let prune_keys = keys_to_prune.iter().cloned().collect_vec();
        match self.state.state().prune_keys(post_state_hash, &prune_keys) {
            Ok(result) => match result {
                GlobalStatePruneResult::Pruned(post_state_hash) => Ok(post_state_hash),
                GlobalStatePruneResult::DoesNotExist => Err(Error::FailedToPrune(prune_keys)),
                GlobalStatePruneResult::RootNotFound => Err(Error::RootNotFound(post_state_hash)),
            },
            Err(err) => Err(err.into()),
        }
    }
}

impl EngineState<LmdbGlobalState> {
    /// Gets underlying LmdbGlobalState
    pub fn get_state(&self) -> &LmdbGlobalState {
        &self.state
    }

    /// Flushes the LMDB environment to disk when manual sync is enabled in the config.toml.
    pub fn flush_environment(&self) -> Result<(), global_state::error::Error> {
        if self.state.environment().is_manual_sync_enabled() {
            self.state.environment().sync()?
        }
        Ok(())
    }

    /// Provide a local cached-only version of engine-state.
    pub fn get_scratch_engine_state(&self) -> EngineState<ScratchGlobalState> {
        EngineState {
            config: self.config.clone(),
            state: self.state.create_scratch(),
        }
    }

    /// Writes state cached in an `EngineState<ScratchEngineState>` to LMDB.
    pub fn write_scratch_to_db(
        &self,
        state_root_hash: Digest,
        scratch_global_state: ScratchGlobalState,
    ) -> Result<Digest, Error> {
        let (stored_values, keys_to_prune) = scratch_global_state.into_inner();
        let post_state_hash = match self.state.put_stored_values(state_root_hash, stored_values) {
            Ok(root_hash) => root_hash,
            Err(err) => {
                return Err(err.into());
            }
        };
        if keys_to_prune.is_empty() {
            return Ok(post_state_hash);
        }
        let prune_keys = keys_to_prune.iter().cloned().collect_vec();
        match self.state.prune_keys(post_state_hash, &prune_keys) {
            Ok(result) => match result {
                GlobalStatePruneResult::Pruned(post_state_hash) => Ok(post_state_hash),
                GlobalStatePruneResult::DoesNotExist => Err(Error::FailedToPrune(prune_keys)),
                GlobalStatePruneResult::RootNotFound => Err(Error::RootNotFound(post_state_hash)),
            },
            Err(err) => Err(err.into()),
        }
    }
}

impl<S> EngineState<S>
where
    S: StateProvider + CommitProvider,
    S::Error: Into<execution::Error>,
{
    /// Creates new engine state.
    pub fn new(state: S, config: EngineConfig) -> EngineState<S> {
        EngineState { config, state }
    }

    /// Returns engine config.
    pub fn config(&self) -> &EngineConfig {
        &self.config
    }

    /// Updates current engine config with a new instance.
    pub fn update_config(&mut self, new_config: EngineConfig) {
        self.config = new_config
    }

    /// Commits genesis process.
    ///
    /// This process is run only once per network to initiate the system. By definition users are
    /// unable to execute smart contracts on a network without a genesis.
    ///
    /// Takes genesis configuration passed through [`ExecConfig`] and creates the system contracts,
    /// sets up the genesis accounts, and sets up the auction state based on that. At the end of
    /// the process, [`SystemContractRegistry`] is persisted under the special global state space
    /// [`Key::SystemContractRegistry`].
    ///
    /// Returns a [`GenesisSuccess`] for a successful operation, or an error otherwise.
    pub fn commit_genesis(
        &self,
        genesis_config_hash: Digest,
        protocol_version: ProtocolVersion,
        ee_config: &ExecConfig,
        chainspec_registry: ChainspecRegistry,
    ) -> Result<GenesisSuccess, Error> {
        // Preliminaries
        let initial_root_hash = self.state.empty_root();

        let tracking_copy = match self.tracking_copy(initial_root_hash) {
            Ok(Some(tracking_copy)) => Rc::new(RefCell::new(tracking_copy)),
            // NOTE: As genesis is run once per instance condition below is considered programming
            // error
            Ok(None) => panic!("state has not been initialized properly"),
            Err(error) => return Err(error),
        };

        let mut genesis_installer: GenesisInstaller<S> = GenesisInstaller::new(
            genesis_config_hash,
            protocol_version,
            ee_config.clone(),
            tracking_copy,
        );

        genesis_installer.install(chainspec_registry)?;

        // Commit the transforms.
        let effects = genesis_installer.finalize();

        let post_state_hash = self
            .state
            .commit(initial_root_hash, effects.clone())
            .map_err(Into::<execution::Error>::into)?;

        // Return the result
        Ok(GenesisSuccess {
            post_state_hash,
            effects,
        })
    }

    /// Commits upgrade.
    ///
    /// This process applies changes to the global state.
    ///
    /// Returns [`UpgradeSuccess`].
    pub fn commit_upgrade(&self, upgrade_config: UpgradeConfig) -> Result<UpgradeSuccess, Error> {
        // per specification:
        // https://casperlabs.atlassian.net/wiki/spaces/EN/pages/139854367/Upgrading+System+Contracts+Specification

        // 3.1.1.1.1.1 validate pre state hash exists
        // 3.1.2.1 get a tracking_copy at the provided pre_state_hash
        let pre_state_hash = upgrade_config.pre_state_hash();
        let tracking_copy = match self.tracking_copy(pre_state_hash)? {
            Some(tracking_copy) => Rc::new(RefCell::new(tracking_copy)),
            None => return Err(Error::RootNotFound(pre_state_hash)),
        };

        // 3.1.1.1.1.2 current protocol version is required
        let current_protocol_version = upgrade_config.current_protocol_version();

        // 3.1.1.1.1.3 activation point is not currently used by EE; skipping
        // 3.1.1.1.1.4 upgrade point protocol version validation
        let new_protocol_version = upgrade_config.new_protocol_version();

        let upgrade_check_result =
            current_protocol_version.check_next_version(&new_protocol_version);

        if upgrade_check_result.is_invalid() {
            return Err(Error::InvalidProtocolVersion(new_protocol_version));
        }

        let mut registry = if let Ok(registry) = tracking_copy.borrow_mut().get_system_contracts() {
            registry
        } else {
            // Check the upgrade config for the registry
            let upgrade_registry = upgrade_config
                .global_state_update()
                .get(&Key::SystemContractRegistry)
                .ok_or_else(|| {
                    error!("Registry is absent in upgrade config");
                    Error::ProtocolUpgrade(ProtocolUpgradeError::FailedToCreateSystemRegistry)
                })?
                .to_owned();
            if let StoredValue::CLValue(cl_registry) = upgrade_registry {
                CLValue::into_t::<SystemContractRegistry>(cl_registry).map_err(|error| {
                    let error_msg = format!("Conversion to system registry failed: {:?}", error);
                    error!("{}", error_msg);
                    Error::Bytesrepr(error_msg)
                })?
            } else {
                error!("Failed to create registry as StoreValue in upgrade config is not CLValue");
                return Err(Error::ProtocolUpgrade(
                    ProtocolUpgradeError::FailedToCreateSystemRegistry,
                ));
            }
        };

        let mint_hash = *registry.get(MINT).ok_or_else(|| {
            error!("Missing system mint contract hash");
            Error::MissingSystemContractHash(MINT.to_string())
        })?;
        let auction_hash = *registry.get(AUCTION).ok_or_else(|| {
            error!("Missing system auction contract hash");
            Error::MissingSystemContractHash(AUCTION.to_string())
        })?;

        let handle_payment_hash = *registry.get(HANDLE_PAYMENT).ok_or_else(|| {
            error!("Missing system handle payment contract hash");
            Error::MissingSystemContractHash(HANDLE_PAYMENT.to_string())
        })?;

        if let Some(standard_payment_hash) = registry.remove_standard_payment() {
            // Write the chainspec registry to global state
            let cl_value_chainspec_registry =
                CLValue::from_t(registry).map_err(|error| Error::Bytesrepr(error.to_string()))?;

            tracking_copy.borrow_mut().write(
                Key::SystemContractRegistry,
                StoredValue::CLValue(cl_value_chainspec_registry),
            );

            // Prune away standard payment from global state.
            tracking_copy
                .borrow_mut()
                .prune(Key::Hash(standard_payment_hash.value()));
        };

        // Write the chainspec registry to global state
        let cl_value_chainspec_registry =
            CLValue::from_t(upgrade_config.chainspec_registry().clone())
                .map_err(|error| Error::Bytesrepr(error.to_string()))?;

        tracking_copy.borrow_mut().write(
            Key::ChainspecRegistry,
            StoredValue::CLValue(cl_value_chainspec_registry),
        );

        // Cycle through the system contracts and update
        // their metadata if there is a change in entry points.
        let system_upgrader: SystemUpgrader<S> = SystemUpgrader::new(
            new_protocol_version,
            current_protocol_version,
            tracking_copy.clone(),
        );

        system_upgrader.migrate_system_account(pre_state_hash)?;

        system_upgrader
            .create_accumulation_purse_if_required(&handle_payment_hash, &self.config)
            .map_err(Error::ProtocolUpgrade)?;

        system_upgrader
            .refresh_system_contracts(&mint_hash, &auction_hash, &handle_payment_hash)
            .map_err(Error::ProtocolUpgrade)?;

        // Prune away the standard payment record.

        // 3.1.1.1.1.7 new total validator slots is optional
        if let Some(new_validator_slots) = upgrade_config.new_validator_slots() {
            // 3.1.2.4 if new total validator slots is provided, update auction contract state
            let auction_contract = tracking_copy.borrow_mut().get_contract(auction_hash)?;

            let validator_slots_key = auction_contract
                .named_keys()
                .get(VALIDATOR_SLOTS_KEY)
                .expect("validator_slots key must exist in auction contract's named keys");
            let value = StoredValue::CLValue(
                CLValue::from_t(new_validator_slots)
                    .map_err(|_| Error::Bytesrepr("new_validator_slots".to_string()))?,
            );
            tracking_copy
                .borrow_mut()
                .write(*validator_slots_key, value);
        }

        if let Some(new_auction_delay) = upgrade_config.new_auction_delay() {
            debug!(%new_auction_delay, "Auction delay changed as part of the upgrade");
            let auction_contract = tracking_copy.borrow_mut().get_contract(auction_hash)?;

            let auction_delay_key = auction_contract
                .named_keys()
                .get(AUCTION_DELAY_KEY)
                .expect("auction_delay key must exist in auction contract's named keys");
            let value = StoredValue::CLValue(
                CLValue::from_t(new_auction_delay)
                    .map_err(|_| Error::Bytesrepr("new_auction_delay".to_string()))?,
            );
            tracking_copy.borrow_mut().write(*auction_delay_key, value);
        }

        if let Some(new_locked_funds_period) = upgrade_config.new_locked_funds_period_millis() {
            let auction_contract = tracking_copy.borrow_mut().get_contract(auction_hash)?;

            let locked_funds_period_key = auction_contract
                .named_keys()
                .get(LOCKED_FUNDS_PERIOD_KEY)
                .expect("locked_funds_period key must exist in auction contract's named keys");
            let value = StoredValue::CLValue(
                CLValue::from_t(new_locked_funds_period)
                    .map_err(|_| Error::Bytesrepr("new_locked_funds_period".to_string()))?,
            );
            tracking_copy
                .borrow_mut()
                .write(*locked_funds_period_key, value);
        }

        if let Some(new_round_seigniorage_rate) = upgrade_config.new_round_seigniorage_rate() {
            let new_round_seigniorage_rate: Ratio<U512> = {
                let (numer, denom) = new_round_seigniorage_rate.into();
                Ratio::new(numer.into(), denom.into())
            };

            let mint_contract = tracking_copy.borrow_mut().get_contract(mint_hash)?;

            let locked_funds_period_key = mint_contract
                .named_keys()
                .get(ROUND_SEIGNIORAGE_RATE_KEY)
                .expect("round_seigniorage_rate key must exist in mint contract's named keys");
            let value = StoredValue::CLValue(
                CLValue::from_t(new_round_seigniorage_rate)
                    .map_err(|_| Error::Bytesrepr("new_round_seigniorage_rate".to_string()))?,
            );
            tracking_copy
                .borrow_mut()
                .write(*locked_funds_period_key, value);
        }

        // One time upgrade of existing bids
        {
            let mut borrow = tracking_copy.borrow_mut();
            if let Ok(existing_bid_keys) = borrow.get_keys(&KeyTag::Bid) {
                for key in existing_bid_keys {
                    if let Some(StoredValue::Bid(existing_bid)) =
                        borrow.get(&key).map_err(|err| err.into())?
                    {
                        // prune away the original record, we don't need it anymore
                        borrow.prune(key);

                        if existing_bid.staked_amount().is_zero() {
                            // the previous logic enforces unbonding all delegators of
                            // a validator that reduced their personal stake to 0 (and we have
                            // various existent tests that prove this), thus there is no need
                            // to handle the complicated hypothetical case of one or more
                            // delegator stakes being > 0 if the validator stake is 0.
                            //
                            // tl;dr this is a "zombie" bid and we don't need to continue
                            // carrying it forward at tip.
                            continue;
                        }

                        let validator_public_key = existing_bid.validator_public_key();
                        let validator_bid_addr = BidAddr::from(validator_public_key.clone());
                        let validator_bid = ValidatorBid::from(*existing_bid.clone());
                        borrow.write(
                            validator_bid_addr.into(),
                            StoredValue::BidKind(BidKind::Validator(Box::new(validator_bid))),
                        );

                        let delegators = existing_bid.delegators().clone();
                        for (_, delegator) in delegators {
                            let delegator_bid_addr = BidAddr::new_from_public_keys(
                                validator_public_key,
                                Some(delegator.delegator_public_key()),
                            );
                            // the previous code was removing a delegator bid from the embedded
                            // collection within their validator's bid when the delegator fully
                            // unstaked, so technically we don't need to check for 0 balance here.
                            // However, since it is low effort to check, doing it just to be sure.
                            if !delegator.staked_amount().is_zero() {
                                borrow.write(
                                    delegator_bid_addr.into(),
                                    StoredValue::BidKind(BidKind::Delegator(Box::new(delegator))),
                                );
                            }
                        }
                    }
                }
            }
        }

        // apply accepted global state updates (if any)
        for (key, value) in upgrade_config.global_state_update() {
            tracking_copy.borrow_mut().write(*key, value.clone());
        }

        // We insert the new unbonding delay once the purses to be paid out have been transformed
        // based on the previous unbonding delay.
        if let Some(new_unbonding_delay) = upgrade_config.new_unbonding_delay() {
            let auction_contract = tracking_copy.borrow_mut().get_contract(auction_hash)?;

            let unbonding_delay_key = auction_contract
                .named_keys()
                .get(UNBONDING_DELAY_KEY)
                .expect("unbonding_delay key must exist in auction contract's named keys");
            let value = StoredValue::CLValue(
                CLValue::from_t(new_unbonding_delay)
                    .map_err(|_| Error::Bytesrepr("new_unbonding_delay".to_string()))?,
            );
            tracking_copy
                .borrow_mut()
                .write(*unbonding_delay_key, value);
        }

        // EraInfo migration
        if let Some(activation_point) = upgrade_config.activation_point() {
            // The highest stored era is the immediate predecessor of the activation point.
            let highest_era_info_id = activation_point.saturating_sub(1);
            let highest_era_info_key = Key::EraInfo(highest_era_info_id);

            let get_result = tracking_copy
                .borrow_mut()
                .get(&highest_era_info_key)
                .map_err(|error| Error::Exec(error.into()))?;

            match get_result {
                Some(stored_value @ StoredValue::EraInfo(_)) => {
                    tracking_copy
                        .borrow_mut()
                        .write(Key::EraSummary, stored_value);
                }
                Some(other_stored_value) => {
                    // This should not happen as we only write EraInfo variants.
                    error!(stored_value_type_name=%other_stored_value.type_name(),
                        "EraInfo key contains unexpected StoredValue variant");
                    return Err(Error::ProtocolUpgrade(
                        ProtocolUpgradeError::UnexpectedStoredValueVariant,
                    ));
                }
                None => {
                    // Can't find key
                    // Most likely this chain did not yet ran an auction, or recently completed a
                    // prune
                }
            };
        }

        let effects = tracking_copy.borrow().effects();

        // commit
        let post_state_hash = self
            .state
            .commit(pre_state_hash, effects.clone())
            .map_err(Into::into)?;

        // return result and effects
        Ok(UpgradeSuccess {
            post_state_hash,
            effects,
        })
    }

    /// Commit a prune of leaf nodes from the tip of the merkle trie.
    pub fn commit_prune(&self, prune_config: PruneConfig) -> Result<PruneResult, Error> {
        let pre_state_hash = prune_config.pre_state_hash();

        // Validate the state root hash just to make sure we can safely short circuit in case the
        // list of keys is empty.
        let tracking_copy = match self.tracking_copy(pre_state_hash)? {
            None => return Ok(PruneResult::RootNotFound),
            Some(tracking_copy) => Rc::new(RefCell::new(tracking_copy)),
        };

        let keys_to_delete = prune_config.keys_to_prune();
        if keys_to_delete.is_empty() {
            // effectively a noop
            return Ok(PruneResult::Success {
                post_state_hash: pre_state_hash,
                effects: Effects::default(),
            });
        }

        for key in keys_to_delete {
            tracking_copy.borrow_mut().prune(*key)
        }

        let effects = tracking_copy.borrow().effects();

        let post_state_hash = self
            .state
            .commit(pre_state_hash, effects.clone())
            .map_err(Into::<execution::Error>::into)?;

        Ok(PruneResult::Success {
            post_state_hash,
            effects,
        })
    }

    /// Creates a new tracking copy instance.
    pub fn tracking_copy(&self, hash: Digest) -> Result<Option<TrackingCopy<S::Reader>>, Error> {
        match self.state.checkout(hash).map_err(Into::into)? {
            Some(tc) => Ok(Some(TrackingCopy::new(tc))),
            None => Ok(None),
        }
    }

    /// Executes a query.
    ///
    /// For a given root [`Key`] it does a path lookup through the named keys.
    ///
    /// Returns the value stored under a [`URef`] wrapped in a [`QueryResult`].
    pub fn run_query(&self, query_request: QueryRequest) -> Result<QueryResult, Error> {
        let tracking_copy = match self.tracking_copy(query_request.state_hash())? {
            Some(tracking_copy) => Rc::new(RefCell::new(tracking_copy)),
            None => return Ok(QueryResult::RootNotFound),
        };

        let tracking_copy = tracking_copy.borrow();

        Ok(tracking_copy
            .query(self.config(), query_request.key(), query_request.path())
            .map_err(|err| Error::Exec(err.into()))?
            .into())
    }

    /// Runs a deploy execution request.
    ///
    /// For each deploy stored in the request it will execute it.
    ///
    /// Currently a special shortcut is taken to distinguish a native transfer, from a deploy.
    ///
    /// Return execution results which contains results from each deploy ran.
    pub fn run_execute(&self, mut exec_request: ExecuteRequest) -> Result<ExecutionResults, Error> {
        let executor = Executor::new(self.config().clone());

        let deploys = exec_request.take_deploys();
        let mut results = ExecutionResults::with_capacity(deploys.len());

        for deploy_item in deploys {
            let result = match deploy_item.session {
                ExecutableDeployItem::Transfer { .. } => self.transfer(
                    &executor,
                    exec_request.protocol_version,
                    exec_request.parent_state_hash,
                    BlockTime::new(exec_request.block_time),
                    deploy_item,
                    exec_request.proposer.clone(),
                ),
                _ => self.deploy(
                    &executor,
                    exec_request.protocol_version,
                    exec_request.parent_state_hash,
                    BlockTime::new(exec_request.block_time),
                    deploy_item,
                    exec_request.proposer.clone(),
                ),
            };
            match result {
                Ok(result) => results.push_back(result),
                Err(error) => {
                    return Err(error);
                }
            };
        }

        Ok(results)
    }

    fn get_authorized_addressable_entity(
        &self,
        account_hash: AccountHash,
        protocol_version: ProtocolVersion,
        authorization_keys: &BTreeSet<AccountHash>,
        tracking_copy: Rc<RefCell<TrackingCopy<<S as StateProvider>::Reader>>>,
    ) -> Result<(AddressableEntity, AddressableEntityHash), Error> {
        let entity_record = match tracking_copy
            .borrow_mut()
            .get_addressable_entity_by_account_hash(protocol_version, account_hash)
        {
            Ok(entity) => entity,
            Err(_) => return Err(Error::MissingContractByAccountHash(account_hash)),
        };

        let entity_hash: AddressableEntityHash = match tracking_copy
            .borrow_mut()
            .get_entity_hash_by_account_hash(account_hash)
        {
            Ok(contract_hash) => contract_hash,
            Err(error) => {
                return Err(error.into());
            }
        };

        let admin_set = self.config().administrative_accounts();

        if !admin_set.is_empty() && admin_set.intersection(authorization_keys).next().is_some() {
            // Exit early if there's at least a single signature coming from an admin.
            return Ok((entity_record, entity_hash));
        }

        // Authorize using provided authorization keys
        if !entity_record.can_authorize(authorization_keys) {
            return Err(Error::Authorization);
        }

        // Check total key weight against deploy threshold
        if !entity_record.can_deploy_with(authorization_keys) {
            return Err(execution::Error::DeploymentAuthorizationFailure.into());
        }

        Ok((entity_record, entity_hash))
    }

    fn create_addressable_entity_from_account(
        &self,
        account: Account,
        protocol_version: ProtocolVersion,
        tracking_copy: Rc<RefCell<TrackingCopy<<S as StateProvider>::Reader>>>,
    ) -> Result<(), Error> {
        let account_hash = account.account_hash();

        let mut generator =
            AddressGenerator::new(account.main_purse().addr().as_ref(), Phase::System);

        let contract_wasm_hash = *ACCOUNT_BYTE_CODE_HASH;
        let entity_hash = AddressableEntityHash::new(generator.new_hash_address());
        let package_hash = PackageHash::new(generator.new_hash_address());

        let entry_points = EntryPoints::new();

        let associated_keys = AssociatedKeys::from(account.associated_keys().clone());

        let entity = AddressableEntity::new(
            package_hash,
            contract_wasm_hash,
            account.named_keys().clone(),
            entry_points,
            protocol_version,
            account.main_purse(),
            associated_keys,
            account.action_thresholds().clone().into(),
        );

        let access_key = generator.new_uref(AccessRights::READ_ADD_WRITE);

        let package = {
            let mut package = Package::new(
                access_key,
                EntityVersions::default(),
                BTreeSet::default(),
                Groups::default(),
                PackageStatus::Locked,
                PackageKind::Account(account_hash),
            );
            package.insert_entity_version(protocol_version.value().major, entity_hash);
            package
        };

        let entity_key: Key = Key::addressable_entity_key(PackageKindTag::Account, entity_hash);

        tracking_copy.borrow_mut().write(entity_key, entity.into());
        tracking_copy
            .borrow_mut()
            .write(package_hash.into(), package.into());
        let contract_by_account = match CLValue::from_t(entity_key) {
            Ok(cl_value) => cl_value,
            Err(_) => return Err(Error::Bytesrepr("Failed to convert to CLValue".to_string())),
        };

        tracking_copy.borrow_mut().write(
            Key::Account(account_hash),
            StoredValue::CLValue(contract_by_account),
        );
        Ok(())
    }

    fn migrate_account(
        &self,
        account_hash: AccountHash,
        protocol_version: ProtocolVersion,
        tracking_copy: Rc<RefCell<TrackingCopy<<S as StateProvider>::Reader>>>,
    ) -> Result<(), Error> {
        let maybe_stored_value = tracking_copy
            .borrow_mut()
            .read(&Key::Account(account_hash))
            .map_err(Into::into)?;

        match maybe_stored_value {
            Some(StoredValue::Account(account)) => self.create_addressable_entity_from_account(
                account,
                protocol_version,
                Rc::clone(&tracking_copy),
            ),
            Some(StoredValue::CLValue(_)) => Ok(()),
            // This means the Account does not exist, which we consider to be
            // an authorization error. As used by the node, this type of deploy
            // will have already been filtered out, but for other EE use cases
            // and testing it is reachable.
            Some(_) | None => Err(Error::Authorization),
        }
    }

    /// Get the balance of a passed purse referenced by its [`URef`].
    pub fn get_purse_balance(
        &self,
        state_hash: Digest,
        purse_uref: URef,
    ) -> Result<BalanceResult, Error> {
        let tracking_copy = match self.tracking_copy(state_hash)? {
            Some(tracking_copy) => tracking_copy,
            None => return Ok(BalanceResult::RootNotFound),
        };
        let purse_balance_key = tracking_copy.get_purse_balance_key(purse_uref.into())?;
        let (balance, proof) = tracking_copy.get_purse_balance_with_proof(purse_balance_key)?;
        let proof = Box::new(proof);
        let motes = balance.value();
        Ok(BalanceResult::Success { motes, proof })
    }

    /// Return the package kind.
    pub fn get_entity_package_kind(
        &self,
        entity_package_address: PackageHash,
        tracking_copy: Rc<RefCell<TrackingCopy<<S as StateProvider>::Reader>>>,
    ) -> Result<PackageKind, Error> {
        let entity_package = match tracking_copy
            .borrow_mut()
            .read(&entity_package_address.into())
            .map_err(Into::into)?
        {
            Some(StoredValue::Package(entity_package)) => entity_package,
            Some(_) | None => return Err(Error::MissingEntityPackage(entity_package_address)),
        };

        Ok(entity_package.get_package_kind())
    }

    /// Executes a native transfer.
    ///
    /// Native transfers do not involve WASM at all, and also skip executing payment code.
    /// Therefore this is the fastest and cheapest way to transfer tokens from account to account.
    ///
    /// Returns an [`ExecutionResult`] for a successful native transfer.
    #[allow(clippy::too_many_arguments)]
    pub fn transfer(
        &self,
        executor: &Executor,
        protocol_version: ProtocolVersion,
        prestate_hash: Digest,
        blocktime: BlockTime,
        deploy_item: DeployItem,
        proposer: PublicKey,
    ) -> Result<ExecutionResult, Error> {
        let tracking_copy = match self.tracking_copy(prestate_hash) {
            Err(error) => return Ok(ExecutionResult::precondition_failure(error)),
            Ok(None) => return Err(Error::RootNotFound(prestate_hash)),
            Ok(Some(tracking_copy)) => Rc::new(RefCell::new(tracking_copy)),
        };

        let account_hash = deploy_item.address;

        let authorization_keys = deploy_item.authorization_keys;

        // Migrate the legacy account structure if necessary.
        if let Err(e) =
            self.migrate_account(account_hash, protocol_version, Rc::clone(&tracking_copy))
        {
            return Ok(ExecutionResult::precondition_failure(e));
        }

        let (entity, _contract_hash) = match self.get_authorized_addressable_entity(
            account_hash,
            protocol_version,
            &authorization_keys,
            Rc::clone(&tracking_copy),
        ) {
            Ok(account) => account,
            Err(e) => return Ok(ExecutionResult::precondition_failure(e)),
        };

        let package_kind =
            match self.get_entity_package_kind(entity.package_hash(), Rc::clone(&tracking_copy)) {
                Ok(package_kind) => package_kind,
                Err(e) => return Ok(ExecutionResult::precondition_failure(e)),
            };

        let system_contract_registry = tracking_copy.borrow_mut().get_system_contracts()?;

        let handle_payment_contract_hash = system_contract_registry
            .get(HANDLE_PAYMENT)
            .ok_or_else(|| {
                error!("Missing system handle payment contract hash");
                Error::MissingSystemContractHash(HANDLE_PAYMENT.to_string())
            })?;

        let handle_payment_contract = match tracking_copy
            .borrow_mut()
            .get_contract(*handle_payment_contract_hash)
        {
            Ok(contract) => contract,
            Err(error) => {
                return Ok(ExecutionResult::precondition_failure(error.into()));
            }
        };

        let mut handle_payment_access_rights =
            handle_payment_contract.extract_access_rights(*handle_payment_contract_hash);

        let gas_limit = Gas::new(U512::from(std::u64::MAX));

        let wasmless_transfer_gas_cost = Gas::new(U512::from(
            self.config().system_config().wasmless_transfer_cost(),
        ));

        let wasmless_transfer_motes = match Motes::from_gas(
            wasmless_transfer_gas_cost,
            WASMLESS_TRANSFER_FIXED_GAS_PRICE,
        ) {
            Some(motes) => motes,
            None => {
                return Ok(ExecutionResult::precondition_failure(
                    Error::GasConversionOverflow,
                ))
            }
        };

        let rewards_target_purse =
            match self.get_rewards_purse(protocol_version, proposer, prestate_hash) {
                Ok(target_purse) => target_purse,
                Err(error) => return Ok(ExecutionResult::precondition_failure(error)),
            };

        let rewards_target_purse_balance_key = {
            match tracking_copy
                .borrow_mut()
                .get_purse_balance_key(rewards_target_purse.into())
            {
                Ok(balance_key) => balance_key,
                Err(error) => return Ok(ExecutionResult::precondition_failure(Error::Exec(error))),
            }
        };

        let account_main_purse = entity.main_purse();

        let account_main_purse_balance_key = match tracking_copy
            .borrow_mut()
            .get_purse_balance_key(account_main_purse.into())
        {
            Ok(balance_key) => balance_key,
            Err(error) => return Ok(ExecutionResult::precondition_failure(Error::Exec(error))),
        };

        let account_main_purse_balance = match tracking_copy
            .borrow_mut()
            .get_purse_balance(account_main_purse_balance_key)
        {
            Ok(balance_key) => balance_key,
            Err(error) => return Ok(ExecutionResult::precondition_failure(Error::Exec(error))),
        };

        if account_main_purse_balance < wasmless_transfer_motes {
            // We don't have minimum balance to operate and therefore we can't charge for user
            // errors.
            return Ok(ExecutionResult::precondition_failure(
                Error::InsufficientPayment,
            ));
        }

        // Function below creates an ExecutionResult with precomputed effects of "finalize_payment".
        let make_charged_execution_failure = |error| match ExecutionResult::new_payment_code_error(
            error,
            wasmless_transfer_motes,
            account_main_purse_balance,
            wasmless_transfer_gas_cost,
            account_main_purse_balance_key,
            rewards_target_purse_balance_key,
        ) {
            Ok(execution_result) => execution_result,
            Err(error) => ExecutionResult::precondition_failure(error),
        };

        // All wasmless transfer preconditions are met.
        // Any error that occurs in logic below this point would result in a charge for user error.
        let mut runtime_args_builder =
            TransferRuntimeArgsBuilder::new(deploy_item.session.args().clone());

        let transfer_target_mode = match runtime_args_builder
            .resolve_transfer_target_mode(protocol_version, Rc::clone(&tracking_copy))
        {
            Ok(transfer_target_mode) => transfer_target_mode,
            Err(error) => return Ok(make_charged_execution_failure(error)),
        };

        // At this point we know target refers to either a purse on an existing account or an
        // account which has to be created.

        if !self.config.allow_unrestricted_transfers()
            && !self.config.is_administrator(&account_hash)
        {
            // We need to make sure that source or target has to be admin.
            match transfer_target_mode {
                NewTransferTargetMode::ExistingAccount {
                    target_account_hash,
                    ..
                }
                | NewTransferTargetMode::CreateAccount(target_account_hash) => {
                    let is_target_system_account =
                        target_account_hash == PublicKey::System.to_account_hash();
                    let is_target_administrator =
                        self.config.is_administrator(&target_account_hash);
                    if !(is_target_system_account || is_target_administrator) {
                        // Transferring from normal account to a purse doesn't work.
                        return Ok(make_charged_execution_failure(
                            execution::Error::DisabledUnrestrictedTransfers.into(),
                        ));
                    }
                }
                NewTransferTargetMode::PurseExists(_) => {
                    // We don't know who is the target and we can't simply reverse search
                    // account/contract that owns it. We also can't know if purse is owned exactly
                    // by one entity in the system.
                    return Ok(make_charged_execution_failure(
                        execution::Error::DisabledUnrestrictedTransfers.into(),
                    ));
                }
            }
        }

        match transfer_target_mode {
            NewTransferTargetMode::ExistingAccount { .. }
            | NewTransferTargetMode::PurseExists(_) => {
                // Noop
            }
            NewTransferTargetMode::CreateAccount(account_hash) => {
                let create_purse_stack = self.get_new_system_call_stack();

                let (maybe_uref, execution_result): (Option<URef>, ExecutionResult) = executor
                    .call_system_contract(
                        DirectSystemContractCall::CreatePurse,
                        RuntimeArgs::new(), // mint create takes no arguments
                        &entity,
                        package_kind,
                        authorization_keys.clone(),
                        account_hash,
                        blocktime,
                        deploy_item.deploy_hash,
                        gas_limit,
                        protocol_version,
                        Rc::clone(&tracking_copy),
                        Phase::Session,
                        create_purse_stack,
                        // We're just creating a purse.
                        U512::zero(),
                    );
                match maybe_uref {
                    Some(main_purse) => {
                        let account = Account::create(account_hash, NamedKeys::new(), main_purse);
                        if let Err(error) = self.create_addressable_entity_from_account(
                            account,
                            protocol_version,
                            Rc::clone(&tracking_copy),
                        ) {
                            return Ok(make_charged_execution_failure(error));
                        }
                    }
                    None => {
                        // This case implies that the execution_result is a failure variant as
                        // implemented inside host_exec().
                        let error = execution_result
                            .take_error()
                            .unwrap_or(Error::InsufficientPayment);
                        return Ok(make_charged_execution_failure(error));
                    }
                }
            }
        }

        let transfer_args = match runtime_args_builder.build(
            &entity,
            protocol_version,
            Rc::clone(&tracking_copy),
        ) {
            Ok(transfer_args) => transfer_args,
            Err(error) => return Ok(make_charged_execution_failure(error)),
        };

        let payment_uref;

        // Construct a payment code that will put cost of wasmless payment into payment purse
        let payment_result = {
            // Check source purses minimum balance
            let source_uref = transfer_args.source();
            let source_purse_balance = if source_uref != account_main_purse {
                let source_purse_balance_key = match tracking_copy
                    .borrow_mut()
                    .get_purse_balance_key(Key::URef(source_uref))
                {
                    Ok(purse_balance_key) => purse_balance_key,
                    Err(error) => return Ok(make_charged_execution_failure(Error::Exec(error))),
                };

                match tracking_copy
                    .borrow_mut()
                    .get_purse_balance(source_purse_balance_key)
                {
                    Ok(purse_balance) => purse_balance,
                    Err(error) => return Ok(make_charged_execution_failure(Error::Exec(error))),
                }
            } else {
                // If source purse is main purse then we already have the balance.
                account_main_purse_balance
            };

            let transfer_amount_motes = Motes::new(transfer_args.amount());

            match wasmless_transfer_motes.checked_add(transfer_amount_motes) {
                Some(total_amount) if source_purse_balance < total_amount => {
                    // We can't continue if the minimum funds in source purse are lower than the
                    // required cost.
                    return Ok(make_charged_execution_failure(Error::InsufficientPayment));
                }
                None => {
                    // When trying to send too much that could cause an overflow.
                    return Ok(make_charged_execution_failure(Error::InsufficientPayment));
                }
                Some(_) => {}
            }

            let get_payment_purse_stack = self.get_new_system_call_stack();
            let (maybe_payment_uref, get_payment_purse_result): (Option<URef>, ExecutionResult) =
                executor.call_system_contract(
                    DirectSystemContractCall::GetPaymentPurse,
                    RuntimeArgs::default(),
                    &entity,
                    package_kind,
                    authorization_keys.clone(),
                    account_hash,
                    blocktime,
                    deploy_item.deploy_hash,
                    gas_limit,
                    protocol_version,
                    Rc::clone(&tracking_copy),
                    Phase::Payment,
                    get_payment_purse_stack,
                    // Getting payment purse does not require transfering tokens.
                    U512::zero(),
                );

            payment_uref = match maybe_payment_uref {
                Some(payment_uref) => payment_uref,
                None => return Ok(make_charged_execution_failure(Error::InsufficientPayment)),
            };

            if let Some(error) = get_payment_purse_result.take_error() {
                return Ok(make_charged_execution_failure(error));
            }

            // Create a new arguments to transfer cost of wasmless transfer into the payment purse.

            let new_transfer_args = TransferArgs::new(
                transfer_args.to(),
                transfer_args.source(),
                payment_uref,
                wasmless_transfer_motes.value(),
                transfer_args.arg_id(),
            );

            let runtime_args = match RuntimeArgs::try_from(new_transfer_args) {
                Ok(runtime_args) => runtime_args,
                Err(error) => return Ok(make_charged_execution_failure(Error::Exec(error.into()))),
            };

            let transfer_to_payment_purse_stack = self.get_new_system_call_stack();
            let (actual_result, payment_result): (Option<Result<(), u8>>, ExecutionResult) =
                executor.call_system_contract(
                    DirectSystemContractCall::Transfer,
                    runtime_args,
                    &entity,
                    package_kind,
                    authorization_keys.clone(),
                    account_hash,
                    blocktime,
                    deploy_item.deploy_hash,
                    gas_limit,
                    protocol_version,
                    Rc::clone(&tracking_copy),
                    Phase::Payment,
                    transfer_to_payment_purse_stack,
                    // We should use only as much as transfer costs.
                    // We're not changing the allowed spending limit since this is a system cost.
                    wasmless_transfer_motes.value(),
                );

            if let Some(error) = payment_result.as_error().cloned() {
                return Ok(make_charged_execution_failure(error));
            }

            let transfer_result = match actual_result {
                Some(Ok(())) => Ok(()),
                Some(Err(mint_error)) => match mint::Error::try_from(mint_error) {
                    Ok(mint_error) => Err(ApiError::from(mint_error)),
                    Err(_) => Err(ApiError::Transfer),
                },
                None => Err(ApiError::Transfer),
            };

            if let Err(error) = transfer_result {
                return Ok(make_charged_execution_failure(Error::Exec(
                    ExecError::Revert(error),
                )));
            }

            let payment_purse_balance = {
                let payment_purse_balance_key = match tracking_copy
                    .borrow_mut()
                    .get_purse_balance_key(Key::URef(payment_uref))
                {
                    Ok(payment_purse_balance_key) => payment_purse_balance_key,
                    Err(error) => return Ok(make_charged_execution_failure(Error::Exec(error))),
                };

                match tracking_copy
                    .borrow_mut()
                    .get_purse_balance(payment_purse_balance_key)
                {
                    Ok(payment_purse_balance) => payment_purse_balance,
                    Err(error) => return Ok(make_charged_execution_failure(Error::Exec(error))),
                }
            };

            // Wasmless transfer payment code pre & post conditions:
            // (a) payment purse should be empty before the payment operation
            // (b) after executing payment code it's balance has to be equal to the wasmless gas
            // cost price

            let payment_gas =
                match Gas::from_motes(payment_purse_balance, WASMLESS_TRANSFER_FIXED_GAS_PRICE) {
                    Some(gas) => gas,
                    None => {
                        return Ok(make_charged_execution_failure(Error::GasConversionOverflow))
                    }
                };

            debug_assert_eq!(payment_gas, wasmless_transfer_gas_cost);

            // This assumes the cost incurred is already denominated in gas

            payment_result.with_cost(payment_gas)
        };

        let runtime_args = match RuntimeArgs::try_from(transfer_args) {
            Ok(runtime_args) => runtime_args,
            Err(error) => {
                return Ok(make_charged_execution_failure(
                    ExecError::from(error).into(),
                ))
            }
        };

        let transfer_stack = self.get_new_system_call_stack();
        let (_, mut session_result): (Option<Result<(), u8>>, ExecutionResult) = executor
            .call_system_contract(
                DirectSystemContractCall::Transfer,
                runtime_args,
                &entity,
                package_kind,
                authorization_keys.clone(),
                account_hash,
                blocktime,
                deploy_item.deploy_hash,
                gas_limit,
                protocol_version,
                Rc::clone(&tracking_copy),
                Phase::Session,
                transfer_stack,
                // We limit native transfer to the amount that user signed over as `amount`
                // argument.
                transfer_args.amount(),
            );

        // User is already charged fee for wasmless contract, and we need to make sure we will not
        // charge for anything that happens while calling transfer entrypoint.
        session_result = session_result.with_cost(Gas::default());

        let finalize_result = {
            let handle_payment_args = {
                // Gas spent during payment code execution
                let finalize_cost_motes = {
                    // A case where payment_result.cost() is different than wasmless transfer cost
                    // is considered a programming error.
                    debug_assert_eq!(payment_result.cost(), wasmless_transfer_gas_cost);
                    wasmless_transfer_motes
                };

                let account = deploy_item.address;
                let maybe_runtime_args = RuntimeArgs::try_new(|args| {
                    args.insert(handle_payment::ARG_AMOUNT, finalize_cost_motes.value())?;
                    args.insert(handle_payment::ARG_ACCOUNT, account)?;
                    args.insert(handle_payment::ARG_TARGET, rewards_target_purse)?;
                    Ok(())
                });

                match maybe_runtime_args {
                    Ok(runtime_args) => runtime_args,
                    Err(error) => {
                        let exec_error = ExecError::from(error);
                        return Ok(ExecutionResult::precondition_failure(exec_error.into()));
                    }
                }
            };

            let system_addressable_entity = {
                tracking_copy
                    .borrow_mut()
                    .get_addressable_entity_by_account_hash(
                        protocol_version,
                        PublicKey::System.to_account_hash(),
                    )?
            };

            let tc = tracking_copy.borrow();
            let finalization_tc = Rc::new(RefCell::new(tc.fork()));

            let finalize_payment_stack = self.get_new_system_call_stack();
            handle_payment_access_rights.extend(&[payment_uref, rewards_target_purse]);

            let (_ret, finalize_result): (Option<()>, ExecutionResult) = executor
                .call_system_contract(
                    DirectSystemContractCall::FinalizePayment,
                    handle_payment_args,
                    &system_addressable_entity,
                    PackageKind::Account(PublicKey::System.to_account_hash()),
                    authorization_keys,
                    PublicKey::System.to_account_hash(),
                    blocktime,
                    deploy_item.deploy_hash,
                    gas_limit,
                    protocol_version,
                    finalization_tc,
                    Phase::FinalizePayment,
                    finalize_payment_stack,
                    // Spending limit is cost of wasmless execution.
                    U512::from(self.config().system_config().wasmless_transfer_cost()),
                );

            finalize_result
        };

        // Create + persist deploy info.
        {
            let transfers = session_result.transfers();
            let cost = wasmless_transfer_gas_cost.value();
            let deploy_info = DeployInfo::new(
                deploy_item.deploy_hash,
                transfers,
                account_hash,
                entity.main_purse(),
                cost,
            );
            tracking_copy.borrow_mut().write(
                Key::DeployInfo(deploy_item.deploy_hash),
                StoredValue::DeployInfo(deploy_info),
            );
        }

        if session_result.is_success() {
            session_result = session_result.with_effects(tracking_copy.borrow().effects())
        }

        let mut execution_result_builder = ExecutionResultBuilder::new();
        execution_result_builder.set_payment_execution_result(payment_result);
        execution_result_builder.set_session_execution_result(session_result);
        execution_result_builder.set_finalize_execution_result(finalize_result);

        let execution_result = execution_result_builder
            .build()
            .expect("ExecutionResultBuilder not initialized properly");

        Ok(execution_result)
    }

    /// Executes a deploy.
    ///
    /// A deploy execution consists of running the payment code, which is expected to deposit funds
    /// into the payment purse, and then running the session code with a specific gas limit. For
    /// running payment code, we lock [`MAX_PAYMENT`] amount of motes from the user as collateral.
    /// If both the payment code and the session code execute successfully, a fraction of the
    /// unspent collateral will be transferred back to the proposer of the deploy, as specified
    /// in the request.
    ///
    /// Returns [`ExecutionResult`], or an error condition.
    #[allow(clippy::too_many_arguments)]
    pub fn deploy(
        &self,
        executor: &Executor,
        protocol_version: ProtocolVersion,
        prestate_hash: Digest,
        blocktime: BlockTime,
        deploy_item: DeployItem,
        proposer: PublicKey,
    ) -> Result<ExecutionResult, Error> {
        // spec: https://casperlabs.atlassian.net/wiki/spaces/EN/pages/123404576/Payment+code+execution+specification

        // Create tracking copy (which functions as a deploy context)
        // validation_spec_2: prestate_hash check
        // do this second; as there is no reason to proceed if the prestate hash is invalid
        let tracking_copy = match self.tracking_copy(prestate_hash) {
            Err(error) => return Ok(ExecutionResult::precondition_failure(error)),
            Ok(None) => return Err(Error::RootNotFound(prestate_hash)),
            Ok(Some(tracking_copy)) => Rc::new(RefCell::new(tracking_copy)),
        };

        // Get addr bytes from `address` (which is actually a Key)
        // validation_spec_3: account validity

        let authorization_keys = deploy_item.authorization_keys;
        let account_hash = deploy_item.address;

        if let Err(error) =
            self.migrate_account(account_hash, protocol_version, Rc::clone(&tracking_copy))
        {
            return Ok(ExecutionResult::precondition_failure(error));
        }

        // Get account from tracking copy
        // validation_spec_3: account validity
        let (entity, entity_hash) = {
            match self.get_authorized_addressable_entity(
                account_hash,
                protocol_version,
                &authorization_keys,
                Rc::clone(&tracking_copy),
            ) {
                Ok((addressable_entity, entity_hash)) => (addressable_entity, entity_hash),
                Err(e) => return Ok(ExecutionResult::precondition_failure(e)),
            }
        };

        let package_address = entity.package_hash();
        let package_kind =
            match self.get_entity_package_kind(package_address, Rc::clone(&tracking_copy)) {
                Ok(package_kind) => package_kind,
                Err(e) => return Ok(ExecutionResult::precondition_failure(e)),
            };

        let payment = deploy_item.payment;
        let session = deploy_item.session;

        let deploy_hash = deploy_item.deploy_hash;

        let session_args = session.args().clone();

        // Create session code `A` from provided session bytes
        // validation_spec_1: valid wasm bytes
        // we do this upfront as there is no reason to continue if session logic is invalid
        let session_execution_kind = match ExecutionKind::new(
            Rc::clone(&tracking_copy),
            entity.named_keys(),
            session,
            &protocol_version,
            Phase::Session,
        ) {
            Ok(execution_kind) => execution_kind,
            Err(error) => {
                return Ok(ExecutionResult::precondition_failure(error));
            }
        };

        // Get account main purse balance key
        // validation_spec_5: account main purse minimum balance
        let entity_main_purse_key: Key = {
            let account_key = Key::URef(entity.main_purse());
            match tracking_copy
                .borrow_mut()
                .get_purse_balance_key(account_key)
            {
                Ok(key) => key,
                Err(error) => {
                    return Ok(ExecutionResult::precondition_failure(error.into()));
                }
            }
        };

        // Get account main purse balance to enforce precondition and in case of forced
        // transfer validation_spec_5: account main purse minimum balance
        let account_main_purse_balance: Motes = match tracking_copy
            .borrow_mut()
            .get_purse_balance(entity_main_purse_key)
        {
            Ok(balance) => balance,
            Err(error) => return Ok(ExecutionResult::precondition_failure(error.into())),
        };

        let max_payment_cost = Motes::new(*MAX_PAYMENT);

        // Enforce minimum main purse balance validation
        // validation_spec_5: account main purse minimum balance
        if account_main_purse_balance < max_payment_cost {
            return Ok(ExecutionResult::precondition_failure(
                Error::InsufficientPayment,
            ));
        }

        // Finalization is executed by system account (currently genesis account)
        // payment_code_spec_5: system executes finalization
        let system_addressable_entity = tracking_copy
            .borrow_mut()
            .read_addressable_entity_by_account_hash(
                protocol_version,
                PublicKey::System.to_account_hash(),
            )?;

        // Get handle payment system contract details
        // payment_code_spec_6: system contract validity
        let system_contract_registry = tracking_copy.borrow_mut().get_system_contracts()?;

        let handle_payment_contract_hash = system_contract_registry
            .get(HANDLE_PAYMENT)
            .ok_or_else(|| {
                error!("Missing system handle payment contract hash");
                Error::MissingSystemContractHash(HANDLE_PAYMENT.to_string())
            })?;

        let handle_payment_contract = match tracking_copy
            .borrow_mut()
            .get_contract(*handle_payment_contract_hash)
        {
            Ok(contract) => contract,
            Err(error) => {
                return Ok(ExecutionResult::precondition_failure(error.into()));
            }
        };

        // Get payment purse Key from handle payment contract
        // payment_code_spec_6: system contract validity
        let payment_purse_key = match handle_payment_contract
            .named_keys()
            .get(handle_payment::PAYMENT_PURSE_KEY)
        {
            Some(key) => *key,
            None => return Ok(ExecutionResult::precondition_failure(Error::Deploy)),
        };

        let payment_purse_uref = payment_purse_key
            .into_uref()
            .ok_or(Error::InvalidKeyVariant)?;

        // [`ExecutionResultBuilder`] handles merging of multiple execution results
        let mut execution_result_builder = execution_result::ExecutionResultBuilder::new();

        let rewards_target_purse =
            match self.get_rewards_purse(protocol_version, proposer, prestate_hash) {
                Ok(target_purse) => target_purse,
                Err(error) => return Ok(ExecutionResult::precondition_failure(error)),
            };

        let rewards_target_purse_balance_key = {
            // Get reward purse Key from handle payment contract
            // payment_code_spec_6: system contract validity
            match tracking_copy
                .borrow_mut()
                .get_purse_balance_key(rewards_target_purse.into())
            {
                Ok(key) => key,
                Err(error) => {
                    return Ok(ExecutionResult::precondition_failure(error.into()));
                }
            }
        };

        // Execute provided payment code
        let payment_result = {
            // payment_code_spec_1: init pay environment w/ gas limit == (max_payment_cost /
            // gas_price)
            let payment_gas_limit = match Gas::from_motes(max_payment_cost, deploy_item.gas_price) {
                Some(gas) => gas,
                None => {
                    return Ok(ExecutionResult::precondition_failure(
                        Error::GasConversionOverflow,
                    ))
                }
            };

            // Create payment code module from bytes
            // validation_spec_1: valid wasm bytes
            let phase = Phase::Payment;

            let payment_stack = RuntimeStack::from_account_hash(
                deploy_item.address,
                self.config.max_runtime_call_stack_height() as usize,
            );

            // payment_code_spec_2: execute payment code
            let payment_access_rights = entity.extract_access_rights(entity_hash);

            let mut payment_named_keys = entity.named_keys().clone();

            let payment_args = payment.args().clone();

            if payment.is_standard_payment(phase) {
                // Todo potentially could be moved to Executor::Exec
                match executor.exec_standard_payment(
                    payment_args,
                    &entity,
                    package_kind,
                    authorization_keys.clone(),
                    account_hash,
                    blocktime,
                    deploy_hash,
                    payment_gas_limit,
                    protocol_version,
                    Rc::clone(&tracking_copy),
                    self.config.max_runtime_call_stack_height() as usize,
                ) {
                    Ok(payment_result) => payment_result,
                    Err(error) => {
                        return Ok(ExecutionResult::precondition_failure(error));
                    }
                }
            } else {
                let payment_execution_kind = match ExecutionKind::new(
                    Rc::clone(&tracking_copy),
                    entity.named_keys(),
                    payment,
                    &protocol_version,
                    phase,
                ) {
                    Ok(execution_kind) => execution_kind,
                    Err(error) => {
                        return Ok(ExecutionResult::precondition_failure(error));
                    }
                };
                executor.exec(
                    payment_execution_kind,
                    payment_args,
                    entity_hash,
                    &entity,
                    package_kind,
                    &mut payment_named_keys,
                    payment_access_rights,
                    authorization_keys.clone(),
                    account_hash,
                    blocktime,
                    deploy_hash,
                    payment_gas_limit,
                    protocol_version,
                    Rc::clone(&tracking_copy),
                    phase,
                    payment_stack,
                )
            }
        };
        log_execution_result("payment result", &payment_result);

        // If provided wasm file was malformed, we should charge.
        if should_charge_for_errors_in_wasm(&payment_result) {
            let error = payment_result
                .as_error()
                .cloned()
                .unwrap_or(Error::InsufficientPayment);

            match ExecutionResult::new_payment_code_error(
                error,
                max_payment_cost,
                account_main_purse_balance,
                payment_result.cost(),
                entity_main_purse_key,
                rewards_target_purse_balance_key,
            ) {
                Ok(execution_result) => return Ok(execution_result),
                Err(error) => return Ok(ExecutionResult::precondition_failure(error)),
            }
        }

        let payment_result_cost = payment_result.cost();
        // payment_code_spec_3: fork based upon payment purse balance and cost of
        // payment code execution

        // Get handle payment system contract details
        // payment_code_spec_6: system contract validity
        let system_contract_registry = tracking_copy.borrow_mut().get_system_contracts()?;

        let handle_payment_contract_hash = system_contract_registry
            .get(HANDLE_PAYMENT)
            .ok_or_else(|| {
                error!("Missing system handle payment contract hash");
                Error::MissingSystemContractHash(HANDLE_PAYMENT.to_string())
            })?;

        let handle_payment_contract = match tracking_copy
            .borrow_mut()
            .get_contract(*handle_payment_contract_hash)
        {
            Ok(contract) => contract,
            Err(error) => {
                return Ok(ExecutionResult::precondition_failure(error.into()));
            }
        };

        // Get payment purse Key from handle payment contract
        // payment_code_spec_6: system contract validity
        let payment_purse_key: Key = match handle_payment_contract
            .named_keys()
            .get(handle_payment::PAYMENT_PURSE_KEY)
        {
            Some(key) => *key,
            None => return Ok(ExecutionResult::precondition_failure(Error::Deploy)),
        };
        let purse_balance_key = match tracking_copy
            .borrow_mut()
            .get_purse_balance_key(payment_purse_key)
        {
            Ok(key) => key,
            Err(error) => {
                return Ok(ExecutionResult::precondition_failure(error.into()));
            }
        };
        let payment_purse_balance: Motes = {
            match tracking_copy
                .borrow_mut()
                .get_purse_balance(purse_balance_key)
            {
                Ok(balance) => balance,
                Err(error) => {
                    return Ok(ExecutionResult::precondition_failure(error.into()));
                }
            }
        };

        if let Some(forced_transfer) =
            payment_result.check_forced_transfer(payment_purse_balance, deploy_item.gas_price)
        {
            // Get rewards purse balance key
            // payment_code_spec_6: system contract validity
            let error = match forced_transfer {
                ForcedTransferResult::InsufficientPayment => Error::InsufficientPayment,
                ForcedTransferResult::GasConversionOverflow => Error::GasConversionOverflow,
                ForcedTransferResult::PaymentFailure => payment_result
                    .take_error()
                    .unwrap_or(Error::InsufficientPayment),
            };

            let gas_cost = match Gas::from_motes(max_payment_cost, deploy_item.gas_price) {
                Some(gas) => gas,
                None => {
                    return Ok(ExecutionResult::precondition_failure(
                        Error::GasConversionOverflow,
                    ))
                }
            };

            match ExecutionResult::new_payment_code_error(
                error,
                max_payment_cost,
                account_main_purse_balance,
                gas_cost,
                entity_main_purse_key,
                rewards_target_purse_balance_key,
            ) {
                Ok(execution_result) => return Ok(execution_result),
                Err(error) => return Ok(ExecutionResult::precondition_failure(error)),
            }
        };

        // Transfer the contents of the rewards purse to block proposer
        execution_result_builder.set_payment_execution_result(payment_result);

        // Begin session logic handling
        let post_payment_tracking_copy = tracking_copy.borrow();
        let session_tracking_copy = Rc::new(RefCell::new(post_payment_tracking_copy.fork()));

        let session_stack = RuntimeStack::from_account_hash(
            deploy_item.address,
            self.config.max_runtime_call_stack_height() as usize,
        );

        let session_access_rights = entity.extract_access_rights(entity_hash);

        let mut session_named_keys = entity.named_keys().clone();

        let mut session_result = {
            // payment_code_spec_3_b_i: if (balance of handle payment pay purse) >= (gas spent
            // during payment code execution) * gas_price, yes session
            // session_code_spec_1: gas limit = ((balance of handle payment payment purse) /
            // gas_price)
            // - (gas spent during payment execution)
            let session_gas_limit: Gas =
                match Gas::from_motes(payment_purse_balance, deploy_item.gas_price)
                    .and_then(|gas| gas.checked_sub(payment_result_cost))
                {
                    Some(gas) => gas,
                    None => {
                        return Ok(ExecutionResult::precondition_failure(
                            Error::GasConversionOverflow,
                        ))
                    }
                };

            executor.exec(
                session_execution_kind,
                session_args,
                entity_hash,
                &entity,
                package_kind,
                &mut session_named_keys,
                session_access_rights,
                authorization_keys.clone(),
                account_hash,
                blocktime,
                deploy_hash,
                session_gas_limit,
                protocol_version,
                Rc::clone(&session_tracking_copy),
                Phase::Session,
                session_stack,
            )
        };
        log_execution_result("session result", &session_result);

        // Create + persist deploy info.
        {
            let transfers = session_result.transfers();
            let cost = payment_result_cost.value() + session_result.cost().value();
            let deploy_info = DeployInfo::new(
                deploy_hash,
                transfers,
                account_hash,
                entity.main_purse(),
                cost,
            );
            session_tracking_copy.borrow_mut().write(
                Key::DeployInfo(deploy_hash),
                StoredValue::DeployInfo(deploy_info),
            );
        }

        // Session execution was zero cost or provided wasm was malformed.
        // Check if the payment purse can cover the minimum floor for session execution.
        if (session_result.cost().is_zero() && payment_purse_balance < max_payment_cost)
            || should_charge_for_errors_in_wasm(&session_result)
        {
            // When session code structure is valid but still has 0 cost we should propagate the
            // error.
            let error = session_result
                .as_error()
                .cloned()
                .unwrap_or(Error::InsufficientPayment);

            match ExecutionResult::new_payment_code_error(
                error,
                max_payment_cost,
                account_main_purse_balance,
                session_result.cost(),
                entity_main_purse_key,
                rewards_target_purse_balance_key,
            ) {
                Ok(execution_result) => return Ok(execution_result),
                Err(error) => return Ok(ExecutionResult::precondition_failure(error)),
            }
        }

        let post_session_rc = if session_result.is_failure() {
            // If session code fails we do not include its effects,
            // so we start again from the post-payment state.
            Rc::new(RefCell::new(post_payment_tracking_copy.fork()))
        } else {
            session_result = session_result.with_effects(session_tracking_copy.borrow().effects());
            session_tracking_copy
        };

        // NOTE: session_code_spec_3: (do not include session execution effects in
        // results) is enforced in execution_result_builder.build()
        execution_result_builder.set_session_execution_result(session_result);

        // payment_code_spec_5: run finalize process
        let finalize_result: ExecutionResult = {
            let post_session_tc = post_session_rc.borrow();
            let finalization_tc = Rc::new(RefCell::new(post_session_tc.fork()));

            let handle_payment_args = {
                //((gas spent during payment code execution) + (gas spent during session code execution)) * gas_price
                let finalize_cost_motes = match Motes::from_gas(
                    execution_result_builder.total_cost(),
                    deploy_item.gas_price,
                ) {
                    Some(motes) => motes,
                    None => {
                        return Ok(ExecutionResult::precondition_failure(
                            Error::GasConversionOverflow,
                        ))
                    }
                };

                let maybe_runtime_args = RuntimeArgs::try_new(|args| {
                    args.insert(handle_payment::ARG_AMOUNT, finalize_cost_motes.value())?;
                    args.insert(handle_payment::ARG_ACCOUNT, account_hash)?;
                    args.insert(handle_payment::ARG_TARGET, rewards_target_purse)?;
                    Ok(())
                });
                match maybe_runtime_args {
                    Ok(runtime_args) => runtime_args,
                    Err(error) => {
                        let exec_error = ExecError::from(error);
                        return Ok(ExecutionResult::precondition_failure(exec_error.into()));
                    }
                }
            };

            // The Handle Payment keys may have changed because of effects during payment and/or
            // session, so we need to look them up again from the tracking copy
            let system_contract_registry = finalization_tc.borrow_mut().get_system_contracts()?;

            let handle_payment_contract_hash = system_contract_registry
                .get(HANDLE_PAYMENT)
                .ok_or_else(|| {
                    error!("Missing system handle payment contract hash");
                    Error::MissingSystemContractHash(HANDLE_PAYMENT.to_string())
                })?;

            let handle_payment_contract = match finalization_tc
                .borrow_mut()
                .get_contract(*handle_payment_contract_hash)
            {
                Ok(info) => info,
                Err(error) => return Ok(ExecutionResult::precondition_failure(error.into())),
            };

            let mut handle_payment_access_rights =
                handle_payment_contract.extract_access_rights(*handle_payment_contract_hash);
            handle_payment_access_rights.extend(&[payment_purse_uref, rewards_target_purse]);

            let gas_limit = Gas::new(U512::MAX);

            let handle_payment_stack = self.get_new_system_call_stack();
            let system_account_hash = PublicKey::System.to_account_hash();

            let (_ret, finalize_result): (Option<()>, ExecutionResult) = executor
                .call_system_contract(
                    DirectSystemContractCall::FinalizePayment,
                    handle_payment_args,
                    &system_addressable_entity,
                    PackageKind::Account(system_account_hash),
                    authorization_keys,
                    system_account_hash,
                    blocktime,
                    deploy_hash,
                    gas_limit,
                    protocol_version,
                    finalization_tc,
                    Phase::FinalizePayment,
                    handle_payment_stack,
                    U512::zero(),
                );

            finalize_result
        };

        execution_result_builder.set_finalize_execution_result(finalize_result);

        // We panic here to indicate that the builder was not used properly.
        let ret = execution_result_builder
            .build()
            .expect("ExecutionResultBuilder not initialized properly");

        // NOTE: payment_code_spec_5_a is enforced in execution_result_builder.build()
        // payment_code_spec_6: return properly combined set of transforms and
        // appropriate error
        Ok(ret)
    }

    fn get_rewards_purse(
        &self,
        protocol_version: ProtocolVersion,
        proposer: PublicKey,
        prestate_hash: Digest,
    ) -> Result<URef, Error> {
        let tracking_copy = match self.tracking_copy(prestate_hash) {
            Err(error) => return Err(error),
            Ok(None) => return Err(Error::RootNotFound(prestate_hash)),
            Ok(Some(tracking_copy)) => Rc::new(RefCell::new(tracking_copy)),
        };
        match self.config.fee_handling() {
            FeeHandling::PayToProposer => {
                // the proposer of the block this deploy is in receives the gas from this deploy
                // execution
                let proposer_account: AddressableEntity = match tracking_copy
                    .borrow_mut()
                    .get_addressable_entity_by_account_hash(
                        protocol_version,
                        AccountHash::from(&proposer),
                    ) {
                    Ok(account) => account,
                    Err(error) => return Err(error.into()),
                };

                Ok(proposer_account.main_purse())
            }
            FeeHandling::Accumulate => {
                let handle_payment_hash = self.get_handle_payment_hash(prestate_hash)?;

                let handle_payment_contract = tracking_copy
                    .borrow_mut()
                    .get_contract(handle_payment_hash)?;

                let accumulation_purse_uref = match handle_payment_contract
                    .named_keys()
                    .get(ACCUMULATION_PURSE_KEY)
                {
                    Some(Key::URef(accumulation_purse)) => accumulation_purse,
                    Some(_) | None => {
                        error!(
                            "fee handling is configured to accumulate but handle payment does not \
                            have accumulation purse"
                        );
                        return Err(Error::FailedToRetrieveAccumulationPurse);
                    }
                };

                Ok(*accumulation_purse_uref)
            }
            FeeHandling::Burn => Ok(URef::default()),
        }
    }

    /// Commit effects of the execution.
    ///
    /// This method has to be run after an execution has been made to persists the effects of it.
    ///
    /// Returns new state root hash.
    pub fn commit_effects(
        &self,
        pre_state_hash: Digest,
        effects: Effects,
    ) -> Result<Digest, Error> {
        self.state
            .commit(pre_state_hash, effects)
            .map_err(|err| Error::Exec(err.into()))
    }

    /// Gets a trie object for given state root hash.
    pub fn get_trie_full(&self, trie_key: Digest) -> Result<Option<TrieRaw>, Error>
    where
        Error: From<S::Error>,
    {
        Ok(self.state.get_trie_full(&trie_key)?)
    }

    /// Puts a trie if no children are missing from the global state; otherwise reports the missing
    /// children hashes via the `Error` enum.
    pub fn put_trie_if_all_children_present(&self, trie_bytes: &[u8]) -> Result<Digest, Error>
    where
        Error: From<S::Error>,
    {
        let missing_children = self.state.missing_children(trie_bytes)?;
        if missing_children.is_empty() {
            Ok(self.state.put_trie(trie_bytes)?)
        } else {
            Err(Error::MissingTrieNodeChildren(missing_children))
        }
    }

    /// Obtains validator weights for given era.
    ///
    /// This skips execution of auction's `get_era_validator` entry point logic to avoid creating an
    /// executor instance, and going through the execution flow. It follows the same process but
    /// uses queries rather than execution to get the snapshot.
    pub fn get_era_validators(
        &self,
        system_contract_registry: Option<SystemContractRegistry>,
        get_era_validators_request: GetEraValidatorsRequest,
    ) -> Result<EraValidators, GetEraValidatorsError> {
        let state_root_hash = get_era_validators_request.state_hash();

        let system_contract_registry = match system_contract_registry {
            Some(system_contract_registry) => system_contract_registry,
            None => match self.get_system_contract_registry(state_root_hash) {
                Ok(system_contract_registry) => system_contract_registry,
                Err(error) => {
                    error!(%state_root_hash, %error, "unable to get era validators");
                    return Err(error.into());
                }
            },
        };

        let auction_hash = system_contract_registry
            .get(AUCTION)
            .copied()
            .ok_or_else(|| Error::MissingSystemContractHash(AUCTION.to_string()))?;

        let auction_key = Key::addressable_entity_key(PackageKindTag::System, auction_hash);

        let query_request = QueryRequest::new(
            state_root_hash,
            auction_key,
            vec![SEIGNIORAGE_RECIPIENTS_SNAPSHOT_KEY.to_string()],
        );

        let snapshot = match self.run_query(query_request)? {
            QueryResult::RootNotFound => return Err(GetEraValidatorsError::RootNotFound),
            QueryResult::ValueNotFound(error) => {
                error!(%error, "unexpected query failure; value not found");
                return Err(GetEraValidatorsError::EraValidatorsMissing);
            }
            QueryResult::CircularReference(error) => {
                error!(%error, "unexpected query failure; circular reference");
                return Err(GetEraValidatorsError::UnexpectedQueryFailure);
            }
            QueryResult::DepthLimit { depth } => {
                error!(%depth, "unexpected query failure; depth limit exceeded");
                return Err(GetEraValidatorsError::UnexpectedQueryFailure);
            }
            QueryResult::Success { value, proofs: _ } => {
                let cl_value = match value.into_cl_value() {
                    Some(snapshot_cl_value) => snapshot_cl_value,
                    None => {
                        error!("unexpected query failure; seigniorage recipients snapshot is not a CLValue");
                        return Err(GetEraValidatorsError::UnexpectedQueryFailure);
                    }
                };

                cl_value.into_t().map_err(|cl_value_error| {
                    error!(%cl_value_error, "unexpected query failure; unable to parse seigniorage recipients");
                    GetEraValidatorsError::CLValue
                })?
            }
        };

        let era_validators_result = auction::detail::era_validators_from_snapshot(snapshot);
        Ok(era_validators_result)
    }

    /// Gets current bids from the auction system.
    pub fn get_bids(&self, get_bids_request: GetBidsRequest) -> Result<GetBidsResult, Error> {
        let state_root_hash = get_bids_request.state_hash();
        let tracking_copy = match self.tracking_copy(state_root_hash)? {
            Some(tracking_copy) => Rc::new(RefCell::new(tracking_copy)),
            None => return Ok(GetBidsResult::RootNotFound),
        };

        let mut tracking_copy = tracking_copy.borrow_mut();

        let bid_keys = tracking_copy
            .get_keys(&KeyTag::BidAddr)
            .map_err(|err| Error::Exec(err.into()))?;

        let mut bids = vec![];
        for key in bid_keys.iter() {
            if let Some(StoredValue::BidKind(bid_kind)) =
                tracking_copy.get(key).map_err(Into::into)?
            {
                bids.push(bid_kind);
            };
        }
        Ok(GetBidsResult::Success { bids })
    }

    /// Distribute block rewards.
    pub fn distribute_block_rewards(
        &self,
        pre_state_hash: Digest,
        protocol_version: ProtocolVersion,
        rewards: &BTreeMap<PublicKey, U512>,
        next_block_height: u64,
        time: u64,
    ) -> Result<Digest, StepError> {
        let tracking_copy = match self.tracking_copy(pre_state_hash) {
            Err(error) => return Err(StepError::TrackingCopyError(error)),
            Ok(None) => return Err(StepError::RootNotFound(pre_state_hash)),
            Ok(Some(tracking_copy)) => Rc::new(RefCell::new(tracking_copy)),
        };

        let executor = Executor::new(self.config().clone());

        let virtual_system_contract_by_account = {
            let system_account_addr = PublicKey::System.to_account_hash();

            tracking_copy
                .borrow_mut()
                .get_addressable_entity_by_account_hash(protocol_version, system_account_addr)?
        };

        let authorization_keys = {
            let mut ret = BTreeSet::new();
            ret.insert(PublicKey::System.to_account_hash());
            ret
        };

        let gas_limit = Gas::new(U512::from(std::u64::MAX));

        let deploy_hash = {
            // seeds address generator w/ era_end_timestamp_millis
            let mut bytes = time.into_bytes()?;
            bytes.append(&mut next_block_height.into_bytes()?);
            DeployHash::new(Digest::hash(&bytes))
        };

        let system_account_hash = PublicKey::System.to_account_hash();
<<<<<<< HEAD
        let (_, execution_result): (Option<()>, ExecutionResult) = executor.call_system_contract(
            DirectSystemContractCall::DistributeAccumulatedFees,
            RuntimeArgs::default(),
            &virtual_system_contract_by_account,
            PackageKind::Account(system_account_hash),
            authorization_keys.clone(),
            system_account_hash,
            BlockTime::default(),
            deploy_hash,
            gas_limit,
            protocol_version,
            Rc::clone(&tracking_copy),
            Phase::Session,
            distribute_accumulated_fees_stack,
            // There should be no tokens transferred during rewards distribution.
            U512::zero(),
        );
=======
>>>>>>> ece86603

        {
            let distribute_accumulated_fees_stack = self.get_new_system_call_stack();
            let (_, execution_result): (Option<()>, ExecutionResult) = executor
                .call_system_contract(
                    DirectSystemContractCall::DistributeAccumulatedFees,
                    RuntimeArgs::default(),
                    &virtual_system_contract_by_account,
                    ContractPackageKind::Account(system_account_hash),
                    authorization_keys.clone(),
                    system_account_hash,
                    BlockTime::default(),
                    deploy_hash,
                    gas_limit,
                    protocol_version,
                    Rc::clone(&tracking_copy),
                    Phase::Session,
                    distribute_accumulated_fees_stack,
                    // There should be no tokens transferred during rewards distribution.
                    U512::zero(),
                );

            if let Some(exec_error) = execution_result.take_error() {
                return Err(StepError::DistributeAccumulatedFeesError(exec_error));
            }
        }

        {
            let mut runtime_args = RuntimeArgs::new();
            runtime_args.insert(ARG_REWARDS_MAP, rewards)?;
            let distribute_rewards_stack = self.get_new_system_call_stack();

<<<<<<< HEAD
        let (_, execution_result): (Option<()>, ExecutionResult) = executor.call_system_contract(
            DirectSystemContractCall::DistributeRewards,
            runtime_args,
            &virtual_system_contract_by_account,
            PackageKind::Account(system_account_hash),
            authorization_keys,
            system_account_hash,
            BlockTime::default(),
            deploy_hash,
            gas_limit,
            protocol_version,
            Rc::clone(&tracking_copy),
            Phase::Session,
            distribute_rewards_stack,
            // There should be no tokens transferred during rewards distribution.
            U512::zero(),
        );
=======
            let (_, execution_result): (Option<()>, ExecutionResult) = executor
                .call_system_contract(
                    DirectSystemContractCall::DistributeRewards,
                    runtime_args,
                    &virtual_system_contract_by_account,
                    ContractPackageKind::Account(system_account_hash),
                    authorization_keys,
                    system_account_hash,
                    BlockTime::default(),
                    deploy_hash,
                    gas_limit,
                    protocol_version,
                    Rc::clone(&tracking_copy),
                    Phase::Session,
                    distribute_rewards_stack,
                    // There should be no tokens transferred during rewards distribution.
                    U512::zero(),
                );
>>>>>>> ece86603

            if let Some(exec_error) = execution_result.take_error() {
                return Err(StepError::DistributeError(exec_error));
            }
        }

        let effects = tracking_copy.borrow().effects();

        // commit
        let post_state_hash = self
            .state
            .commit(pre_state_hash, effects)
            .map_err(Into::into)?;

        Ok(post_state_hash)
    }

    /// Executes a step request.
    pub fn commit_step(&self, step_request: StepRequest) -> Result<StepSuccess, StepError> {
        let tracking_copy = match self.tracking_copy(step_request.pre_state_hash) {
            Err(error) => return Err(StepError::TrackingCopyError(error)),
            Ok(None) => return Err(StepError::RootNotFound(step_request.pre_state_hash)),
            Ok(Some(tracking_copy)) => Rc::new(RefCell::new(tracking_copy)),
        };

        let executor = Executor::new(self.config().clone());

        let system_account_addr = PublicKey::System.to_account_hash();

        let protocol_version = step_request.protocol_version;

        let system_addressable_entity = tracking_copy
            .borrow_mut()
            .get_addressable_entity_by_account_hash(protocol_version, system_account_addr)?;

        let authorization_keys = {
            let mut ret = BTreeSet::new();
            ret.insert(system_account_addr);
            ret
        };

        let gas_limit = Gas::new(U512::from(std::u64::MAX));
        let deploy_hash = {
            // seeds address generator w/ era_end_timestamp_millis
            let mut bytes = step_request.era_end_timestamp_millis.into_bytes()?;
            bytes.append(&mut step_request.next_era_id.into_bytes()?);
            DeployHash::new(Digest::hash(&bytes))
        };

        let slashed_validators: Vec<PublicKey> = step_request.slashed_validators();

        if !slashed_validators.is_empty() {
            let slash_args = {
                let mut runtime_args = RuntimeArgs::new();
                runtime_args
                    .insert(ARG_VALIDATOR_PUBLIC_KEYS, slashed_validators)
                    .map_err(|e| Error::Exec(e.into()))?;
                runtime_args
            };

            let slash_stack = self.get_new_system_call_stack();
            let system_account_hash = PublicKey::System.to_account_hash();
            let (_, execution_result): (Option<()>, ExecutionResult) = executor
                .call_system_contract(
                    DirectSystemContractCall::Slash,
                    slash_args,
                    &system_addressable_entity,
                    PackageKind::Account(system_account_hash),
                    authorization_keys.clone(),
                    system_account_hash,
                    BlockTime::default(),
                    deploy_hash,
                    gas_limit,
                    step_request.protocol_version,
                    Rc::clone(&tracking_copy),
                    Phase::Session,
                    slash_stack,
                    // No transfer should occur when slashing.
                    U512::zero(),
                );

            if let Some(exec_error) = execution_result.take_error() {
                return Err(StepError::SlashingError(exec_error));
            }
        }

        let run_auction_args = RuntimeArgs::try_new(|args| {
            args.insert(
                ARG_ERA_END_TIMESTAMP_MILLIS,
                step_request.era_end_timestamp_millis,
            )?;
            args.insert(
                ARG_EVICTED_VALIDATORS,
                step_request
                    .evict_items
                    .iter()
                    .map(|item| item.validator_id.clone())
                    .collect::<Vec<PublicKey>>(),
            )?;
            Ok(())
        })?;

        let run_auction_stack = self.get_new_system_call_stack();
        let system_account_hash = PublicKey::System.to_account_hash();
        let (_, execution_result): (Option<()>, ExecutionResult) = executor.call_system_contract(
            DirectSystemContractCall::RunAuction,
            run_auction_args,
            &system_addressable_entity,
            PackageKind::Account(system_account_hash),
            authorization_keys,
            system_account_hash,
            BlockTime::default(),
            deploy_hash,
            gas_limit,
            step_request.protocol_version,
            Rc::clone(&tracking_copy),
            Phase::Session,
            run_auction_stack,
            // RunAuction should not consume tokens.
            U512::zero(),
        );

        if let Some(exec_error) = execution_result.take_error() {
            return Err(StepError::AuctionError(exec_error));
        }

        let effects = tracking_copy.borrow().effects();

        // commit
        let post_state_hash = self
            .state
            .commit(step_request.pre_state_hash, effects.clone())
            .map_err(Into::into)?;

        Ok(StepSuccess {
            post_state_hash,
            effects,
        })
    }

    /// Gets the balance of a given public key.
    pub fn get_balance(
        &self,
        state_hash: Digest,
        public_key: PublicKey,
    ) -> Result<BalanceResult, Error> {
        // Look up the account, get the main purse, and then do the existing balance check
        let tracking_copy = match self.tracking_copy(state_hash) {
            Ok(Some(tracking_copy)) => Rc::new(RefCell::new(tracking_copy)),
            Ok(None) => return Ok(BalanceResult::RootNotFound),
            Err(error) => return Err(error),
        };

        let account_addr = public_key.to_account_hash();

        let entity_hash = match tracking_copy
            .borrow_mut()
            .get_entity_hash_by_account_hash(account_addr)
        {
            Ok(account) => account,
            Err(error) => return Err(error.into()),
        };

        let account = match tracking_copy
            .borrow_mut()
            .read(&Key::addressable_entity_key(
                PackageKindTag::Account,
                entity_hash,
            ))
            .map_err(|_| Error::InvalidKeyVariant)?
        {
            Some(StoredValue::AddressableEntity(account)) => account,
            Some(_) | None => return Err(Error::InvalidKeyVariant),
        };

        let main_purse_balance_key = {
            let main_purse = account.main_purse();
            match tracking_copy
                .borrow()
                .get_purse_balance_key(main_purse.into())
            {
                Ok(balance_key) => balance_key,
                Err(error) => return Err(error.into()),
            }
        };

        let (account_balance, proof) = match tracking_copy
            .borrow()
            .get_purse_balance_with_proof(main_purse_balance_key)
        {
            Ok((balance, proof)) => (balance, proof),
            Err(error) => return Err(error.into()),
        };

        let proof = Box::new(proof);
        let motes = account_balance.value();
        Ok(BalanceResult::Success { motes, proof })
    }

    /// Obtains an instance of a system contract registry for a given state root hash.
    pub fn get_system_contract_registry(
        &self,
        state_root_hash: Digest,
    ) -> Result<SystemContractRegistry, Error> {
        let tracking_copy = match self.tracking_copy(state_root_hash)? {
            None => return Err(Error::RootNotFound(state_root_hash)),
            Some(tracking_copy) => Rc::new(RefCell::new(tracking_copy)),
        };
        let result = tracking_copy
            .borrow_mut()
            .get_system_contracts()
            .map_err(|error| {
                warn!(%error, "Failed to retrieve system contract registry");
                Error::MissingSystemContractRegistry
            });
        result
    }

    /// Returns mint system contract hash.
    pub fn get_system_mint_hash(&self, state_hash: Digest) -> Result<AddressableEntityHash, Error> {
        let registry = self.get_system_contract_registry(state_hash)?;
        let mint_hash = registry.get(MINT).ok_or_else(|| {
            error!("Missing system mint contract hash");
            Error::MissingSystemContractHash(MINT.to_string())
        })?;
        Ok(*mint_hash)
    }

    /// Returns auction system contract hash.
    pub fn get_system_auction_hash(
        &self,
        state_hash: Digest,
    ) -> Result<AddressableEntityHash, Error> {
        let registry = self.get_system_contract_registry(state_hash)?;
        let auction_hash = registry.get(AUCTION).ok_or_else(|| {
            error!("Missing system auction contract hash");
            Error::MissingSystemContractHash(AUCTION.to_string())
        })?;
        Ok(*auction_hash)
    }

    /// Returns handle payment system contract hash.
    pub fn get_handle_payment_hash(
        &self,
        state_hash: Digest,
    ) -> Result<AddressableEntityHash, Error> {
        let registry = self.get_system_contract_registry(state_hash)?;
        let handle_payment = registry.get(HANDLE_PAYMENT).ok_or_else(|| {
            error!("Missing system handle payment contract hash");
            Error::MissingSystemContractHash(HANDLE_PAYMENT.to_string())
        })?;
        Ok(*handle_payment)
    }

    fn get_new_system_call_stack(&self) -> RuntimeStack {
        let max_height = self.config.max_runtime_call_stack_height() as usize;
        RuntimeStack::new_system_call_stack(max_height)
    }

    /// Returns the checksum registry at the given state root hash.
    pub fn get_checksum_registry(
        &self,
        state_root_hash: Digest,
    ) -> Result<Option<ChecksumRegistry>, Error> {
        let tracking_copy = match self.tracking_copy(state_root_hash)? {
            None => return Err(Error::RootNotFound(state_root_hash)),
            Some(tracking_copy) => Rc::new(RefCell::new(tracking_copy)),
        };
        let maybe_checksum_registry = tracking_copy
            .borrow_mut()
            .get_checksum_registry()
            .map_err(Error::Exec);
        maybe_checksum_registry
    }

    /// Returns the Merkle proof for the checksum registry at the given state root hash.
    pub fn get_checksum_registry_proof(
        &self,
        state_root_hash: Digest,
    ) -> Result<TrieMerkleProof<Key, StoredValue>, Error> {
        let tracking_copy = match self.tracking_copy(state_root_hash)? {
            None => return Err(Error::RootNotFound(state_root_hash)),
            Some(tracking_copy) => Rc::new(RefCell::new(tracking_copy)),
        };

        let key = Key::ChecksumRegistry;
        let maybe_proof = tracking_copy
            .borrow_mut()
            .reader()
            .read_with_proof(&key)
            .map_err(Into::into)?;
        maybe_proof.ok_or(Error::MissingChecksumRegistry)
    }
}

fn log_execution_result(preamble: &'static str, result: &ExecutionResult) {
    trace!("{}: {:?}", preamble, result);
    match result {
        ExecutionResult::Success {
            transfers,
            cost,
            effects,
        } => {
            debug!(
                %cost,
                transfer_count = %transfers.len(),
                transforms_count = %effects.len(),
                "{}: execution success",
                preamble
            );
        }
        ExecutionResult::Failure {
            error,
            transfers,
            cost,
            effects,
        } => {
            debug!(
                %error,
                %cost,
                transfer_count = %transfers.len(),
                transforms_count = %effects.len(),
                "{}: execution failure",
                preamble
            );
        }
    }
}

fn should_charge_for_errors_in_wasm(execution_result: &ExecutionResult) -> bool {
    match execution_result {
        ExecutionResult::Failure {
            error,
            transfers: _,
            cost: _,
            effects: _,
        } => match error {
            Error::Exec(err) => match err {
                ExecError::WasmPreprocessing(_) | ExecError::UnsupportedWasmStart => true,
                ExecError::Storage(_)
                | ExecError::InvalidByteCode(_)
                | ExecError::WasmOptimizer
                | ExecError::ParityWasm(_)
                | ExecError::Interpreter(_)
                | ExecError::BytesRepr(_)
                | ExecError::NamedKeyNotFound(_)
                | ExecError::KeyNotFound(_)
                | ExecError::AccountNotFound(_)
                | ExecError::TypeMismatch(_)
                | ExecError::InvalidAccess { .. }
                | ExecError::ForgedReference(_)
                | ExecError::URefNotFound(_)
                | ExecError::FunctionNotFound(_)
                | ExecError::GasLimit
                | ExecError::Ret(_)
                | ExecError::Resolver(_)
                | ExecError::Revert(_)
                | ExecError::AddKeyFailure(_)
                | ExecError::RemoveKeyFailure(_)
                | ExecError::UpdateKeyFailure(_)
                | ExecError::SetThresholdFailure(_)
                | ExecError::SystemContract(_)
                | ExecError::DeploymentAuthorizationFailure
                | ExecError::UpgradeAuthorizationFailure
                | ExecError::ExpectedReturnValue
                | ExecError::UnexpectedReturnValue
                | ExecError::InvalidContext
                | ExecError::IncompatibleProtocolMajorVersion { .. }
                | ExecError::CLValue(_)
                | ExecError::HostBufferEmpty
                | ExecError::NoActiveEntityVersions(_)
                | ExecError::InvalidEntityVersion(_)
                | ExecError::NoSuchMethod(_)
                | ExecError::TemplateMethod(_)
                | ExecError::KeyIsNotAURef(_)
                | ExecError::UnexpectedStoredValueVariant
                | ExecError::LockedEntity(_)
                | ExecError::InvalidPackage(_)
                | ExecError::InvalidEntity(_)
                | ExecError::MissingArgument { .. }
                | ExecError::DictionaryItemKeyExceedsLength
                | ExecError::MissingSystemContractRegistry
                | ExecError::MissingSystemContractHash(_)
                | ExecError::RuntimeStackOverflow
                | ExecError::ValueTooLarge
                | ExecError::MissingRuntimeStack
                | ExecError::DisabledEntity(_)
                | ExecError::UnexpectedKeyVariant(_)
                | ExecError::InvalidPackageKind(_)
                | ExecError::Transform(_)
                | ExecError::InvalidEntryPointType => false,
                ExecError::DisabledUnrestrictedTransfers => false,
            },
            Error::WasmPreprocessing(_) => true,
            Error::WasmSerialization(_) => true,
            Error::RootNotFound(_)
            | Error::InvalidProtocolVersion(_)
            | Error::Genesis(_)
            | Error::Storage(_)
            | Error::Authorization
            | Error::MissingContractByAccountHash(_)
            | Error::MissingEntityPackage(_)
            | Error::InsufficientPayment
            | Error::GasConversionOverflow
            | Error::Deploy
            | Error::Finalization
            | Error::Bytesrepr(_)
            | Error::Mint(_)
            | Error::InvalidKeyVariant
            | Error::ProtocolUpgrade(_)
            | Error::InvalidDeployItemVariant(_)
            | Error::CommitError(_)
            | Error::MissingSystemContractRegistry
            | Error::MissingSystemContractHash(_)
            | Error::MissingChecksumRegistry
            | Error::RuntimeStackOverflow
            | Error::FailedToGetKeys(_)
            | Error::FailedToGetStoredWithdraws
            | Error::FailedToGetWithdrawPurses
            | Error::FailedToRetrieveUnbondingDelay
            | Error::FailedToRetrieveEraId
            | Error::MissingTrieNodeChildren(_)
            | Error::FailedToRetrieveAccumulationPurse => false,
            Error::FailedToPrune(_) => false,
        },
        ExecutionResult::Success { .. } => false,
    }
}<|MERGE_RESOLUTION|>--- conflicted
+++ resolved
@@ -48,17 +48,10 @@
     package::{EntityVersions, Groups, PackageKind, PackageKindTag, PackageStatus},
     system::{
         auction::{
-<<<<<<< HEAD
             BidAddr, BidKind, EraValidators, ValidatorBid, ARG_ERA_END_TIMESTAMP_MILLIS,
-            ARG_EVICTED_VALIDATORS, ARG_VALIDATOR, ARG_VALIDATOR_PUBLIC_KEYS, AUCTION_DELAY_KEY,
+            ARG_EVICTED_VALIDATORS, ARG_REWARDS_MAP, ARG_VALIDATOR_PUBLIC_KEYS, AUCTION_DELAY_KEY,
             LOCKED_FUNDS_PERIOD_KEY, SEIGNIORAGE_RECIPIENTS_SNAPSHOT_KEY, UNBONDING_DELAY_KEY,
             VALIDATOR_SLOTS_KEY,
-=======
-            BidAddr, BidKind, EraValidators, UnbondingPurse, ValidatorBid, WithdrawPurse,
-            ARG_ERA_END_TIMESTAMP_MILLIS, ARG_EVICTED_VALIDATORS, ARG_REWARDS_MAP,
-            ARG_VALIDATOR_PUBLIC_KEYS, AUCTION_DELAY_KEY, ERA_ID_KEY, LOCKED_FUNDS_PERIOD_KEY,
-            SEIGNIORAGE_RECIPIENTS_SNAPSHOT_KEY, UNBONDING_DELAY_KEY, VALIDATOR_SLOTS_KEY,
->>>>>>> ece86603
         },
         handle_payment::{self, ACCUMULATION_PURSE_KEY},
         mint::{self, ROUND_SEIGNIORAGE_RATE_KEY},
@@ -2263,26 +2256,6 @@
         };
 
         let system_account_hash = PublicKey::System.to_account_hash();
-<<<<<<< HEAD
-        let (_, execution_result): (Option<()>, ExecutionResult) = executor.call_system_contract(
-            DirectSystemContractCall::DistributeAccumulatedFees,
-            RuntimeArgs::default(),
-            &virtual_system_contract_by_account,
-            PackageKind::Account(system_account_hash),
-            authorization_keys.clone(),
-            system_account_hash,
-            BlockTime::default(),
-            deploy_hash,
-            gas_limit,
-            protocol_version,
-            Rc::clone(&tracking_copy),
-            Phase::Session,
-            distribute_accumulated_fees_stack,
-            // There should be no tokens transferred during rewards distribution.
-            U512::zero(),
-        );
-=======
->>>>>>> ece86603
 
         {
             let distribute_accumulated_fees_stack = self.get_new_system_call_stack();
@@ -2291,7 +2264,7 @@
                     DirectSystemContractCall::DistributeAccumulatedFees,
                     RuntimeArgs::default(),
                     &virtual_system_contract_by_account,
-                    ContractPackageKind::Account(system_account_hash),
+                    PackageKind::Account(system_account_hash),
                     authorization_keys.clone(),
                     system_account_hash,
                     BlockTime::default(),
@@ -2315,31 +2288,12 @@
             runtime_args.insert(ARG_REWARDS_MAP, rewards)?;
             let distribute_rewards_stack = self.get_new_system_call_stack();
 
-<<<<<<< HEAD
-        let (_, execution_result): (Option<()>, ExecutionResult) = executor.call_system_contract(
-            DirectSystemContractCall::DistributeRewards,
-            runtime_args,
-            &virtual_system_contract_by_account,
-            PackageKind::Account(system_account_hash),
-            authorization_keys,
-            system_account_hash,
-            BlockTime::default(),
-            deploy_hash,
-            gas_limit,
-            protocol_version,
-            Rc::clone(&tracking_copy),
-            Phase::Session,
-            distribute_rewards_stack,
-            // There should be no tokens transferred during rewards distribution.
-            U512::zero(),
-        );
-=======
             let (_, execution_result): (Option<()>, ExecutionResult) = executor
                 .call_system_contract(
                     DirectSystemContractCall::DistributeRewards,
                     runtime_args,
                     &virtual_system_contract_by_account,
-                    ContractPackageKind::Account(system_account_hash),
+                    PackageKind::Account(system_account_hash),
                     authorization_keys,
                     system_account_hash,
                     BlockTime::default(),
@@ -2352,7 +2306,6 @@
                     // There should be no tokens transferred during rewards distribution.
                     U512::zero(),
                 );
->>>>>>> ece86603
 
             if let Some(exec_error) = execution_result.take_error() {
                 return Err(StepError::DistributeError(exec_error));
