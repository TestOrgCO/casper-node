use std::fmt::{self, Display, Formatter};

use semver::Version;

use super::{DeployAcceptorConfig, Source};
<<<<<<< HEAD
use crate::{effect::announcements::ApiServerAnnouncement, small_network::NodeId, types::Deploy};
=======
use crate::types::{Deploy, NodeId};
>>>>>>> 7337615d

/// `DeployAcceptor` events.
#[derive(Debug)]
pub enum Event {
    /// The initiating event to accept a new `Deploy`.
    Accept {
        deploy: Box<Deploy>,
        source: Source<NodeId>,
    },
    /// The result of getting the chainspec from the storage component.
    GetChainspecResult {
        deploy: Box<Deploy>,
        source: Source<NodeId>,
        chainspec_version: Version,
        maybe_deploy_config: Box<Option<DeployAcceptorConfig>>,
    },
    /// The result of the `DeployAcceptor` putting a `Deploy` to the storage component.
    PutToStorageResult {
        deploy: Box<Deploy>,
        source: Source<NodeId>,
        is_new: bool,
    },
}

impl From<ApiServerAnnouncement> for Event {
    fn from(announcement: ApiServerAnnouncement) -> Self {
        match announcement {
            ApiServerAnnouncement::DeployReceived { deploy } => Event::Accept {
                deploy,
                source: Source::<NodeId>::Client,
            },
        }
    }
}

impl Display for Event {
    fn fmt(&self, formatter: &mut Formatter<'_>) -> fmt::Result {
        match self {
            Event::Accept { deploy, source } => {
                write!(formatter, "accept {} from {}", deploy.id(), source)
            }
            Event::GetChainspecResult {
                chainspec_version,
                maybe_deploy_config,
                ..
            } => {
                if maybe_deploy_config.is_some() {
                    write!(formatter, "got chainspec at {}", chainspec_version)
                } else {
                    write!(
                        formatter,
                        "failed to get chainspec at {}",
                        chainspec_version
                    )
                }
            }
            Event::PutToStorageResult { deploy, is_new, .. } => {
                if *is_new {
                    write!(formatter, "put new {} to storage", deploy.id())
                } else {
                    write!(formatter, "had already stored {}", deploy.id())
                }
            }
        }
    }
}<|MERGE_RESOLUTION|>--- conflicted
+++ resolved
@@ -3,11 +3,10 @@
 use semver::Version;
 
 use super::{DeployAcceptorConfig, Source};
-<<<<<<< HEAD
-use crate::{effect::announcements::ApiServerAnnouncement, small_network::NodeId, types::Deploy};
-=======
-use crate::types::{Deploy, NodeId};
->>>>>>> 7337615d
+use crate::{
+    effect::announcements::RpcServerAnnouncement,
+    types::{Deploy, NodeId},
+};
 
 /// `DeployAcceptor` events.
 #[derive(Debug)]
@@ -32,10 +31,10 @@
     },
 }
 
-impl From<ApiServerAnnouncement> for Event {
-    fn from(announcement: ApiServerAnnouncement) -> Self {
+impl From<RpcServerAnnouncement> for Event {
+    fn from(announcement: RpcServerAnnouncement) -> Self {
         match announcement {
-            ApiServerAnnouncement::DeployReceived { deploy } => Event::Accept {
+            RpcServerAnnouncement::DeployReceived { deploy } => Event::Accept {
                 deploy,
                 source: Source::<NodeId>::Client,
             },
