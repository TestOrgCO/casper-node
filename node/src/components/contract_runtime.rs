--- conflicted
+++ resolved
@@ -43,13 +43,7 @@
     tracking_copy::TrackingCopyError,
 };
 use casper_types::{
-<<<<<<< HEAD
-    binary_port::GetTrieFullResult, package::PackageKindTag, BlockHash, BlockHeaderV2, Chainspec,
-    ChainspecRawBytes, ChainspecRegistry, Digest, EraId, Key, ProtocolVersion, Timestamp,
-    Transaction, UpgradeConfig, U512,
-=======
     Chainspec, ChainspecRawBytes, ChainspecRegistry, ProtocolUpgradeConfig, Transaction,
->>>>>>> 12889f40
 };
 
 use crate::{
@@ -352,22 +346,6 @@
                         .get_era_validators
                         .observe(start.elapsed().as_secs_f64());
                     trace!(?result, "era validators result");
-                    responder.respond(result).await
-                }
-                .ignore()
-            }
-            ContractRuntimeRequest::GetBids {
-                request: bids_request,
-                responder,
-            } => {
-                trace!(?bids_request, "get bids request");
-                let metrics = Arc::clone(&self.metrics);
-                let data_access_layer = Arc::clone(&self.data_access_layer);
-                async move {
-                    let start = Instant::now();
-                    let result = data_access_layer.bids(bids_request);
-                    metrics.get_bids.observe(start.elapsed().as_secs_f64());
-                    trace!(?result, "bids result");
                     responder.respond(result).await
                 }
                 .ignore()
@@ -564,17 +542,16 @@
                     .set(self.exec_queue.len().try_into().unwrap_or(i64::MIN));
                 effects
             }
-<<<<<<< HEAD
             ContractRuntimeRequest::GetAllValues {
-                get_all_values_request,
-                responder,
-            } => {
-                trace!(?get_all_values_request, "get all values request");
+                all_values_request,
+                responder,
+            } => {
+                trace!(?all_values_request, "get all values request");
                 let engine_state = Arc::clone(&self.engine_state);
                 let metrics = Arc::clone(&self.metrics);
                 async move {
                     let start = Instant::now();
-                    let result = engine_state.get_all_values(get_all_values_request);
+                    let result = engine_state.get_all_values(all_values_request);
                     metrics
                         .get_all_values
                         .observe(start.elapsed().as_secs_f64());
@@ -583,35 +560,6 @@
                 }
                 .ignore()
             }
-            ContractRuntimeRequest::GetExecutionResultsChecksum {
-                state_root_hash,
-                responder,
-            } => {
-                let result = self
-                    .engine_state
-                    .get_checksum_registry(state_root_hash)
-                    .map(|maybe_registry| {
-                        maybe_registry.and_then(|registry| {
-                            registry.get(EXECUTION_RESULTS_CHECKSUM_NAME).copied()
-                        })
-                    });
-                responder.respond(result).ignore()
-            }
-            ContractRuntimeRequest::GetAddressableEntity {
-                state_root_hash,
-                key,
-                responder,
-            } => {
-                let engine_state = Arc::clone(&self.engine_state);
-                async move {
-                    let result =
-                        operations::get_addressable_entity(&engine_state, state_root_hash, key);
-                    responder.respond(result).await
-                }
-                .ignore()
-            }
-=======
->>>>>>> 12889f40
             ContractRuntimeRequest::SpeculativelyExecute {
                 execution_prestate,
                 transaction,
@@ -700,58 +648,6 @@
         serialized_id: &[u8],
     ) -> Result<FetchResponse<TrieOrChunk, TrieOrChunkId>, ContractRuntimeError> {
         trace!(?serialized_id, "get_trie");
-<<<<<<< HEAD
-
-        let id: TrieOrChunkId = bincode::deserialize(serialized_id)?;
-        let maybe_trie = Self::do_get_trie(&self.engine_state, &self.metrics, id)?;
-        Ok(FetchResponse::from_opt(id, maybe_trie))
-    }
-
-    fn do_get_trie(
-        engine_state: &EngineState<DataAccessLayer<LmdbGlobalState>>,
-        metrics: &Metrics,
-        trie_or_chunk_id: TrieOrChunkId,
-    ) -> Result<Option<TrieOrChunk>, ContractRuntimeError> {
-        let start = Instant::now();
-        let TrieOrChunkId(chunk_index, trie_key) = trie_or_chunk_id;
-        let ret = match engine_state.get_trie_full(trie_key)? {
-            None => Ok(None),
-            Some(trie_raw) => Ok(Some(TrieOrChunk::new(trie_raw.into(), chunk_index)?)),
-        };
-        metrics.get_trie.observe(start.elapsed().as_secs_f64());
-        ret
-    }
-
-    fn get_trie_full(
-        engine_state: &EngineState<DataAccessLayer<LmdbGlobalState>>,
-        metrics: &Metrics,
-        trie_key: Digest,
-    ) -> Result<GetTrieFullResult, engine_state::Error> {
-        let start = Instant::now();
-        let result = engine_state.get_trie_full(trie_key);
-        metrics.get_trie.observe(start.elapsed().as_secs_f64());
-        // Extract the inner Bytes, we don't want this change to ripple through the system right
-        // now.
-        result.map(|option| GetTrieFullResult::new(option.map(|trie_raw| trie_raw.into_inner())))
-    }
-
-    #[inline]
-    fn try_init_system_contract_registry_cache(&mut self) {
-        // The system contract registry is stable so we can use the latest state root hash that we
-        // know from the execution pre-state to try and initialize it
-        let state_root_hash = self
-            .execution_pre_state
-            .lock()
-            .expect("ContractRuntime: execution_pre_state poisoned mutex")
-            .pre_state_root_hash;
-
-        // Try to cache system contract registry if possible.
-        if self.system_contract_registry.is_none() {
-            self.system_contract_registry = self
-                .engine_state
-                .get_system_contract_registry(state_root_hash)
-                .ok();
-=======
         let trie_or_chunk_id: TrieOrChunkId = bincode::deserialize(serialized_id)?;
         let data_access_layer = Arc::clone(&self.data_access_layer);
         let maybe_trie = {
@@ -768,7 +664,6 @@
             };
             self.metrics.get_trie.observe(start.elapsed().as_secs_f64());
             ret
->>>>>>> 12889f40
         };
         Ok(FetchResponse::from_opt(trie_or_chunk_id, maybe_trie))
     }
