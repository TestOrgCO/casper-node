use std::{collections::BTreeMap, sync::Arc, time::Instant};

use itertools::Itertools;
use tracing::{debug, trace};

use casper_execution_engine::{
    core::engine_state::{
        self, step::EvictItem, DeployItem, EngineState, ExecuteRequest,
        ExecutionResult as EngineExecutionResult, GetEraValidatorsRequest, RewardItem, StepError,
        StepRequest, StepSuccess,
    },
    shared::{additive_map::AdditiveMap, newtypes::CorrelationId, transform::Transform},
    storage::global_state::lmdb::LmdbGlobalState,
};
use casper_hashing::Digest;
use casper_types::{DeployHash, EraId, ExecutionResult, Key, ProtocolVersion, PublicKey, U512};

use crate::{
    components::{
        consensus::EraReport,
        contract_runtime::{
            error::BlockExecutionError, types::StepEffectAndUpcomingEraValidators,
            BlockAndExecutionEffects, ExecutionPreState, Metrics,
        },
    },
    types::{Block, Deploy, DeployHeader, FinalizedBlock},
};
use casper_execution_engine::{
    core::{engine_state::execution_result::ExecutionResults, execution},
    storage::global_state::{CommitProvider, StateProvider},
};

/// Executes a finalized block.
#[allow(clippy::too_many_arguments)]
pub fn execute_finalized_block(
    engine_state: &EngineState<LmdbGlobalState>,
    metrics: Option<Arc<Metrics>>,
    protocol_version: ProtocolVersion,
    execution_pre_state: ExecutionPreState,
    finalized_block: FinalizedBlock,
    deploys: Vec<Deploy>,
    transfers: Vec<Deploy>,
    verifiable_chunked_hash_activation: EraId,
) -> Result<BlockAndExecutionEffects, BlockExecutionError> {
    if finalized_block.height() != execution_pre_state.next_block_height {
        return Err(BlockExecutionError::WrongBlockHeight {
            finalized_block: Box::new(finalized_block),
            execution_pre_state: Box::new(execution_pre_state),
        });
    }
    let ExecutionPreState {
        pre_state_root_hash,
        parent_hash,
        parent_seed,
        next_block_height: _,
    } = execution_pre_state;
    let mut state_root_hash = pre_state_root_hash;
    let mut execution_results: Vec<(_, DeployHeader, ExecutionResult)> =
        Vec::with_capacity(deploys.len() + transfers.len());
    // Run any deploys that must be executed
    let block_time = finalized_block.timestamp().millis();
    let start = Instant::now();

    // Create a new EngineState that reads from LMDB but only caches changes in memory.
    let scratch_state = engine_state.get_scratch_engine_state();

    for deploy in deploys.into_iter().chain(transfers) {
        let deploy_hash = *deploy.id();
        let deploy_header = deploy.header().clone();
        let execute_request = ExecuteRequest::new(
            state_root_hash,
            block_time,
            vec![DeployItem::from(deploy)],
            protocol_version,
            *finalized_block.proposer(),
        );

        // TODO: this is currently working coincidentally because we are passing only one
        // deploy_item per exec. The execution results coming back from the ee lacks the
        // mapping between deploy_hash and execution result, and this outer logic is
        // enriching it with the deploy hash. If we were passing multiple deploys per exec
        // the relation between the deploy and the execution results would be lost.
        let result = execute(&scratch_state, metrics.clone(), execute_request)?;

        trace!(?deploy_hash, ?result, "deploy execution result");
        // As for now a given state is expected to exist.
        let (state_hash, execution_result) = commit_execution_effects(
            &scratch_state,
            metrics.clone(),
            state_root_hash,
            deploy_hash.into(),
            result,
        )?;
        execution_results.push((deploy_hash, deploy_header, execution_result));
        state_root_hash = state_hash;
    }

    if let Some(metrics) = metrics.as_ref() {
        metrics.exec_block.observe(start.elapsed().as_secs_f64());
    }

    // If the finalized block has an era report, run the auction contract and get the upcoming era
    // validators
    let maybe_step_effect_and_upcoming_era_validators =
        if let Some(era_report) = finalized_block.era_report() {
            let StepSuccess {
                post_state_hash,
                execution_journal: step_execution_journal,
            } = commit_step(
                engine_state,
                metrics.clone(),
                protocol_version,
                state_root_hash,
                era_report,
                finalized_block.timestamp().millis(),
                finalized_block.era_id().successor(),
            )?;
            state_root_hash = post_state_hash;

            // In this flow we execute using a recent state root hash where the system contract
            // registry is guaranteed to exist.
            let system_contract_registry = None;

            let upcoming_era_validators = engine_state.get_era_validators(
                CorrelationId::new(),
                system_contract_registry,
                GetEraValidatorsRequest::new(state_root_hash, protocol_version),
            )?;
            Some(StepEffectAndUpcomingEraValidators {
                step_execution_journal,
                upcoming_era_validators,
            })
        } else {
            None
        };

    // Finally, the new state-root-hash from the cumulative changes to global state is returned when
    // they are written to LMDB.
    state_root_hash =
        engine_state.write_scratch_to_lmdb(state_root_hash, scratch_state.into_inner())?;

    // Flush once, after all deploys have been executed.
    engine_state.flush_environment()?;

    // Update the metric.
    let block_height = finalized_block.height();
    if let Some(metrics) = metrics.as_ref() {
        metrics.chain_height.set(block_height as i64);
    }

    let next_era_validator_weights: Option<BTreeMap<PublicKey, U512>> =
        maybe_step_effect_and_upcoming_era_validators
            .as_ref()
            .and_then(
                |StepEffectAndUpcomingEraValidators {
                     upcoming_era_validators,
                     ..
                 }| {
                    upcoming_era_validators
                        .get(&finalized_block.era_id().successor())
                        .cloned()
                },
            );
    let block = Box::new(Block::new(
        parent_hash,
        parent_seed,
        state_root_hash,
        finalized_block,
        next_era_validator_weights,
        protocol_version,
        verifiable_chunked_hash_activation,
    )?);

    Ok(BlockAndExecutionEffects {
        block,
        execution_results,
        maybe_step_effect_and_upcoming_era_validators,
    })
}

/// Commits the execution effects.
<<<<<<< HEAD
fn commit_execution_effects<S>(
    engine_state: &EngineState<S>,
=======
fn commit_execution_effects(
    engine_state: &EngineState<LmdbGlobalState>,
>>>>>>> a7f6a648
    metrics: Option<Arc<Metrics>>,
    state_root_hash: Digest,
    deploy_hash: DeployHash,
    execution_results: ExecutionResults,
) -> Result<(Digest, ExecutionResult), BlockExecutionError>
where
    S: StateProvider + CommitProvider,
    S::Error: Into<execution::Error>,
{
    let ee_execution_result = execution_results
        .into_iter()
        .exactly_one()
        .map_err(|_| BlockExecutionError::MoreThanOneExecutionResult)?;
    let json_execution_result = ExecutionResult::from(&ee_execution_result);

    let execution_effect: AdditiveMap<Key, Transform> = match ee_execution_result {
        EngineExecutionResult::Success {
            execution_journal,
            cost,
            ..
        } => {
            // We do want to see the deploy hash and cost in the logs.
            // We don't need to see the effects in the logs.
            debug!(?deploy_hash, %cost, "execution succeeded");
            execution_journal
        }
        EngineExecutionResult::Failure {
            error,
            execution_journal,
            cost,
            ..
        } => {
            // Failure to execute a contract is a user error, not a system error.
            // We do want to see the deploy hash, error, and cost in the logs.
            // We don't need to see the effects in the logs.
            debug!(?deploy_hash, ?error, %cost, "execution failure");
            execution_journal
        }
    }
    .into();
    let new_state_root =
        commit_transforms(engine_state, metrics, state_root_hash, execution_effect)?;
    Ok((new_state_root, json_execution_result))
}

<<<<<<< HEAD
fn commit_transforms<S>(
    engine_state: &EngineState<S>,
=======
fn commit_transforms(
    engine_state: &EngineState<LmdbGlobalState>,
>>>>>>> a7f6a648
    metrics: Option<Arc<Metrics>>,
    state_root_hash: Digest,
    effects: AdditiveMap<Key, Transform>,
) -> Result<Digest, engine_state::Error>
where
    S: StateProvider + CommitProvider,
    S::Error: Into<execution::Error>,
{
    trace!(?state_root_hash, ?effects, "commit");
    let correlation_id = CorrelationId::new();
    let start = Instant::now();
    let result = engine_state.apply_effect(correlation_id, state_root_hash, effects);
    if let Some(metrics) = metrics {
        metrics.apply_effect.observe(start.elapsed().as_secs_f64());
    }
    trace!(?result, "commit result");
    result.map(Digest::from)
}

<<<<<<< HEAD
fn execute<S>(
    engine_state: &EngineState<S>,
=======
fn execute(
    engine_state: &EngineState<LmdbGlobalState>,
>>>>>>> a7f6a648
    metrics: Option<Arc<Metrics>>,
    execute_request: ExecuteRequest,
) -> Result<ExecutionResults, engine_state::Error>
where
    S: StateProvider + CommitProvider,
    S::Error: Into<execution::Error>,
{
    trace!(?execute_request, "execute");
    let correlation_id = CorrelationId::new();
    let start = Instant::now();
    let result = engine_state.run_execute(correlation_id, execute_request);
    if let Some(metrics) = metrics {
        metrics.run_execute.observe(start.elapsed().as_secs_f64());
    }
    trace!(?result, "execute result");
    result
}

fn commit_step(
    engine_state: &EngineState<LmdbGlobalState>,
    maybe_metrics: Option<Arc<Metrics>>,
    protocol_version: ProtocolVersion,
    pre_state_root_hash: Digest,
    era_report: &EraReport<PublicKey>,
    era_end_timestamp_millis: u64,
    next_era_id: EraId,
) -> Result<StepSuccess, StepError> {
    // Extract the rewards and the inactive validators if this is a switch block
    let EraReport {
        equivocators,
        rewards,
        inactive_validators,
    } = era_report;

    let reward_items = rewards
        .iter()
        .map(|(vid, value)| RewardItem::new(vid.clone(), *value))
        .collect();

    // Both inactive validators and equivocators are evicted
    let evict_items = inactive_validators
        .iter()
        .chain(equivocators)
        .cloned()
        .map(EvictItem::new)
        .collect();

    let step_request = StepRequest {
        pre_state_hash: pre_state_root_hash,
        protocol_version,
        reward_items,
        // Note: The Casper Network does not slash, but another network could
        slash_items: vec![],
        evict_items,
        next_era_id,
        era_end_timestamp_millis,
    };

    // Have the EE commit the step.
    let correlation_id = CorrelationId::new();
    let start = Instant::now();
    let result = engine_state.commit_step(correlation_id, step_request);
    if let Some(metrics) = maybe_metrics {
        let elapsed = start.elapsed().as_secs_f64();
        metrics.commit_step.observe(elapsed);
        metrics.latest_commit_step.set(elapsed);
    }
    trace!(?result, "step response");
    result
}<|MERGE_RESOLUTION|>--- conflicted
+++ resolved
@@ -179,13 +179,8 @@
 }
 
 /// Commits the execution effects.
-<<<<<<< HEAD
 fn commit_execution_effects<S>(
     engine_state: &EngineState<S>,
-=======
-fn commit_execution_effects(
-    engine_state: &EngineState<LmdbGlobalState>,
->>>>>>> a7f6a648
     metrics: Option<Arc<Metrics>>,
     state_root_hash: Digest,
     deploy_hash: DeployHash,
@@ -231,13 +226,8 @@
     Ok((new_state_root, json_execution_result))
 }
 
-<<<<<<< HEAD
 fn commit_transforms<S>(
     engine_state: &EngineState<S>,
-=======
-fn commit_transforms(
-    engine_state: &EngineState<LmdbGlobalState>,
->>>>>>> a7f6a648
     metrics: Option<Arc<Metrics>>,
     state_root_hash: Digest,
     effects: AdditiveMap<Key, Transform>,
@@ -257,13 +247,8 @@
     result.map(Digest::from)
 }
 
-<<<<<<< HEAD
 fn execute<S>(
     engine_state: &EngineState<S>,
-=======
-fn execute(
-    engine_state: &EngineState<LmdbGlobalState>,
->>>>>>> a7f6a648
     metrics: Option<Arc<Metrics>>,
     execute_request: ExecuteRequest,
 ) -> Result<ExecutionResults, engine_state::Error>
