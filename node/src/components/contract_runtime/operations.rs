use std::{cmp, collections::BTreeMap, convert::TryInto, ops::Range, sync::Arc, time::Instant};

use itertools::Itertools;
use tracing::{debug, error, info, trace, warn};

use casper_execution_engine::{
    engine_state::{
        self, execution_result::ExecutionResults, step::EvictItem, ChecksumRegistry, DeployItem,
        EngineState, ExecuteRequest, ExecutionResult as EngineExecutionResult,
        GetEraValidatorsRequest, PruneConfig, PruneResult, QueryRequest, QueryResult, StepError,
        StepRequest, StepSuccess,
    },
    execution,
};
use casper_storage::{
    data_access_layer::DataAccessLayer,
    global_state::state::{lmdb::LmdbGlobalState, CommitProvider, StateProvider},
};
use casper_types::{
    account::AccountHash,
    bytesrepr::{self, ToBytes, U32_SERIALIZED_LENGTH},
    execution::{Effects, ExecutionResult, ExecutionResultV2, Transform, TransformKind},
    AddressableEntity, AddressableEntityHash, BlockV2, CLValue, DeployHash, Digest, EraEndV2,
    EraId, HashAddr, Key, ProtocolVersion, PublicKey, StoredValue, U512,
};

use crate::{
<<<<<<< HEAD
    components::{
        contract_runtime::{
            error::BlockExecutionError, types::StepEffectsAndUpcomingEraValidators,
            BlockAndExecutionResults, ExecutionPreState, Metrics, PackageKindTag,
            SpeculativeExecutionState, APPROVALS_CHECKSUM_NAME, EXECUTION_RESULTS_CHECKSUM_NAME,
        },
        fetcher::FetchItem,
=======
    components::contract_runtime::{
        error::BlockExecutionError, types::StepEffectsAndUpcomingEraValidators,
        BlockAndExecutionResults, ExecutionPreState, Metrics, SpeculativeExecutionState,
        APPROVALS_CHECKSUM_NAME, EXECUTION_RESULTS_CHECKSUM_NAME,
>>>>>>> 949f0bbd
    },
    types::{self, ApprovalsHashes, Chunkable, ExecutableBlock, InternalEraReport},
    utils::fetch_id,
};

fn generate_range_by_index(
    highest_era: u64,
    batch_size: u64,
    batch_index: u64,
) -> Option<Range<u64>> {
    let start = batch_index.checked_mul(batch_size)?;
    let end = cmp::min(start.checked_add(batch_size)?, highest_era);
    Some(start..end)
}

/// Calculates era keys to be pruned.
///
/// Outcomes:
/// * Ok(Some(range)) -- these keys should be pruned
/// * Ok(None) -- nothing to do, either done, or there is not enough eras to prune
fn calculate_prune_eras(
    activation_era_id: EraId,
    activation_height: u64,
    current_height: u64,
    batch_size: u64,
) -> Option<Vec<Key>> {
    if batch_size == 0 {
        // Nothing to do, the batch size is 0.
        return None;
    }

    let nth_chunk: u64 = match current_height.checked_sub(activation_height) {
        Some(nth_chunk) => nth_chunk,
        None => {
            // Time went backwards, programmer error, etc
            error!(
                %activation_era_id,
                activation_height,
                current_height,
                batch_size,
                "unable to calculate eras to prune (activation height higher than the block height)"
            );
            panic!("activation height higher than the block height");
        }
    };

    let range = generate_range_by_index(activation_era_id.value(), batch_size, nth_chunk)?;

    if range.is_empty() {
        return None;
    }

    Some(range.map(EraId::new).map(Key::EraInfo).collect())
}

/// Executes a finalized block.
#[allow(clippy::too_many_arguments)]
pub fn execute_finalized_block(
    engine_state: &EngineState<DataAccessLayer<LmdbGlobalState>>,
    metrics: Option<Arc<Metrics>>,
    protocol_version: ProtocolVersion,
    execution_pre_state: ExecutionPreState,
    executable_block: ExecutableBlock,
    activation_point_era_id: EraId,
    key_block_height_for_activation_point: u64,
    prune_batch_size: u64,
) -> Result<BlockAndExecutionResults, BlockExecutionError> {
    if executable_block.height != execution_pre_state.next_block_height {
        return Err(BlockExecutionError::WrongBlockHeight {
            executable_block: Box::new(executable_block),
            execution_pre_state: Box::new(execution_pre_state),
        });
    }
    let ExecutionPreState {
        pre_state_root_hash,
        parent_hash,
        parent_seed,
        next_block_height,
    } = execution_pre_state;
    let mut state_root_hash = pre_state_root_hash;
    let mut execution_results = Vec::with_capacity(executable_block.deploys.len());
    // Run any deploys that must be executed
    let block_time = executable_block.timestamp.millis();
    let start = Instant::now();
    let deploy_ids = executable_block.deploys.iter().map(fetch_id).collect_vec();
    let approvals_checksum = types::compute_approvals_checksum(deploy_ids.clone())
        .map_err(BlockExecutionError::FailedToComputeApprovalsChecksum)?;

    // Create a new EngineState that reads from LMDB but only caches changes in memory.
    let scratch_state = engine_state.get_scratch_engine_state();

    // Pay out block rewards
    if let Some(rewards) = &executable_block.rewards {
        state_root_hash = scratch_state.distribute_block_rewards(
            state_root_hash,
            protocol_version,
            rewards,
            next_block_height,
            block_time,
        )?;
    }

    // WARNING: Do not change the order of `deploys` as it will result in a different root hash.
    for deploy in executable_block.deploys {
        let deploy_hash = *deploy.hash();
        let deploy_header = deploy.header().clone();
        let execute_request = ExecuteRequest::new(
            state_root_hash,
            block_time,
            vec![DeployItem::from(deploy)],
            protocol_version,
            PublicKey::clone(&executable_block.proposer),
        );

        // TODO: this is currently working coincidentally because we are passing only one
        // deploy_item per exec. The execution results coming back from the EE lack the
        // mapping between deploy_hash and execution result, and this outer logic is
        // enriching it with the deploy hash. If we were passing multiple deploys per exec
        // the relation between the deploy and the execution results would be lost.
        let result = execute(&scratch_state, metrics.clone(), execute_request)?;

        trace!(?deploy_hash, ?result, "deploy execution result");
        // As for now a given state is expected to exist.
        let (state_hash, execution_result) = commit_execution_results(
            &scratch_state,
            metrics.clone(),
            state_root_hash,
            deploy_hash,
            result,
        )?;
        execution_results.push((deploy_hash, deploy_header, execution_result));
        state_root_hash = state_hash;
    }

    // Write the deploy approvals' and execution results' checksums to global state.
    let execution_results_checksum =
        compute_execution_results_checksum(execution_results.iter().map(|(_, _, result)| result))?;

    let mut checksum_registry = ChecksumRegistry::new();
    checksum_registry.insert(APPROVALS_CHECKSUM_NAME, approvals_checksum);
    checksum_registry.insert(EXECUTION_RESULTS_CHECKSUM_NAME, execution_results_checksum);
    let mut effects = Effects::new();
    effects.push(Transform::new(
        Key::ChecksumRegistry,
        TransformKind::Write(
            CLValue::from_t(checksum_registry)
                .map_err(BlockExecutionError::ChecksumRegistryToCLValue)?
                .into(),
        ),
    ));
    scratch_state.commit_effects(state_root_hash, effects)?;

    if let Some(metrics) = metrics.as_ref() {
        metrics.exec_block.observe(start.elapsed().as_secs_f64());
    }

    // If the finalized block has an era report, run the auction contract and get the upcoming era
    // validators.
    let maybe_step_effects_and_upcoming_era_validators =
        if let Some(era_report) = &executable_block.era_report {
            let StepSuccess {
                post_state_hash: _, // ignore the post-state-hash returned from scratch
                effects: step_effects,
            } = commit_step(
                &scratch_state, // engine_state
                metrics,
                protocol_version,
                state_root_hash,
                era_report.clone(),
                executable_block.timestamp.millis(),
                executable_block.era_id.successor(),
            )?;

            state_root_hash =
                engine_state.write_scratch_to_db(state_root_hash, scratch_state.into_inner())?;

            // In this flow we execute using a recent state root hash where the system contract
            // registry is guaranteed to exist.
            let system_contract_registry = None;

            let upcoming_era_validators = engine_state.get_era_validators(
                system_contract_registry,
                GetEraValidatorsRequest::new(state_root_hash, protocol_version),
            )?;
            Some(StepEffectsAndUpcomingEraValidators {
                step_effects,
                upcoming_era_validators,
            })
        } else {
            // Finally, the new state-root-hash from the cumulative changes to global state is
            // returned when they are written to LMDB.
            state_root_hash =
                engine_state.write_scratch_to_db(state_root_hash, scratch_state.into_inner())?;
            None
        };

    // Flush once, after all deploys have been executed.
    engine_state.flush_environment()?;

    // Pruning
    if let Some(previous_block_height) = executable_block.height.checked_sub(1) {
        if let Some(keys_to_prune) = calculate_prune_eras(
            activation_point_era_id,
            key_block_height_for_activation_point,
            previous_block_height,
            prune_batch_size,
        ) {
            let first_key = keys_to_prune.first().copied();
            let last_key = keys_to_prune.last().copied();
            info!(
                previous_block_height,
                %key_block_height_for_activation_point,
                %state_root_hash,
                first_key=?first_key,
                last_key=?last_key,
                "commit prune: preparing prune config"
            );
            let prune_config = PruneConfig::new(state_root_hash, keys_to_prune);
            match engine_state.commit_prune(prune_config) {
                Ok(PruneResult::RootNotFound) => {
                    error!(
                        previous_block_height,
                        %state_root_hash,
                        "commit prune: root not found"
                    );
                    panic!(
                        "Root {} not found while performing a prune.",
                        state_root_hash
                    );
                }
                Ok(PruneResult::DoesNotExist) => {
                    warn!(
                        previous_block_height,
                        %state_root_hash,
                        "commit prune: key does not exist"
                    );
                }
                Ok(PruneResult::Success {
                    post_state_hash, ..
                }) => {
                    info!(
                        previous_block_height,
                        %key_block_height_for_activation_point,
                        %state_root_hash,
                        %post_state_hash,
                        first_key=?first_key,
                        last_key=?last_key,
                        "commit prune: success"
                    );
                    state_root_hash = post_state_hash;
                }
                Err(error) => {
                    error!(
                        previous_block_height,
                        %key_block_height_for_activation_point,
                        %error,
                        "commit prune: commit prune error"
                    );
                    return Err(error.into());
                }
            }
        }
    }

    let maybe_next_era_validator_weights: Option<BTreeMap<PublicKey, U512>> = {
        let next_era_id = executable_block.era_id.successor();
        maybe_step_effects_and_upcoming_era_validators
            .as_ref()
            .and_then(
                |StepEffectsAndUpcomingEraValidators {
                     upcoming_era_validators,
                     ..
                 }| upcoming_era_validators.get(&next_era_id).cloned(),
            )
    };

    let era_end = match (
        executable_block.era_report,
        maybe_next_era_validator_weights,
    ) {
        (None, None) => None,
        (
            Some(InternalEraReport {
                equivocators,
                inactive_validators,
            }),
            Some(next_era_validator_weights),
        ) => Some(EraEndV2::new(
            equivocators,
            inactive_validators,
            next_era_validator_weights,
            executable_block.rewards.unwrap_or_default(),
        )),
        (maybe_era_report, maybe_next_era_validator_weights) => {
            return Err(BlockExecutionError::FailedToCreateEraEnd {
                maybe_era_report,
                maybe_next_era_validator_weights,
            })
        }
    };

    let block = Arc::new(BlockV2::new(
        parent_hash,
        parent_seed,
        state_root_hash,
        executable_block.random_bit,
        era_end,
        executable_block.timestamp,
        executable_block.era_id,
        executable_block.height,
        protocol_version,
        (*executable_block.proposer).clone(),
        executable_block.deploy_hashes,
        executable_block.transfer_hashes,
        executable_block.rewarded_signatures,
    ));

    let approvals_hashes = deploy_ids
        .into_iter()
        .map(|id| id.destructure().1)
        .collect();
    let proof_of_checksum_registry = engine_state.get_checksum_registry_proof(state_root_hash)?;
    let approvals_hashes = Box::new(ApprovalsHashes::new(
        block.hash(),
        approvals_hashes,
        proof_of_checksum_registry,
    ));

    Ok(BlockAndExecutionResults {
        block,
        approvals_hashes,
        execution_results,
        maybe_step_effects_and_upcoming_era_validators,
    })
}

/// Commits the execution results.
fn commit_execution_results<S>(
    engine_state: &EngineState<S>,
    metrics: Option<Arc<Metrics>>,
    state_root_hash: Digest,
    deploy_hash: DeployHash,
    execution_results: ExecutionResults,
) -> Result<(Digest, ExecutionResult), BlockExecutionError>
where
    S: StateProvider + CommitProvider,
    S::Error: Into<execution::Error>,
{
    let ee_execution_result = execution_results
        .into_iter()
        .exactly_one()
        .map_err(|_| BlockExecutionError::MoreThanOneExecutionResult)?;

    let effects = match &ee_execution_result {
        EngineExecutionResult::Success { effects, cost, .. } => {
            // We do want to see the deploy hash and cost in the logs.
            // We don't need to see the effects in the logs.
            debug!(?deploy_hash, %cost, "execution succeeded");
            effects.clone()
        }
        EngineExecutionResult::Failure {
            error,
            effects,
            cost,
            ..
        } => {
            // Failure to execute a contract is a user error, not a system error.
            // We do want to see the deploy hash, error, and cost in the logs.
            // We don't need to see the effects in the logs.
            debug!(?deploy_hash, ?error, %cost, "execution failure");
            effects.clone()
        }
    };
    let new_state_root = commit_transforms(engine_state, metrics, state_root_hash, effects)?;
    let versioned_execution_result =
        ExecutionResult::from(ExecutionResultV2::from(ee_execution_result));
    Ok((new_state_root, versioned_execution_result))
}

fn commit_transforms<S>(
    engine_state: &EngineState<S>,
    metrics: Option<Arc<Metrics>>,
    state_root_hash: Digest,
    effects: Effects,
) -> Result<Digest, engine_state::Error>
where
    S: StateProvider + CommitProvider,
    S::Error: Into<execution::Error>,
{
    trace!(?state_root_hash, ?effects, "commit");
    let start = Instant::now();
    let result = engine_state.commit_effects(state_root_hash, effects);
    if let Some(metrics) = metrics {
        metrics.apply_effect.observe(start.elapsed().as_secs_f64());
    }
    trace!(?result, "commit result");
    result.map(Digest::from)
}

/// Execute the transaction without committing the effects.
/// Intended to be used for discovery operations on read-only nodes.
///
/// Returns effects of the execution.
pub fn execute_only<S>(
    engine_state: &EngineState<S>,
    execution_state: SpeculativeExecutionState,
    deploy: DeployItem,
) -> Result<Option<ExecutionResultV2>, engine_state::Error>
where
    S: StateProvider + CommitProvider,
    S::Error: Into<execution::Error>,
{
    let SpeculativeExecutionState {
        state_root_hash,
        block_time,
        protocol_version,
    } = execution_state;
    let deploy_hash = deploy.deploy_hash;
    let execute_request = ExecuteRequest::new(
        state_root_hash,
        block_time.millis(),
        vec![deploy],
        protocol_version,
        PublicKey::System,
    );
    let results = execute(engine_state, None, execute_request);
    results.map(|mut execution_results| {
        let len = execution_results.len();
        if len != 1 {
            warn!(
                ?deploy_hash,
                "got more ({}) execution results from a single transaction", len
            );
            None
        } else {
            // We know it must be 1, we could unwrap and then wrap
            // with `Some(_)` but `pop_front` already returns an `Option`.
            // We need to transform the `engine_state::ExecutionResult` into
            // `casper_types::ExecutionResult` as well.
            execution_results.pop_front().map(Into::into)
        }
    })
}

fn execute<S>(
    engine_state: &EngineState<S>,
    metrics: Option<Arc<Metrics>>,
    execute_request: ExecuteRequest,
) -> Result<ExecutionResults, engine_state::Error>
where
    S: StateProvider + CommitProvider,
    S::Error: Into<execution::Error>,
{
    trace!(?execute_request, "execute");
    let start = Instant::now();
    let result = engine_state.run_execute(execute_request);
    if let Some(metrics) = metrics {
        metrics.run_execute.observe(start.elapsed().as_secs_f64());
    }
    trace!(?result, "execute result");
    result
}

fn commit_step<S>(
    engine_state: &EngineState<S>,
    maybe_metrics: Option<Arc<Metrics>>,
    protocol_version: ProtocolVersion,
    pre_state_root_hash: Digest,
    InternalEraReport {
        equivocators,
        inactive_validators,
    }: InternalEraReport,
    era_end_timestamp_millis: u64,
    next_era_id: EraId,
) -> Result<StepSuccess, StepError>
where
    S: StateProvider + CommitProvider,
    S::Error: Into<execution::Error>,
{
    // Both inactive validators and equivocators are evicted
    let evict_items = inactive_validators
        .into_iter()
        .chain(equivocators)
        .map(EvictItem::new)
        .collect();

    let step_request = StepRequest {
        pre_state_hash: pre_state_root_hash,
        protocol_version,
        // Note: The Casper Network does not slash, but another network could
        slash_items: vec![],
        evict_items,
        next_era_id,
        era_end_timestamp_millis,
    };

    // Have the EE commit the step.
    let start = Instant::now();
    let result = engine_state.commit_step(step_request);
    if let Some(metrics) = maybe_metrics {
        let elapsed = start.elapsed().as_secs_f64();
        metrics.commit_step.observe(elapsed);
        metrics.latest_commit_step.set(elapsed);
    }
    trace!(?result, "step response");
    result
}

/// Computes the checksum of the given set of execution results.
///
/// This will either be a simple hash of the bytesrepr-encoded results (in the case that the
/// serialized results are not greater than `ChunkWithProof::CHUNK_SIZE_BYTES`), or otherwise will
/// be a Merkle root hash of the chunks derived from the serialized results.
pub(crate) fn compute_execution_results_checksum<'a>(
    execution_results_iter: impl Iterator<Item = &'a ExecutionResult> + Clone,
) -> Result<Digest, BlockExecutionError> {
    // Serialize the execution results as if they were `Vec<ExecutionResult>`.
    let serialized_length = U32_SERIALIZED_LENGTH
        + execution_results_iter
            .clone()
            .map(|exec_result| exec_result.serialized_length())
            .sum::<usize>();
    let mut serialized = vec![];
    serialized
        .try_reserve_exact(serialized_length)
        .map_err(|_| {
            BlockExecutionError::FailedToComputeApprovalsChecksum(bytesrepr::Error::OutOfMemory)
        })?;
    let item_count: u32 = execution_results_iter
        .clone()
        .count()
        .try_into()
        .map_err(|_| {
            BlockExecutionError::FailedToComputeApprovalsChecksum(
                bytesrepr::Error::NotRepresentable,
            )
        })?;
    item_count
        .write_bytes(&mut serialized)
        .map_err(BlockExecutionError::FailedToComputeExecutionResultsChecksum)?;
    for execution_result in execution_results_iter {
        execution_result
            .write_bytes(&mut serialized)
            .map_err(BlockExecutionError::FailedToComputeExecutionResultsChecksum)?;
    }

    // Now hash the serialized execution results, using the `Chunkable` trait's `hash` method to
    // chunk if required.
    serialized.hash().map_err(|_| {
        BlockExecutionError::FailedToComputeExecutionResultsChecksum(bytesrepr::Error::OutOfMemory)
    })
}

pub(super) fn get_addressable_entity<S>(
    engine_state: &EngineState<S>,
    state_root_hash: Digest,
    key: Key,
) -> Option<AddressableEntity>
where
    S: StateProvider + CommitProvider,
    S::Error: Into<execution::Error>,
{
    match key {
        Key::AddressableEntity(package_kind_tag, entity_addr) => {
            get_addressable_entity_under_entity_hash(
                engine_state,
                state_root_hash,
                package_kind_tag,
                entity_addr.into(),
            )
        }
        Key::Account(account_hash) => {
            get_addressable_entity_under_account_hash(engine_state, state_root_hash, account_hash)
        }
        Key::Hash(contract_hash) => {
            get_addressable_entity_under_contract_hash(engine_state, state_root_hash, contract_hash)
        }
        _ => {
            warn!(%key, "expected a Key::AddressableEntity, Key::Account, Key::Hash");
            None
        }
    }
}

fn get_addressable_entity_under_entity_hash<S>(
    engine_state: &EngineState<S>,
    state_root_hash: Digest,
    package_kind_tag: PackageKindTag,
    entity_hash: AddressableEntityHash,
) -> Option<AddressableEntity>
where
    S: StateProvider + CommitProvider,
    S::Error: Into<execution::Error>,
{
    let key = Key::addressable_entity_key(package_kind_tag, entity_hash);
    let query_request = QueryRequest::new(state_root_hash, key, vec![]);
    let value = match engine_state.run_query(query_request) {
        Ok(QueryResult::Success { value, .. }) => *value,
        Ok(result) => {
            debug!(?result, %key, "expected to find addressable entity");
            return None;
        }
        Err(error) => {
            warn!(%error, %key, "failed querying for addressable entity");
            return None;
        }
    };
    match value {
        StoredValue::AddressableEntity(addressable_entity) => Some(addressable_entity),
        _ => {
            debug!(type_name = %value.type_name(), %key, "expected an AddressableEntity");
            None
        }
    }
}

fn get_addressable_entity_under_account_hash<S>(
    engine_state: &EngineState<S>,
    state_root_hash: Digest,
    account_hash: AccountHash,
) -> Option<AddressableEntity>
where
    S: StateProvider + CommitProvider,
    S::Error: Into<execution::Error>,
{
    let account_key = Key::Account(account_hash);
    let query_request = QueryRequest::new(state_root_hash, account_key, vec![]);
    let value = match engine_state.run_query(query_request) {
        Ok(QueryResult::Success { value, .. }) => *value,
        Ok(result) => {
            debug!(?result, %account_key, "expected to find stored value under account hash");
            return None;
        }
        Err(error) => {
            warn!(%error, %account_key, "failed querying for stored value under account hash");
            return None;
        }
    };
    match value {
        StoredValue::CLValue(cl_value) => match cl_value.into_t::<Key>() {
            Ok(Key::AddressableEntity(package_kind_tag, entity_addr)) => {
                get_addressable_entity_under_entity_hash(
                    engine_state,
                    state_root_hash,
                    package_kind_tag,
                    entity_addr.into(),
                )
            }
            Ok(invalid_key) => {
                warn!(
                    %account_key,
                    %invalid_key,
                    "expected a Key::AddressableEntity to be stored under account hash"
                );
                None
            }
            Err(error) => {
                warn!(%account_key, %error, "expected a Key to be stored under account hash");
                None
            }
        },
        StoredValue::Account(account) => Some(AddressableEntity::from(account)),
        _ => {
            warn!(
                type_name = %value.type_name(),
                %account_key,
                "expected a CLValue or Account to be stored under account hash"
            );
            None
        }
    }
}

fn get_addressable_entity_under_contract_hash<S>(
    engine_state: &EngineState<S>,
    state_root_hash: Digest,
    contract_hash: HashAddr,
) -> Option<AddressableEntity>
where
    S: StateProvider + CommitProvider,
    S::Error: Into<execution::Error>,
{
    // First try with an `AddressableEntityHash` derived from the contract hash.
    get_addressable_entity_under_entity_hash(
        engine_state,
        state_root_hash,
        PackageKindTag::SmartContract,
        contract_hash.into(),
    ).or_else(|| {
        // Didn't work; the contract was either not migrated yet or the `AddressableEntity`
        // record was not available at this state root hash. Try to query with a
        // contract key next.
        let contract_key = Key::Hash(contract_hash);
        let query_request = QueryRequest::new(state_root_hash, contract_key, vec![]);
        let value = match engine_state.run_query(query_request) {
            Ok(QueryResult::Success { value, .. }) => *value,
            Ok(result) => {
                debug!(?result, %contract_key, "expected to find a stored value for a contract hash");
                return None;
            }
            Err(error) => {
                warn!(%error, %contract_key, "failed querying for a contract hash");
                return None;
            }
        };

        match value {
            StoredValue::Contract(contract) => Some(contract.into()),
            _ => {
                debug!(type_name = %value.type_name(), ?contract_hash, "expected a Contract");
                None
            }
        }
    })
}

#[cfg(test)]
mod tests {
    use super::*;

    #[test]
    fn calculation_is_safe_with_invalid_input() {
        assert_eq!(calculate_prune_eras(EraId::new(0), 0, 0, 0,), None);
        assert_eq!(calculate_prune_eras(EraId::new(0), 0, 0, 5,), None);
        assert_eq!(calculate_prune_eras(EraId::new(u64::MAX), 0, 0, 0,), None);
        assert_eq!(
            calculate_prune_eras(EraId::new(u64::MAX), 1, u64::MAX, u64::MAX),
            None
        );
    }

    #[test]
    fn calculation_is_lazy() {
        // NOTE: Range of EraInfos is lazy, so it does not consume memory, but getting the last
        // batch out of u64::MAX of erainfos needs to iterate over all chunks.
        assert!(calculate_prune_eras(EraId::new(u64::MAX), 0, u64::MAX, 100,).is_none(),);
        assert_eq!(
            calculate_prune_eras(EraId::new(u64::MAX), 1, 100, 100,)
                .unwrap()
                .len(),
            100
        );
    }

    #[test]
    fn should_calculate_prune_eras() {
        let activation_height = 50;
        let current_height = 50;
        const ACTIVATION_POINT_ERA_ID: EraId = EraId::new(5);

        // batch size 1

        assert_eq!(
            calculate_prune_eras(
                ACTIVATION_POINT_ERA_ID,
                activation_height,
                current_height,
                1
            ),
            Some(vec![Key::EraInfo(EraId::new(0))])
        );
        assert_eq!(
            calculate_prune_eras(
                ACTIVATION_POINT_ERA_ID,
                activation_height,
                current_height + 1,
                1
            ),
            Some(vec![Key::EraInfo(EraId::new(1))])
        );
        assert_eq!(
            calculate_prune_eras(
                ACTIVATION_POINT_ERA_ID,
                activation_height,
                current_height + 2,
                1
            ),
            Some(vec![Key::EraInfo(EraId::new(2))])
        );
        assert_eq!(
            calculate_prune_eras(
                ACTIVATION_POINT_ERA_ID,
                activation_height,
                current_height + 3,
                1
            ),
            Some(vec![Key::EraInfo(EraId::new(3))])
        );
        assert_eq!(
            calculate_prune_eras(
                ACTIVATION_POINT_ERA_ID,
                activation_height,
                current_height + 4,
                1
            ),
            Some(vec![Key::EraInfo(EraId::new(4))])
        );
        assert_eq!(
            calculate_prune_eras(
                ACTIVATION_POINT_ERA_ID,
                activation_height,
                current_height + 5,
                1
            ),
            None,
        );
        assert_eq!(
            calculate_prune_eras(ACTIVATION_POINT_ERA_ID, activation_height, u64::MAX, 1),
            None,
        );

        // batch size 2

        assert_eq!(
            calculate_prune_eras(
                ACTIVATION_POINT_ERA_ID,
                activation_height,
                current_height,
                2
            ),
            Some(vec![
                Key::EraInfo(EraId::new(0)),
                Key::EraInfo(EraId::new(1))
            ])
        );
        assert_eq!(
            calculate_prune_eras(
                ACTIVATION_POINT_ERA_ID,
                activation_height,
                current_height + 1,
                2
            ),
            Some(vec![
                Key::EraInfo(EraId::new(2)),
                Key::EraInfo(EraId::new(3))
            ])
        );
        assert_eq!(
            calculate_prune_eras(
                ACTIVATION_POINT_ERA_ID,
                activation_height,
                current_height + 2,
                2
            ),
            Some(vec![Key::EraInfo(EraId::new(4))])
        );
        assert_eq!(
            calculate_prune_eras(
                ACTIVATION_POINT_ERA_ID,
                activation_height,
                current_height + 3,
                2
            ),
            None
        );
        assert_eq!(
            calculate_prune_eras(ACTIVATION_POINT_ERA_ID, activation_height, u64::MAX, 2),
            None,
        );

        // batch size 3

        assert_eq!(
            calculate_prune_eras(
                ACTIVATION_POINT_ERA_ID,
                activation_height,
                current_height,
                3
            ),
            Some(vec![
                Key::EraInfo(EraId::new(0)),
                Key::EraInfo(EraId::new(1)),
                Key::EraInfo(EraId::new(2)),
            ])
        );
        assert_eq!(
            calculate_prune_eras(
                ACTIVATION_POINT_ERA_ID,
                activation_height,
                current_height + 1,
                3
            ),
            Some(vec![
                Key::EraInfo(EraId::new(3)),
                Key::EraInfo(EraId::new(4)),
            ])
        );

        assert_eq!(
            calculate_prune_eras(
                ACTIVATION_POINT_ERA_ID,
                activation_height,
                current_height + 2,
                3
            ),
            None
        );
        assert_eq!(
            calculate_prune_eras(ACTIVATION_POINT_ERA_ID, activation_height, u64::MAX, 3),
            None,
        );

        // batch size 4

        assert_eq!(
            calculate_prune_eras(
                ACTIVATION_POINT_ERA_ID,
                activation_height,
                current_height,
                4
            ),
            Some(vec![
                Key::EraInfo(EraId::new(0)),
                Key::EraInfo(EraId::new(1)),
                Key::EraInfo(EraId::new(2)),
                Key::EraInfo(EraId::new(3)),
            ])
        );
        assert_eq!(
            calculate_prune_eras(
                ACTIVATION_POINT_ERA_ID,
                activation_height,
                current_height + 1,
                4
            ),
            Some(vec![Key::EraInfo(EraId::new(4)),])
        );

        assert_eq!(
            calculate_prune_eras(
                ACTIVATION_POINT_ERA_ID,
                activation_height,
                current_height + 2,
                4
            ),
            None
        );
        assert_eq!(
            calculate_prune_eras(ACTIVATION_POINT_ERA_ID, activation_height, u64::MAX, 4),
            None,
        );

        // batch size 5

        assert_eq!(
            calculate_prune_eras(
                ACTIVATION_POINT_ERA_ID,
                activation_height,
                current_height,
                5
            ),
            Some(vec![
                Key::EraInfo(EraId::new(0)),
                Key::EraInfo(EraId::new(1)),
                Key::EraInfo(EraId::new(2)),
                Key::EraInfo(EraId::new(3)),
                Key::EraInfo(EraId::new(4)),
            ])
        );
        assert_eq!(
            calculate_prune_eras(
                ACTIVATION_POINT_ERA_ID,
                activation_height,
                current_height + 1,
                5
            ),
            None,
        );

        assert_eq!(
            calculate_prune_eras(
                ACTIVATION_POINT_ERA_ID,
                activation_height,
                current_height + 2,
                5
            ),
            None
        );
        assert_eq!(
            calculate_prune_eras(ACTIVATION_POINT_ERA_ID, activation_height, u64::MAX, 5),
            None,
        );

        // batch size 6

        assert_eq!(
            calculate_prune_eras(
                ACTIVATION_POINT_ERA_ID,
                activation_height,
                current_height,
                6
            ),
            Some(vec![
                Key::EraInfo(EraId::new(0)),
                Key::EraInfo(EraId::new(1)),
                Key::EraInfo(EraId::new(2)),
                Key::EraInfo(EraId::new(3)),
                Key::EraInfo(EraId::new(4)),
            ])
        );
        assert_eq!(
            calculate_prune_eras(
                ACTIVATION_POINT_ERA_ID,
                activation_height,
                current_height + 1,
                6
            ),
            None,
        );

        assert_eq!(
            calculate_prune_eras(
                ACTIVATION_POINT_ERA_ID,
                activation_height,
                current_height + 2,
                6
            ),
            None
        );
        assert_eq!(
            calculate_prune_eras(ACTIVATION_POINT_ERA_ID, activation_height, u64::MAX, 6),
            None,
        );

        // batch size max

        assert_eq!(
            calculate_prune_eras(
                ACTIVATION_POINT_ERA_ID,
                activation_height,
                current_height,
                u64::MAX,
            ),
            Some(vec![
                Key::EraInfo(EraId::new(0)),
                Key::EraInfo(EraId::new(1)),
                Key::EraInfo(EraId::new(2)),
                Key::EraInfo(EraId::new(3)),
                Key::EraInfo(EraId::new(4)),
            ])
        );
        assert_eq!(
            calculate_prune_eras(
                ACTIVATION_POINT_ERA_ID,
                activation_height,
                current_height + 1,
                u64::MAX,
            ),
            None,
        );

        assert_eq!(
            calculate_prune_eras(
                ACTIVATION_POINT_ERA_ID,
                activation_height,
                current_height + 2,
                u64::MAX,
            ),
            None
        );
        assert_eq!(
            calculate_prune_eras(
                ACTIVATION_POINT_ERA_ID,
                activation_height,
                u64::MAX,
                u64::MAX,
            ),
            None,
        );
    }
}<|MERGE_RESOLUTION|>--- conflicted
+++ resolved
@@ -25,7 +25,6 @@
 };
 
 use crate::{
-<<<<<<< HEAD
     components::{
         contract_runtime::{
             error::BlockExecutionError, types::StepEffectsAndUpcomingEraValidators,
@@ -33,12 +32,6 @@
             SpeculativeExecutionState, APPROVALS_CHECKSUM_NAME, EXECUTION_RESULTS_CHECKSUM_NAME,
         },
         fetcher::FetchItem,
-=======
-    components::contract_runtime::{
-        error::BlockExecutionError, types::StepEffectsAndUpcomingEraValidators,
-        BlockAndExecutionResults, ExecutionPreState, Metrics, SpeculativeExecutionState,
-        APPROVALS_CHECKSUM_NAME, EXECUTION_RESULTS_CHECKSUM_NAME,
->>>>>>> 949f0bbd
     },
     types::{self, ApprovalsHashes, Chunkable, ExecutableBlock, InternalEraReport},
     utils::fetch_id,
