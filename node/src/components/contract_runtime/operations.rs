--- conflicted
+++ resolved
@@ -31,29 +31,15 @@
     TransactionHeader, U512,
 };
 
-use crate::{
-<<<<<<< HEAD
-    components::fetcher::FetchItem,
-    types::{self, ApprovalsHashes, Chunkable, ExecutableBlock, InternalEraReport},
-=======
-    components::{
-        contract_runtime::{
-            error::BlockExecutionError, types::StepEffectsAndUpcomingEraValidators,
-            BlockAndExecutionResults, ExecutionPreState, Metrics, SpeculativeExecutionState,
-            APPROVALS_CHECKSUM_NAME, EXECUTION_RESULTS_CHECKSUM_NAME,
-        },
-        fetcher::FetchItem,
-    },
-    contract_runtime::utils::calculate_prune_eras,
-    types::{self, Chunkable, ExecutableBlock, InternalEraReport},
->>>>>>> 67075b59
-};
-
 use super::{
     utils::calculate_prune_eras, BlockAndExecutionResults, BlockExecutionError, ExecutionArtifact,
     ExecutionPreState, Metrics, NewUserRequestError, SpeculativeExecutionError,
     SpeculativeExecutionState, StepEffectsAndUpcomingEraValidators, APPROVALS_CHECKSUM_NAME,
     EXECUTION_RESULTS_CHECKSUM_NAME,
+};
+use crate::{
+    components::fetcher::FetchItem,
+    types::{self, Chunkable, ExecutableBlock, InternalEraReport},
 };
 
 /// Executes a finalized block.
