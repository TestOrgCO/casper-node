use crate::{
    contract_runtime::{
        exec_queue::{ExecQueue, QueueItem},
        execute_finalized_block,
        metrics::Metrics,
        rewards, BlockAndExecutionResults, BlockExecutionError, ExecutionPreState,
        StepEffectsAndUpcomingEraValidators,
    },
    effect::{
        announcements::{ContractRuntimeAnnouncement, FatalAnnouncement, MetaBlockAnnouncement},
        requests::{ContractRuntimeRequest, StorageRequest},
        EffectBuilder,
    },
    fatal,
    types::{ExecutableBlock, MetaBlock, MetaBlockState},
};
use casper_execution_engine::engine_state::EngineState;
use casper_storage::{
    data_access_layer::DataAccessLayer, global_state::state::lmdb::LmdbGlobalState,
};
<<<<<<< HEAD
use casper_types::{Chainspec, EraId};
use datasize::DataSize;
use num_rational::Ratio;
=======
use casper_types::{Chainspec, EraId, Key};
>>>>>>> f5e1836f
use once_cell::sync::Lazy;
use std::{
    cmp,
    collections::{BTreeMap, HashMap},
    ops::Range,
    sync::{Arc, Mutex},
};
use tracing::{debug, error, info};

/// Maximum number of resource intensive tasks that can be run in parallel.
///
/// TODO: Fine tune this constant to the machine executing the node.
const MAX_PARALLEL_INTENSIVE_TASKS: usize = 4;
/// Semaphore enforcing maximum number of parallel resource intensive tasks.
static INTENSIVE_TASKS_SEMAPHORE: Lazy<tokio::sync::Semaphore> =
    Lazy::new(|| tokio::sync::Semaphore::new(MAX_PARALLEL_INTENSIVE_TASKS));

/// Asynchronously runs a resource intensive task.
/// At most `MAX_PARALLEL_INTENSIVE_TASKS` are being run in parallel at any time.
///
/// The task is a closure that takes no arguments and returns a value.
/// This function returns a future for that value.
pub(super) async fn run_intensive_task<T, V>(task: T) -> V
where
    T: 'static + Send + FnOnce() -> V,
    V: 'static + Send,
{
    // This will never panic since the semaphore is never closed.
    let _permit = INTENSIVE_TASKS_SEMAPHORE.acquire().await.unwrap();
    tokio::task::spawn_blocking(task)
        .await
        .expect("task panicked")
}

#[allow(clippy::too_many_arguments)]
pub(super) async fn exec_or_requeue<REv>(
    engine_state: Arc<EngineState<DataAccessLayer<LmdbGlobalState>>>,
    data_access_layer: Arc<DataAccessLayer<LmdbGlobalState>>,
    metrics: Arc<Metrics>,
    chainspec: Arc<Chainspec>,
    mut exec_queue: ExecQueue,
    shared_pre_state: Arc<Mutex<ExecutionPreState>>,
    current_pre_state: ExecutionPreState,
    effect_builder: EffectBuilder<REv>,
    mut executable_block: ExecutableBlock,
    key_block_height_for_activation_point: u64,
    mut meta_block_state: MetaBlockState,
    current_gas_price: u8,
) where
    REv: From<ContractRuntimeRequest>
        + From<ContractRuntimeAnnouncement>
        + From<StorageRequest>
        + From<MetaBlockAnnouncement>
        + From<FatalAnnouncement>
        + Send,
{
    debug!("ContractRuntime: execute_finalized_block_or_requeue");
    let contract_runtime_metrics = metrics.clone();
    let protocol_version = chainspec.protocol_version();
    let activation_point = chainspec.protocol_config.activation_point;
    let prune_batch_size = chainspec.core_config.prune_batch_size;
    let block_max_install_upgrade_count =
        chainspec.transaction_config.block_max_install_upgrade_count;
    let block_max_standard_count = chainspec.transaction_config.block_max_standard_count;
    let block_max_transfer_count = chainspec.transaction_config.block_max_transfer_count;
    let block_max_staking_count = chainspec.transaction_config.block_max_staking_count;
    let go_up = chainspec.vacancy_config.upper_threshold;
    let go_down = chainspec.vacancy_config.lower_threshold;
    let max = chainspec.vacancy_config.max_gas_price;
    let min = chainspec.vacancy_config.min_gas_price;
    let is_era_end = executable_block.era_report.is_some();
    if is_era_end && executable_block.rewards.is_none() {
        executable_block.rewards = Some(if chainspec.core_config.compute_rewards {
            let rewards = match rewards::fetch_data_and_calculate_rewards_for_era(
                effect_builder,
                chainspec,
                executable_block.clone(),
            )
            .await
            {
                Ok(rewards) => rewards,
                Err(e) => {
                    return fatal!(effect_builder, "Failed to compute the rewards: {e:?}").await
                }
            };

            info!("rewards successfully computed");

            rewards
        } else {
            //TODO instead, use a list of all the validators with 0
            BTreeMap::new()
        });
    }

    // TODO: Make the call to determine gas price calc based on the tracking in storage here!
    let maybe_next_era_gas_price = if is_era_end {
        info!("End of era calculating new gas price");
        let era_id = executable_block.era_id;
        let block_height = executable_block.height;

        let switch_block_transaction_hashes = executable_block.transactions.len() as u64;

        let maybe_utilization = effect_builder
            .get_block_utilization(era_id, block_height, switch_block_transaction_hashes)
            .await;

        match maybe_utilization {
            None => {
                let error = BlockExecutionError::FailedToGetNewEraGasPrice { era_id };
                return fatal!(effect_builder, "{}", error).await;
            }
            Some((utilization, block_count)) => {
                let per_block_capacity = {
                    block_max_install_upgrade_count
                        + block_max_standard_count
                        + block_max_transfer_count
                        + block_max_staking_count
                } as u64;

                let era_score = {
                    let numerator = utilization * 100;
                    let denominator = per_block_capacity * block_count;
                    Ratio::new(numerator, denominator).to_integer()
                };

                let new_gas_price = if era_score >= go_up {
                    let new_gas_price = current_gas_price + 1;
                    if current_gas_price > max {
                        max
                    } else {
                        new_gas_price
                    }
                } else if era_score < go_down {
                    let new_gas_price = current_gas_price - 1;
                    if current_gas_price <= min {
                        min
                    } else {
                        new_gas_price
                    }
                } else {
                    current_gas_price
                };
                info!("Calculated new gas price");
                Some(new_gas_price)
            }
        }
    } else {
        None
    };

    let BlockAndExecutionResults {
        block,
        approvals_hashes,
        execution_results,
        maybe_step_effects_and_upcoming_era_validators,
    } = match run_intensive_task(move || {
        debug!("ContractRuntime: execute_finalized_block");
        execute_finalized_block(
            engine_state.as_ref(),
            data_access_layer.as_ref(),
            Some(contract_runtime_metrics),
            protocol_version,
            current_pre_state,
            executable_block,
            activation_point.era_id(),
            key_block_height_for_activation_point,
            prune_batch_size,
            current_gas_price,
            maybe_next_era_gas_price,
        )
    })
    .await
    {
        Ok(block_and_execution_results) => block_and_execution_results,
        Err(error) => {
            error!(%error, "failed to execute block");
            return fatal!(effect_builder, "{}", error).await;
        }
    };

    let new_execution_pre_state = ExecutionPreState::from_block_header(block.header());
    {
        // The `shared_pre_state` could have been set to a block we just fully synced after
        // doing a sync leap (via a call to `set_initial_state`).  We should not allow a block
        // which completed execution just after this to set the `shared_pre_state` back to an
        // earlier block height.
        let mut shared_pre_state = shared_pre_state.lock().unwrap();
        if shared_pre_state.next_block_height() < new_execution_pre_state.next_block_height() {
            debug!(
                next_block_height = new_execution_pre_state.next_block_height(),
                "ContractRuntime: updating shared pre-state",
            );
            *shared_pre_state = new_execution_pre_state.clone();
        } else {
            debug!(
                current_next_block_height = shared_pre_state.next_block_height(),
                attempted_next_block_height = new_execution_pre_state.next_block_height(),
                "ContractRuntime: not updating shared pre-state to older state"
            );
        }
    }

    let current_era_id = block.era_id();

    if let Some(StepEffectsAndUpcomingEraValidators {
        step_effects,
        mut upcoming_era_validators,
    }) = maybe_step_effects_and_upcoming_era_validators
    {
        effect_builder
            .announce_commit_step_success(current_era_id, step_effects)
            .await;

        if current_era_id.is_genesis() {
            match upcoming_era_validators
                .get(&current_era_id.successor())
                .cloned()
            {
                Some(era_validators) => {
                    upcoming_era_validators.insert(EraId::default(), era_validators);
                }
                None => {
                    fatal!(effect_builder, "Missing era 1 validators").await;
                }
            }
        }

        effect_builder
            .announce_upcoming_era_validators(current_era_id, upcoming_era_validators)
            .await;
    }

    info!(
        block_hash = %block.hash(),
        height = block.height(),
        era = block.era_id().value(),
        is_switch_block = block.is_switch_block(),
        "executed block"
    );

    let execution_results_map: HashMap<_, _> = execution_results
        .iter()
        .cloned()
        .map(|artifact| (artifact.deploy_hash.into(), artifact.execution_result))
        .collect();
    if meta_block_state.register_as_stored().was_updated() {
        effect_builder
            .put_executed_block_to_storage(
                Arc::clone(&block),
                approvals_hashes,
                execution_results_map,
            )
            .await;
    } else {
        effect_builder
            .put_approvals_hashes_to_storage(approvals_hashes)
            .await;
        effect_builder
            .put_execution_results_to_storage(
                *block.hash(),
                block.height(),
                block.era_id(),
                execution_results_map,
            )
            .await;
    }
    if meta_block_state
        .register_as_executed()
        .was_already_registered()
    {
        error!(
            block_hash = %block.hash(),
            block_height = block.height(),
            ?meta_block_state,
            "should not execute the same block more than once"
        );
    }

    let meta_block = MetaBlock::new_forward(block, execution_results, meta_block_state);
    effect_builder.announce_meta_block(meta_block).await;

    // If the child is already finalized, start execution.
    let next_block = exec_queue.remove(new_execution_pre_state.next_block_height());

    if let Some(next_era_gas_price) = maybe_next_era_gas_price {
        effect_builder
            .announce_new_era_gas_price(current_era_id.successor(), next_era_gas_price)
            .await;
    }

    // We schedule the next block from the queue to be executed:
    if let Some(QueueItem {
        executable_block,
        meta_block_state,
    }) = next_block
    {
        metrics.exec_queue_size.dec();
        debug!("ContractRuntime: next block enqueue_block_for_execution");
        effect_builder
            .enqueue_block_for_execution(executable_block, meta_block_state)
            .await;
    }
}

<<<<<<< HEAD
#[derive(Clone, Copy, Ord, Eq, PartialOrd, PartialEq, DataSize)]
pub(super) struct EraPrice {
    era_id: EraId,
    gas_price: u8,
}

impl EraPrice {
    pub(super) fn new(era_id: EraId, gas_price: u8) -> Self {
        Self { era_id, gas_price }
    }

    pub(super) fn gas_price(&self) -> u8 {
        self.gas_price
    }

    pub(super) fn maybe_gas_price_for_era_id(&self, era_id: EraId) -> Option<u8> {
        if self.era_id == era_id {
            return Some(self.gas_price);
        }

        None
=======
fn generate_range_by_index(
    highest_era: u64,
    batch_size: u64,
    batch_index: u64,
) -> Option<Range<u64>> {
    let start = batch_index.checked_mul(batch_size)?;
    let end = cmp::min(start.checked_add(batch_size)?, highest_era);
    Some(start..end)
}

/// Calculates era keys to be pruned.
///
/// Outcomes:
/// * Ok(Some(range)) -- these keys should be pruned
/// * Ok(None) -- nothing to do, either done, or there is not enough eras to prune
pub(super) fn calculate_prune_eras(
    activation_era_id: EraId,
    activation_height: u64,
    current_height: u64,
    batch_size: u64,
) -> Option<Vec<Key>> {
    if batch_size == 0 {
        // Nothing to do, the batch size is 0.
        return None;
    }

    let nth_chunk: u64 = match current_height.checked_sub(activation_height) {
        Some(nth_chunk) => nth_chunk,
        None => {
            // Time went backwards, programmer error, etc
            error!(
                %activation_era_id,
                activation_height,
                current_height,
                batch_size,
                "unable to calculate eras to prune (activation height higher than the block height)"
            );
            panic!("activation height higher than the block height");
        }
    };

    let range = generate_range_by_index(activation_era_id.value(), batch_size, nth_chunk)?;

    if range.is_empty() {
        return None;
    }

    Some(range.map(EraId::new).map(Key::EraInfo).collect())
}

#[cfg(test)]
mod tests {
    use super::*;

    #[test]
    fn calculation_is_safe_with_invalid_input() {
        assert_eq!(calculate_prune_eras(EraId::new(0), 0, 0, 0,), None);
        assert_eq!(calculate_prune_eras(EraId::new(0), 0, 0, 5,), None);
        assert_eq!(calculate_prune_eras(EraId::new(u64::MAX), 0, 0, 0,), None);
        assert_eq!(
            calculate_prune_eras(EraId::new(u64::MAX), 1, u64::MAX, u64::MAX),
            None
        );
    }

    #[test]
    fn calculation_is_lazy() {
        // NOTE: Range of EraInfos is lazy, so it does not consume memory, but getting the last
        // batch out of u64::MAX of erainfos needs to iterate over all chunks.
        assert!(calculate_prune_eras(EraId::new(u64::MAX), 0, u64::MAX, 100,).is_none(),);
        assert_eq!(
            calculate_prune_eras(EraId::new(u64::MAX), 1, 100, 100,)
                .unwrap()
                .len(),
            100
        );
    }

    #[test]
    fn should_calculate_prune_eras() {
        let activation_height = 50;
        let current_height = 50;
        const ACTIVATION_POINT_ERA_ID: EraId = EraId::new(5);

        // batch size 1

        assert_eq!(
            calculate_prune_eras(
                ACTIVATION_POINT_ERA_ID,
                activation_height,
                current_height,
                1
            ),
            Some(vec![Key::EraInfo(EraId::new(0))])
        );
        assert_eq!(
            calculate_prune_eras(
                ACTIVATION_POINT_ERA_ID,
                activation_height,
                current_height + 1,
                1
            ),
            Some(vec![Key::EraInfo(EraId::new(1))])
        );
        assert_eq!(
            calculate_prune_eras(
                ACTIVATION_POINT_ERA_ID,
                activation_height,
                current_height + 2,
                1
            ),
            Some(vec![Key::EraInfo(EraId::new(2))])
        );
        assert_eq!(
            calculate_prune_eras(
                ACTIVATION_POINT_ERA_ID,
                activation_height,
                current_height + 3,
                1
            ),
            Some(vec![Key::EraInfo(EraId::new(3))])
        );
        assert_eq!(
            calculate_prune_eras(
                ACTIVATION_POINT_ERA_ID,
                activation_height,
                current_height + 4,
                1
            ),
            Some(vec![Key::EraInfo(EraId::new(4))])
        );
        assert_eq!(
            calculate_prune_eras(
                ACTIVATION_POINT_ERA_ID,
                activation_height,
                current_height + 5,
                1
            ),
            None,
        );
        assert_eq!(
            calculate_prune_eras(ACTIVATION_POINT_ERA_ID, activation_height, u64::MAX, 1),
            None,
        );

        // batch size 2

        assert_eq!(
            calculate_prune_eras(
                ACTIVATION_POINT_ERA_ID,
                activation_height,
                current_height,
                2
            ),
            Some(vec![
                Key::EraInfo(EraId::new(0)),
                Key::EraInfo(EraId::new(1))
            ])
        );
        assert_eq!(
            calculate_prune_eras(
                ACTIVATION_POINT_ERA_ID,
                activation_height,
                current_height + 1,
                2
            ),
            Some(vec![
                Key::EraInfo(EraId::new(2)),
                Key::EraInfo(EraId::new(3))
            ])
        );
        assert_eq!(
            calculate_prune_eras(
                ACTIVATION_POINT_ERA_ID,
                activation_height,
                current_height + 2,
                2
            ),
            Some(vec![Key::EraInfo(EraId::new(4))])
        );
        assert_eq!(
            calculate_prune_eras(
                ACTIVATION_POINT_ERA_ID,
                activation_height,
                current_height + 3,
                2
            ),
            None
        );
        assert_eq!(
            calculate_prune_eras(ACTIVATION_POINT_ERA_ID, activation_height, u64::MAX, 2),
            None,
        );

        // batch size 3

        assert_eq!(
            calculate_prune_eras(
                ACTIVATION_POINT_ERA_ID,
                activation_height,
                current_height,
                3
            ),
            Some(vec![
                Key::EraInfo(EraId::new(0)),
                Key::EraInfo(EraId::new(1)),
                Key::EraInfo(EraId::new(2)),
            ])
        );
        assert_eq!(
            calculate_prune_eras(
                ACTIVATION_POINT_ERA_ID,
                activation_height,
                current_height + 1,
                3
            ),
            Some(vec![
                Key::EraInfo(EraId::new(3)),
                Key::EraInfo(EraId::new(4)),
            ])
        );

        assert_eq!(
            calculate_prune_eras(
                ACTIVATION_POINT_ERA_ID,
                activation_height,
                current_height + 2,
                3
            ),
            None
        );
        assert_eq!(
            calculate_prune_eras(ACTIVATION_POINT_ERA_ID, activation_height, u64::MAX, 3),
            None,
        );

        // batch size 4

        assert_eq!(
            calculate_prune_eras(
                ACTIVATION_POINT_ERA_ID,
                activation_height,
                current_height,
                4
            ),
            Some(vec![
                Key::EraInfo(EraId::new(0)),
                Key::EraInfo(EraId::new(1)),
                Key::EraInfo(EraId::new(2)),
                Key::EraInfo(EraId::new(3)),
            ])
        );
        assert_eq!(
            calculate_prune_eras(
                ACTIVATION_POINT_ERA_ID,
                activation_height,
                current_height + 1,
                4
            ),
            Some(vec![Key::EraInfo(EraId::new(4)),])
        );

        assert_eq!(
            calculate_prune_eras(
                ACTIVATION_POINT_ERA_ID,
                activation_height,
                current_height + 2,
                4
            ),
            None
        );
        assert_eq!(
            calculate_prune_eras(ACTIVATION_POINT_ERA_ID, activation_height, u64::MAX, 4),
            None,
        );

        // batch size 5

        assert_eq!(
            calculate_prune_eras(
                ACTIVATION_POINT_ERA_ID,
                activation_height,
                current_height,
                5
            ),
            Some(vec![
                Key::EraInfo(EraId::new(0)),
                Key::EraInfo(EraId::new(1)),
                Key::EraInfo(EraId::new(2)),
                Key::EraInfo(EraId::new(3)),
                Key::EraInfo(EraId::new(4)),
            ])
        );
        assert_eq!(
            calculate_prune_eras(
                ACTIVATION_POINT_ERA_ID,
                activation_height,
                current_height + 1,
                5
            ),
            None,
        );

        assert_eq!(
            calculate_prune_eras(
                ACTIVATION_POINT_ERA_ID,
                activation_height,
                current_height + 2,
                5
            ),
            None
        );
        assert_eq!(
            calculate_prune_eras(ACTIVATION_POINT_ERA_ID, activation_height, u64::MAX, 5),
            None,
        );

        // batch size 6

        assert_eq!(
            calculate_prune_eras(
                ACTIVATION_POINT_ERA_ID,
                activation_height,
                current_height,
                6
            ),
            Some(vec![
                Key::EraInfo(EraId::new(0)),
                Key::EraInfo(EraId::new(1)),
                Key::EraInfo(EraId::new(2)),
                Key::EraInfo(EraId::new(3)),
                Key::EraInfo(EraId::new(4)),
            ])
        );
        assert_eq!(
            calculate_prune_eras(
                ACTIVATION_POINT_ERA_ID,
                activation_height,
                current_height + 1,
                6
            ),
            None,
        );

        assert_eq!(
            calculate_prune_eras(
                ACTIVATION_POINT_ERA_ID,
                activation_height,
                current_height + 2,
                6
            ),
            None
        );
        assert_eq!(
            calculate_prune_eras(ACTIVATION_POINT_ERA_ID, activation_height, u64::MAX, 6),
            None,
        );

        // batch size max

        assert_eq!(
            calculate_prune_eras(
                ACTIVATION_POINT_ERA_ID,
                activation_height,
                current_height,
                u64::MAX,
            ),
            Some(vec![
                Key::EraInfo(EraId::new(0)),
                Key::EraInfo(EraId::new(1)),
                Key::EraInfo(EraId::new(2)),
                Key::EraInfo(EraId::new(3)),
                Key::EraInfo(EraId::new(4)),
            ])
        );
        assert_eq!(
            calculate_prune_eras(
                ACTIVATION_POINT_ERA_ID,
                activation_height,
                current_height + 1,
                u64::MAX,
            ),
            None,
        );

        assert_eq!(
            calculate_prune_eras(
                ACTIVATION_POINT_ERA_ID,
                activation_height,
                current_height + 2,
                u64::MAX,
            ),
            None
        );
        assert_eq!(
            calculate_prune_eras(
                ACTIVATION_POINT_ERA_ID,
                activation_height,
                u64::MAX,
                u64::MAX,
            ),
            None,
        );
>>>>>>> f5e1836f
    }
}<|MERGE_RESOLUTION|>--- conflicted
+++ resolved
@@ -18,13 +18,9 @@
 use casper_storage::{
     data_access_layer::DataAccessLayer, global_state::state::lmdb::LmdbGlobalState,
 };
-<<<<<<< HEAD
-use casper_types::{Chainspec, EraId};
+use casper_types::{Chainspec, EraId, Key};
 use datasize::DataSize;
 use num_rational::Ratio;
-=======
-use casper_types::{Chainspec, EraId, Key};
->>>>>>> f5e1836f
 use once_cell::sync::Lazy;
 use std::{
     cmp,
@@ -330,29 +326,6 @@
     }
 }
 
-<<<<<<< HEAD
-#[derive(Clone, Copy, Ord, Eq, PartialOrd, PartialEq, DataSize)]
-pub(super) struct EraPrice {
-    era_id: EraId,
-    gas_price: u8,
-}
-
-impl EraPrice {
-    pub(super) fn new(era_id: EraId, gas_price: u8) -> Self {
-        Self { era_id, gas_price }
-    }
-
-    pub(super) fn gas_price(&self) -> u8 {
-        self.gas_price
-    }
-
-    pub(super) fn maybe_gas_price_for_era_id(&self, era_id: EraId) -> Option<u8> {
-        if self.era_id == era_id {
-            return Some(self.gas_price);
-        }
-
-        None
-=======
 fn generate_range_by_index(
     highest_era: u64,
     batch_size: u64,
@@ -756,6 +729,29 @@
             ),
             None,
         );
->>>>>>> f5e1836f
+    }
+}
+
+#[derive(Clone, Copy, Ord, Eq, PartialOrd, PartialEq, DataSize)]
+pub(super) struct EraPrice {
+    era_id: EraId,
+    gas_price: u8,
+}
+
+impl EraPrice {
+    pub(super) fn new(era_id: EraId, gas_price: u8) -> Self {
+        Self { era_id, gas_price }
+    }
+
+    pub(super) fn gas_price(&self) -> u8 {
+        self.gas_price
+    }
+
+    pub(super) fn maybe_gas_price_for_era_id(&self, era_id: EraId) -> Option<u8> {
+        if self.era_id == era_id {
+            return Some(self.gas_price);
+        }
+
+        None
     }
 }