//! Chainspec loader component.
//!
//! The chainspec loader initializes a node by reading information from the chainspec or an
//! upgrade_point, and committing it to the permanent storage.
//!
//! See
//! <https://casperlabs.atlassian.net/wiki/spaces/EN/pages/135528449/Genesis+Process+Specification>
//! for full details.

use std::{
    fmt::{self, Display, Formatter},
    fs, io,
    path::{Path, PathBuf},
    str::FromStr,
};

use datasize::DataSize;
use derive_more::From;
use serde::{Deserialize, Serialize};
use thiserror::Error;
use tokio::task;
use tracing::{debug, error, info, trace, warn};

use casper_types::{
    file_utils::{self, ReadFileError},
    Chainspec, EraId, NextUpgrade, ProtocolConfig, ProtocolVersion, TimeDiff,
};

use crate::{
    components::{Component, ComponentState, InitializedComponent},
    effect::{
        announcements::UpgradeWatcherAnnouncement, requests::UpgradeWatcherRequest, EffectBuilder,
        EffectExt, Effects,
    },
    reactor::main_reactor::MainEvent,
    utils::chain_specification::parse_toml::CHAINSPEC_FILENAME,
    NodeRng,
};

const COMPONENT_NAME: &str = "upgrade_watcher";

const DEFAULT_UPGRADE_CHECK_INTERVAL: &str = "30sec";

#[derive(Copy, Clone, DataSize, Debug, Deserialize, Serialize)]
pub struct Config {
    /// How often to scan file system for available upgrades.
    pub upgrade_check_interval: TimeDiff,
}

impl Default for Config {
    fn default() -> Self {
        Config {
            upgrade_check_interval: DEFAULT_UPGRADE_CHECK_INTERVAL.parse().unwrap(),
        }
    }
}

/// `ChainspecHandler` events.
#[derive(Debug, From, Serialize)]
pub(crate) enum Event {
    /// Start checking for installed upgrades.
    Initialize,
    #[from]
    Request(UpgradeWatcherRequest),
    /// Check config dir to see if an upgrade activation point is available, and if so announce it.
    CheckForNextUpgrade,
    /// If the result of checking for an upgrade is successful, it is passed here.
    GotNextUpgrade(Option<NextUpgrade>),
}

impl Display for Event {
    fn fmt(&self, formatter: &mut Formatter<'_>) -> fmt::Result {
        match self {
            Event::Initialize => {
                write!(formatter, "start checking for installed upgrades")
            }
            Event::Request(_) => {
                write!(formatter, "upgrade watcher request")
            }
            Event::CheckForNextUpgrade => {
                write!(formatter, "check for next upgrade")
            }
            Event::GotNextUpgrade(Some(next_upgrade)) => {
                write!(formatter, "got {}", next_upgrade)
            }
            Event::GotNextUpgrade(None) => {
                write!(formatter, "no upgrade detected")
            }
        }
    }
}

#[derive(Debug, Error)]
pub(crate) enum Error {
    /// Error while decoding the chainspec from TOML format.
    #[error("decoding from TOML error: {0}")]
    DecodingFromToml(#[from] toml::de::Error),

    #[error("chainspec directory does not have a parent")]
    NoChainspecDirParent,

    /// Error loading the upgrade point.
    #[error("could not load upgrade point: {0}")]
    LoadUpgradePoint(ReadFileError),

    /// Failed to read the given directory.
    #[error("failed to read dir {}: {error}", dir.display())]
    ReadDir {
        /// The directory which could not be read.
        dir: PathBuf,
        /// The underlying error.
        error: io::Error,
    },

    /// No subdirectory representing a semver version was found in the given directory.
    #[error("failed to get a valid version from subdirs in {}", dir.display())]
    NoVersionSubdirFound {
        /// The searched directory.
        dir: PathBuf,
    },
}

<<<<<<< HEAD
=======
/// Information about the next protocol upgrade.
#[derive(PartialEq, Eq, DataSize, Debug, Serialize, Deserialize, Clone, Copy, JsonSchema)]
pub struct NextUpgrade {
    activation_point: ActivationPoint,
    #[data_size(skip)]
    #[schemars(with = "String")]
    protocol_version: ProtocolVersion,
}

impl NextUpgrade {
    pub(crate) fn new(
        activation_point: ActivationPoint,
        protocol_version: ProtocolVersion,
    ) -> Self {
        NextUpgrade {
            activation_point,
            protocol_version,
        }
    }

    pub(crate) fn activation_point(&self) -> ActivationPoint {
        self.activation_point
    }
}

impl From<ProtocolConfig> for NextUpgrade {
    fn from(protocol_config: ProtocolConfig) -> Self {
        NextUpgrade {
            activation_point: protocol_config.activation_point,
            protocol_version: protocol_config.version,
        }
    }
}

impl Display for NextUpgrade {
    fn fmt(&self, formatter: &mut Formatter<'_>) -> fmt::Result {
        write!(
            formatter,
            "next upgrade to {} at start of era {}",
            self.protocol_version,
            self.activation_point.era_id()
        )
    }
}

>>>>>>> e4e700e4
#[derive(Clone, DataSize, Debug)]
pub(crate) struct UpgradeWatcher {
    current_version: ProtocolVersion,
    config: Config,
    /// The path to the folder where all chainspec and upgrade_point files will be stored in
    /// subdirs corresponding to their versions.
    root_dir: PathBuf,
    state: ComponentState,
    next_upgrade: Option<NextUpgrade>,
}

impl UpgradeWatcher {
    pub(crate) fn new<P: AsRef<Path>>(
        chainspec: &Chainspec,
        config: Config,
        chainspec_dir: P,
    ) -> Result<Self, Error> {
        let root_dir = chainspec_dir
            .as_ref()
            .parent()
            .map(|path| path.to_path_buf())
            .ok_or(Error::NoChainspecDirParent)?;

        let current_version = chainspec.protocol_config.version;
        let next_upgrade = next_upgrade(root_dir.clone(), current_version);

        let upgrade_watcher = UpgradeWatcher {
            current_version,
            config,
            root_dir,
            state: ComponentState::Uninitialized,
            next_upgrade,
        };

        Ok(upgrade_watcher)
    }

    pub(crate) fn should_upgrade_after(&self, era_id: EraId) -> bool {
        self.next_upgrade.as_ref().map_or(false, |upgrade| {
            upgrade.activation_point().should_upgrade(&era_id)
        })
    }

    pub(crate) fn next_upgrade_activation_point(&self) -> Option<EraId> {
        self.next_upgrade
            .map(|next_upgrade| next_upgrade.activation_point.era_id())
    }

    fn start_checking_for_upgrades<REv>(
        &mut self,
        effect_builder: EffectBuilder<REv>,
    ) -> Effects<Event>
    where
        REv: From<UpgradeWatcherAnnouncement> + Send,
    {
        if self.state != ComponentState::Initializing {
            return Effects::new();
        }
        <Self as InitializedComponent<MainEvent>>::set_state(self, ComponentState::Initialized);
        self.check_for_next_upgrade(effect_builder)
    }

    fn check_for_next_upgrade<REv>(&self, effect_builder: EffectBuilder<REv>) -> Effects<Event>
    where
        REv: From<UpgradeWatcherAnnouncement> + Send,
    {
        let root_dir = self.root_dir.clone();
        let current_version = self.current_version;
        let mut effects = async move {
            let maybe_next_upgrade =
                task::spawn_blocking(move || next_upgrade(root_dir, current_version))
                    .await
                    .unwrap_or_else(|error| {
                        warn!(%error, "failed to join tokio task");
                        None
                    });
            effect_builder
                .upgrade_watcher_announcement(maybe_next_upgrade)
                .await
        }
        .ignore();

        effects.extend(
            effect_builder
                .set_timeout(self.config.upgrade_check_interval.into())
                .event(|_| Event::CheckForNextUpgrade),
        );

        effects
    }

<<<<<<< HEAD
    fn handle_got_next_upgrade(&mut self, next_upgrade: NextUpgrade) -> Effects<Event> {
        debug!("got {}", next_upgrade);
        if let Some(ref current_point) = self.next_upgrade {
            if next_upgrade != *current_point {
                info!(
                    new_point=%next_upgrade.activation_point(),
                    %current_point,
                    "changing upgrade activation point"
                );
            }
=======
    fn handle_got_next_upgrade(
        &mut self,
        maybe_next_upgrade: Option<NextUpgrade>,
    ) -> Effects<Event> {
        trace!("got {:?}", maybe_next_upgrade);
        if self.next_upgrade != maybe_next_upgrade {
            let new_point = match &maybe_next_upgrade {
                Some(next_upgrade) => next_upgrade.to_string(),
                None => "none".to_string(),
            };
            let current_point = match &self.next_upgrade {
                Some(next_upgrade) => next_upgrade.to_string(),
                None => "none".to_string(),
            };
            info!(
                %new_point,
                %current_point,
                "changing upgrade activation point"
            );
>>>>>>> e4e700e4
        }

        self.next_upgrade = maybe_next_upgrade;
        Effects::new()
    }
}

impl<REv> Component<REv> for UpgradeWatcher
where
    REv: From<Event> + From<UpgradeWatcherAnnouncement> + Send,
{
    type Event = Event;

    fn handle_event(
        &mut self,
        effect_builder: EffectBuilder<REv>,
        _rng: &mut NodeRng,
        event: Self::Event,
    ) -> Effects<Self::Event> {
        match &self.state {
            ComponentState::Fatal(msg) => {
                error!(
                    msg,
                    ?event,
                    name = <Self as Component<MainEvent>>::name(self),
                    "should not handle this event when this component has fatal error"
                );
                Effects::new()
            }
            ComponentState::Uninitialized => {
                warn!(
                    ?event,
                    name = <Self as Component<MainEvent>>::name(self),
                    "should not handle this event when component is uninitialized"
                );
                Effects::new()
            }
            ComponentState::Initializing => match event {
                Event::Initialize => self.start_checking_for_upgrades(effect_builder),
                Event::Request(_) | Event::CheckForNextUpgrade | Event::GotNextUpgrade(_) => {
                    warn!(
                        ?event,
                        name = <Self as Component<MainEvent>>::name(self),
                        "should not handle this event when component is pending initialization"
                    );
                    Effects::new()
                }
            },
            ComponentState::Initialized => match event {
                Event::Initialize => {
                    error!(
                        ?event,
                        name = <Self as Component<MainEvent>>::name(self),
                        "component already initialized"
                    );
                    Effects::new()
                }
                Event::Request(request) => request.0.respond(self.next_upgrade).ignore(),
                Event::CheckForNextUpgrade => self.check_for_next_upgrade(effect_builder),
                Event::GotNextUpgrade(next_upgrade) => self.handle_got_next_upgrade(next_upgrade),
            },
        }
    }

    fn name(&self) -> &str {
        COMPONENT_NAME
    }
}

impl<REv> InitializedComponent<REv> for UpgradeWatcher
where
    REv: From<Event> + From<UpgradeWatcherAnnouncement> + Send,
{
    fn state(&self) -> &ComponentState {
        &self.state
    }

    fn set_state(&mut self, new_state: ComponentState) {
        info!(
            ?new_state,
            name = <Self as Component<MainEvent>>::name(self),
            "component state changed"
        );

        self.state = new_state;
    }
}

/// This struct can be parsed from a TOML-encoded chainspec file.  It means that as the
/// chainspec format changes over versions, as long as we maintain the protocol config in this form
/// in the chainspec file, it can continue to be parsed as an `UpgradePoint`.
#[derive(Deserialize)]
struct UpgradePoint {
    #[serde(rename = "protocol")]
    pub(crate) protocol_config: ProtocolConfig,
}

impl UpgradePoint {
    /// Parses a chainspec file at the given path as an `UpgradePoint`.
    fn from_chainspec_path<P: AsRef<Path> + std::fmt::Debug>(path: P) -> Result<Self, Error> {
        let bytes = file_utils::read_file(path.as_ref().join(CHAINSPEC_FILENAME))
            .map_err(Error::LoadUpgradePoint)?;
        Ok(toml::from_str(std::str::from_utf8(&bytes).unwrap())?)
    }
}

fn dir_name_from_version(version: ProtocolVersion) -> PathBuf {
    PathBuf::from(version.to_string().replace('.', "_"))
}

/// Iterates the given path, returning the subdir representing the immediate next SemVer version
/// after `current_version`.  If no higher version than `current_version` is found, then
/// `current_version` is returned.
///
/// Subdir names should be semvers with dots replaced with underscores.
fn next_installed_version(
    dir: &Path,
    current_version: ProtocolVersion,
) -> Result<ProtocolVersion, Error> {
    let max_version =
        ProtocolVersion::from_parts(u32::max_value(), u32::max_value(), u32::max_value());

    let mut next_version = max_version;
    let mut read_version = false;
    for entry in fs::read_dir(dir).map_err(|error| Error::ReadDir {
        dir: dir.to_path_buf(),
        error,
    })? {
        let path = match entry {
            Ok(dir_entry) => dir_entry.path(),
            Err(error) => {
                debug!(dir=%dir.display(), %error, "bad entry while reading dir");
                continue;
            }
        };

        let subdir_name = match path.file_name() {
            Some(name) => name.to_string_lossy().replace('_', "."),
            None => continue,
        };

        let version = match ProtocolVersion::from_str(&subdir_name) {
            Ok(version) => version,
            Err(error) => {
                trace!(%error, path=%path.display(), "UpgradeWatcher: failed to get a version");
                continue;
            }
        };

        if version > current_version && version < next_version {
            next_version = version;
        }
        read_version = true;
    }

    if !read_version {
        return Err(Error::NoVersionSubdirFound {
            dir: dir.to_path_buf(),
        });
    }

    if next_version == max_version {
        next_version = current_version;
    }

    Ok(next_version)
}

/// Uses `next_installed_version()` to find the next versioned subdir.  If it exists, reads the
/// UpgradePoint file from there and returns its version and activation point.  Returns `None` if
/// there is no greater version available, or if any step errors.
fn next_upgrade(dir: PathBuf, current_version: ProtocolVersion) -> Option<NextUpgrade> {
    let next_version = match next_installed_version(&dir, current_version) {
        Ok(version) => version,
        Err(_error) => {
            #[cfg(not(test))]
            warn!(dir=%dir.display(), error=%_error, "failed to get a valid version from subdirs");
            return None;
        }
    };

    if next_version <= current_version {
        return None;
    }

    let subdir = dir.join(dir_name_from_version(next_version));
    let upgrade_point = match UpgradePoint::from_chainspec_path(&subdir) {
        Ok(upgrade_point) => upgrade_point,
        Err(error) => {
            debug!(subdir=%subdir.display(), %error, "failed to load upgrade point");
            return None;
        }
    };

    if upgrade_point.protocol_config.version != next_version {
        warn!(
            upgrade_point_version=%upgrade_point.protocol_config.version,
            subdir_version=%next_version,
            "next chainspec installed to wrong subdir"
        );
        return None;
    }

    Some(NextUpgrade::from(upgrade_point.protocol_config))
}

#[cfg(test)]
mod tests {
    use casper_types::testing::TestRng;

    use super::*;
<<<<<<< HEAD
    use crate::utils::chain_specification::parse_toml::CHAINSPEC_FILENAME;
=======
    use crate::{
        logging,
        types::{
            chainspec::{ActivationPoint, CHAINSPEC_FILENAME},
            ChainspecRawBytes,
        },
        utils::Loadable,
    };

    const V0_0_0: ProtocolVersion = ProtocolVersion::from_parts(0, 0, 0);
    const V0_9_9: ProtocolVersion = ProtocolVersion::from_parts(0, 9, 9);
    const V1_0_0: ProtocolVersion = ProtocolVersion::from_parts(1, 0, 0);
    const V1_0_3: ProtocolVersion = ProtocolVersion::from_parts(1, 0, 3);
    const V1_2_3: ProtocolVersion = ProtocolVersion::from_parts(1, 2, 3);
    const V2_2_2: ProtocolVersion = ProtocolVersion::from_parts(2, 2, 2);
>>>>>>> e4e700e4

    #[test]
    fn should_get_next_installed_version() {
        let tempdir = tempfile::tempdir().expect("should create temp dir");

        let get_next_version = |current_version: ProtocolVersion| {
            next_installed_version(tempdir.path(), current_version).unwrap()
        };

        // Should get next version (major version bump).
        fs::create_dir(tempdir.path().join("1_0_0")).unwrap();
        assert_eq!(get_next_version(V0_0_0), V1_0_0);

        // Should get next version (minor version bump).
        fs::create_dir(tempdir.path().join("1_2_3")).unwrap();
        assert_eq!(get_next_version(V1_0_0), V1_2_3);

        // Should report current as next version if only lower versions staged.
        fs::create_dir(tempdir.path().join("1_0_3")).unwrap();
        assert_eq!(get_next_version(V1_2_3), V1_2_3);

        // Should report lower of two higher versions.
        fs::create_dir(tempdir.path().join("2_2_2")).unwrap();
        fs::create_dir(tempdir.path().join("3_3_3")).unwrap();
        assert_eq!(get_next_version(V1_2_3), V2_2_2);

        // If higher versions unstaged, should report current again.
        fs::remove_dir_all(tempdir.path().join("2_2_2")).unwrap();
        fs::remove_dir_all(tempdir.path().join("3_3_3")).unwrap();
        assert_eq!(get_next_version(V1_2_3), V1_2_3);
    }

    #[test]
    fn should_ignore_invalid_versions() {
        let tempdir = tempfile::tempdir().expect("should create temp dir");

        // Executes `next_installed_version()` and asserts the resulting error as a string starts
        // with the given text.
        let min_version = V0_0_0;
        let assert_error_starts_with = |path: &Path, expected: String| {
            let error_msg = next_installed_version(path, min_version)
                .unwrap_err()
                .to_string();
            assert!(
                error_msg.starts_with(&expected),
                "Error message expected to start with \"{}\"\nActual error message: \"{}\"",
                expected,
                error_msg
            );
        };

        // Try with a non-existent dir.
        let non_existent_dir = Path::new("not_a_dir");
        assert_error_starts_with(
            non_existent_dir,
            format!("failed to read dir {}", non_existent_dir.display()),
        );

        // Try with a dir which has no subdirs.
        assert_error_starts_with(
            tempdir.path(),
            format!(
                "failed to get a valid version from subdirs in {}",
                tempdir.path().display()
            ),
        );

        // Try with a dir which has one subdir which is not a valid version representation.
        fs::create_dir(tempdir.path().join("not_a_version")).unwrap();
        assert_error_starts_with(
            tempdir.path(),
            format!(
                "failed to get a valid version from subdirs in {}",
                tempdir.path().display()
            ),
        );

        // Try with a dir which has a valid and invalid subdir - the invalid one should be ignored.
        fs::create_dir(tempdir.path().join("1_2_3")).unwrap();
        assert_eq!(
            next_installed_version(tempdir.path(), min_version).unwrap(),
            V1_2_3
        );
    }

    /// Creates the appropriate subdir in `root_dir`, and adds a random chainspec.toml with the
    /// protocol_config.version field set to `version`.
    fn install_chainspec(
        rng: &mut TestRng,
        root_dir: &Path,
        version: ProtocolVersion,
    ) -> Chainspec {
        let mut chainspec = Chainspec::random(rng);
        chainspec.protocol_config.version = version;

        let subdir = root_dir.join(dir_name_from_version(version));
        fs::create_dir(&subdir).unwrap();

        let path = subdir.join(CHAINSPEC_FILENAME);

        let pretty = toml::to_string_pretty(&chainspec);
        fs::write(path, pretty.expect("should encode to toml")).expect("should install chainspec");
        chainspec
    }

    #[test]
    fn should_get_next_upgrade() {
        let tempdir = tempfile::tempdir().expect("should create temp dir");

        let next_point = |current_version: ProtocolVersion| {
            next_upgrade(tempdir.path().to_path_buf(), current_version).unwrap()
        };

        let mut rng = crate::new_rng();

<<<<<<< HEAD
        let mut current = ProtocolVersion::from_parts(1, 9, 9);
        let v2_0_0 = ProtocolVersion::from_parts(2, 0, 0);
        let chainspec_v2_0_0 = install_chainspec(&mut rng, tempdir.path(), &v2_0_0);
        assert_eq!(
            next_point(&current),
            chainspec_v2_0_0.protocol_config.into()
        );

        current = v2_0_0;
        let v2_0_3 = ProtocolVersion::from_parts(2, 0, 3);
        let chainspec_v2_0_3 = install_chainspec(&mut rng, tempdir.path(), &v2_0_3);
        assert_eq!(
            next_point(&current),
            chainspec_v2_0_3.protocol_config.into()
        );
=======
        let chainspec_v1_0_0 = install_chainspec(&mut rng, tempdir.path(), V1_0_0);
        assert_eq!(next_point(V0_9_9), chainspec_v1_0_0.protocol_config.into());

        let chainspec_v1_0_3 = install_chainspec(&mut rng, tempdir.path(), V1_0_3);
        assert_eq!(next_point(V1_0_0), chainspec_v1_0_3.protocol_config.into());
>>>>>>> e4e700e4
    }

    #[test]
    fn should_not_get_old_or_invalid_upgrade() {
        let tempdir = tempfile::tempdir().expect("should create temp dir");

        let maybe_next_point = |current_version: ProtocolVersion| {
            next_upgrade(tempdir.path().to_path_buf(), current_version)
        };

        let mut rng = crate::new_rng();

        // Check we return `None` if there are no version subdirs.
        assert!(maybe_next_point(V1_0_0).is_none());

        // Check we return `None` if current_version == next_version.
        let chainspec_v1_0_0 = install_chainspec(&mut rng, tempdir.path(), V1_0_0);
        assert!(maybe_next_point(V1_0_0).is_none());

        // Check we return `None` if current_version > next_version.
        assert!(maybe_next_point(V2_2_2).is_none());

        // Check we return `None` if we find an upgrade file where the protocol_config.version field
        // doesn't match the subdir name.
        assert!(maybe_next_point(V0_9_9).is_some());

        let mut chainspec_v0_9_9 = chainspec_v1_0_0;
        chainspec_v0_9_9.protocol_config.version = V0_9_9;
        let path_v1_0_0 = tempdir
            .path()
            .join(dir_name_from_version(V1_0_0))
            .join(CHAINSPEC_FILENAME);
        fs::write(
            &path_v1_0_0,
            toml::to_string_pretty(&chainspec_v0_9_9).expect("should encode to toml"),
        )
        .expect("should install upgrade point");
        assert!(maybe_next_point(V0_9_9).is_none());

        // Check we return `None` if the next version upgrade_point file is corrupt.
        fs::write(&path_v1_0_0, "bad data".as_bytes()).unwrap();
        assert!(maybe_next_point(V0_9_9).is_none());

        // Check we return `None` if the next version upgrade_point file is missing.
        fs::remove_file(&path_v1_0_0).unwrap();
        assert!(maybe_next_point(V0_9_9).is_none());
    }

    #[test]
    fn should_register_unstaged_upgrade() {
        let _ = logging::init();
        let tempdir = tempfile::tempdir().expect("should create temp dir");
        let (chainspec, _) = <(Chainspec, ChainspecRawBytes)>::from_resources("local");
        let mut upgrade_watcher =
            UpgradeWatcher::new(&chainspec, Config::default(), tempdir.path()).unwrap();
        assert!(upgrade_watcher.next_upgrade.is_none());

        let next_upgrade = NextUpgrade {
            activation_point: ActivationPoint::EraId(EraId::MAX),
            protocol_version: ProtocolVersion::from_parts(9, 9, 9),
        };
        let _ = upgrade_watcher.handle_got_next_upgrade(Some(next_upgrade));
        assert_eq!(Some(next_upgrade), upgrade_watcher.next_upgrade);

        let _ = upgrade_watcher.handle_got_next_upgrade(None);
        assert!(upgrade_watcher.next_upgrade.is_none());
    }
}<|MERGE_RESOLUTION|>--- conflicted
+++ resolved
@@ -120,54 +120,6 @@
     },
 }
 
-<<<<<<< HEAD
-=======
-/// Information about the next protocol upgrade.
-#[derive(PartialEq, Eq, DataSize, Debug, Serialize, Deserialize, Clone, Copy, JsonSchema)]
-pub struct NextUpgrade {
-    activation_point: ActivationPoint,
-    #[data_size(skip)]
-    #[schemars(with = "String")]
-    protocol_version: ProtocolVersion,
-}
-
-impl NextUpgrade {
-    pub(crate) fn new(
-        activation_point: ActivationPoint,
-        protocol_version: ProtocolVersion,
-    ) -> Self {
-        NextUpgrade {
-            activation_point,
-            protocol_version,
-        }
-    }
-
-    pub(crate) fn activation_point(&self) -> ActivationPoint {
-        self.activation_point
-    }
-}
-
-impl From<ProtocolConfig> for NextUpgrade {
-    fn from(protocol_config: ProtocolConfig) -> Self {
-        NextUpgrade {
-            activation_point: protocol_config.activation_point,
-            protocol_version: protocol_config.version,
-        }
-    }
-}
-
-impl Display for NextUpgrade {
-    fn fmt(&self, formatter: &mut Formatter<'_>) -> fmt::Result {
-        write!(
-            formatter,
-            "next upgrade to {} at start of era {}",
-            self.protocol_version,
-            self.activation_point.era_id()
-        )
-    }
-}
-
->>>>>>> e4e700e4
 #[derive(Clone, DataSize, Debug)]
 pub(crate) struct UpgradeWatcher {
     current_version: ProtocolVersion,
@@ -259,18 +211,6 @@
         effects
     }
 
-<<<<<<< HEAD
-    fn handle_got_next_upgrade(&mut self, next_upgrade: NextUpgrade) -> Effects<Event> {
-        debug!("got {}", next_upgrade);
-        if let Some(ref current_point) = self.next_upgrade {
-            if next_upgrade != *current_point {
-                info!(
-                    new_point=%next_upgrade.activation_point(),
-                    %current_point,
-                    "changing upgrade activation point"
-                );
-            }
-=======
     fn handle_got_next_upgrade(
         &mut self,
         maybe_next_upgrade: Option<NextUpgrade>,
@@ -290,7 +230,6 @@
                 %current_point,
                 "changing upgrade activation point"
             );
->>>>>>> e4e700e4
         }
 
         self.next_upgrade = maybe_next_upgrade;
@@ -502,9 +441,6 @@
     use casper_types::testing::TestRng;
 
     use super::*;
-<<<<<<< HEAD
-    use crate::utils::chain_specification::parse_toml::CHAINSPEC_FILENAME;
-=======
     use crate::{
         logging,
         types::{
@@ -520,7 +456,6 @@
     const V1_0_3: ProtocolVersion = ProtocolVersion::from_parts(1, 0, 3);
     const V1_2_3: ProtocolVersion = ProtocolVersion::from_parts(1, 2, 3);
     const V2_2_2: ProtocolVersion = ProtocolVersion::from_parts(2, 2, 2);
->>>>>>> e4e700e4
 
     #[test]
     fn should_get_next_installed_version() {
@@ -636,7 +571,6 @@
 
         let mut rng = crate::new_rng();
 
-<<<<<<< HEAD
         let mut current = ProtocolVersion::from_parts(1, 9, 9);
         let v2_0_0 = ProtocolVersion::from_parts(2, 0, 0);
         let chainspec_v2_0_0 = install_chainspec(&mut rng, tempdir.path(), &v2_0_0);
@@ -652,13 +586,12 @@
             next_point(&current),
             chainspec_v2_0_3.protocol_config.into()
         );
-=======
+        
         let chainspec_v1_0_0 = install_chainspec(&mut rng, tempdir.path(), V1_0_0);
         assert_eq!(next_point(V0_9_9), chainspec_v1_0_0.protocol_config.into());
 
         let chainspec_v1_0_3 = install_chainspec(&mut rng, tempdir.path(), V1_0_3);
         assert_eq!(next_point(V1_0_0), chainspec_v1_0_3.protocol_config.into());
->>>>>>> e4e700e4
     }
 
     #[test]
