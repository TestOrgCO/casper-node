--- conflicted
+++ resolved
@@ -34,17 +34,9 @@
     #[allow(clippy::integer_arithmetic)] // Left shift with small enough constants.
     let params = state::Params::new(
         seed,
-<<<<<<< HEAD
-        14,
-        19,
-        4,
-=======
-        highway_testing::TEST_BLOCK_REWARD,
-        highway_testing::TEST_BLOCK_REWARD / 5,
         TimeDiff::from(1 << 14),
         TimeDiff::from(1 << 19),
         TimeDiff::from(1 << 14),
->>>>>>> e091dbfd
         u64::MAX,
         0.into(),
         Timestamp::MAX,
