pub(crate) mod config;
mod participation;
mod round_success_meter;
mod synchronizer;
#[cfg(test)]
mod tests;

use std::{
    any::Any,
    collections::{BTreeMap, HashMap, HashSet},
    fmt::Debug,
    iter,
    path::PathBuf,
};

use datasize::DataSize;
use itertools::Itertools;
use num_traits::AsPrimitive;
use serde::{Deserialize, Serialize};
use tracing::{error, info, trace, warn};

use casper_types::{system::auction::BLOCK_REWARD, U512};

use crate::{
    components::consensus::{
        config::{Config, ProtocolConfig},
        consensus_protocol::{BlockContext, ConsensusProtocol, ProtocolOutcome, ProtocolOutcomes},
        highway_core::{
            active_validator::Effect as AvEffect,
            finality_detector::{FinalityDetector, FttExceeded},
            highway::{
                Dependency, GetDepOutcome, Highway, Params, PreValidatedVertex, ValidVertex,
                Vertex, VertexError,
            },
            state,
            state::{Observation, Panorama},
            validators::{ValidatorIndex, Validators},
        },
        traits::{ConsensusValueT, Context, NodeIdT},
        ActionId, TimerId,
    },
    types::{TimeDiff, Timestamp},
};

pub use self::config::Config as HighwayConfig;
use self::{round_success_meter::RoundSuccessMeter, synchronizer::Synchronizer};

/// Never allow more than this many units in a piece of evidence for conflicting endorsements,
/// even if eras are longer than this.
const MAX_ENDORSEMENT_EVIDENCE_LIMIT: u64 = 10_000;

/// The timer for creating new units, as a validator actively participating in consensus.
const TIMER_ID_ACTIVE_VALIDATOR: TimerId = TimerId(0);
/// The timer for adding a vertex with a future timestamp.
const TIMER_ID_VERTEX_WITH_FUTURE_TIMESTAMP: TimerId = TimerId(1);
/// The timer for purging expired pending vertices from the queues.
const TIMER_ID_PURGE_VERTICES: TimerId = TimerId(2);
/// The timer for logging inactive validators.
const TIMER_ID_LOG_PARTICIPATION: TimerId = TimerId(3);
<<<<<<< HEAD
/// The timer for an alert no progress was made in a long time.
const TIMER_ID_STANDSTILL_ALERT: TimerId = TimerId(4);
/// The timer for logging synchronizer queue size.
const TIMER_ID_SYNCHRONIZER_LOG: TimerId = TimerId(5);
/// The timer for sending the latest panorama reqeuest.
const TIMER_ID_PANORAMA_REQUEST: TimerId = TimerId(6);
=======
/// The timer for logging synchronizer queue size.
const TIMER_ID_SYNCHRONIZER_QUEUE: TimerId = TimerId(4);
>>>>>>> 31d7de47

/// The action of adding a vertex from the `vertices_to_be_added` queue.
const ACTION_ID_VERTEX: ActionId = ActionId(0);

#[derive(DataSize, Debug)]
pub(crate) struct HighwayProtocol<I, C>
where
    I: DataSize,
    C: Context,
{
    /// Incoming blocks we can't add yet because we are waiting for validation.
    pending_values: HashMap<<C::ConsensusValue as ConsensusValueT>::Hash, Vec<ValidVertex<C>>>,
    finality_detector: FinalityDetector<C>,
    highway: Highway<C>,
    /// A tracker for whether we are keeping up with the current round exponent or not.
    round_success_meter: RoundSuccessMeter<C>,
    synchronizer: Synchronizer<I, C>,
    pvv_cache: HashMap<Dependency<C>, PreValidatedVertex<C>>,
    evidence_only: bool,
    /// The panorama snapshot. This is updated periodically, and if it does not change for too
    /// long, an alert is raised.
    last_panorama: Panorama<C>,
    /// If the current era's protocol state has not progressed for this long, return
    /// `ProtocolOutcome::StandstillAlert`.
    standstill_timeout: TimeDiff,
    /// Log inactive or faulty validators periodically, with this interval.
    log_participation_interval: TimeDiff,
}

impl<I: NodeIdT, C: Context + 'static> HighwayProtocol<I, C> {
    /// Creates a new boxed `HighwayProtocol` instance.
    #[allow(clippy::too_many_arguments, clippy::type_complexity)]
    pub(crate) fn new_boxed(
        instance_id: C::InstanceId,
        validator_stakes: BTreeMap<C::ValidatorId, U512>,
        slashed: &HashSet<C::ValidatorId>,
        protocol_config: &ProtocolConfig,
        config: &Config,
        prev_cp: Option<&dyn ConsensusProtocol<I, C>>,
        era_start_time: Timestamp,
        seed: u64,
        now: Timestamp,
    ) -> (Box<dyn ConsensusProtocol<I, C>>, ProtocolOutcomes<I, C>) {
        let validators_count = validator_stakes.len();
        let sum_stakes: U512 = validator_stakes.iter().map(|(_, stake)| *stake).sum();
        assert!(
            !sum_stakes.is_zero(),
            "cannot start era with total weight 0"
        );
        // For Highway, we need u64 weights. Scale down by  sum / u64::MAX,  rounded up.
        // If we round up the divisor, the resulting sum is guaranteed to be  <= u64::MAX.
        let scaling_factor = (sum_stakes + U512::from(u64::MAX) - 1) / U512::from(u64::MAX);
        let scale_stake = |(key, stake): (C::ValidatorId, U512)| {
            (key, AsPrimitive::<u64>::as_(stake / scaling_factor))
        };
        let mut validators: Validators<C::ValidatorId> =
            validator_stakes.into_iter().map(scale_stake).collect();

        for vid in slashed {
            validators.ban(vid);
        }

        let highway_config = &protocol_config.highway_config;

        let total_weight = u128::from(validators.total_weight());
        let ftt_fraction = highway_config.finality_threshold_fraction;
        assert!(
            ftt_fraction < 1.into(),
            "finality threshold must be less than 100%"
        );
        #[allow(clippy::integer_arithmetic)] // FTT is less than 1, so this can't overflow.
        let ftt = total_weight * *ftt_fraction.numer() as u128 / *ftt_fraction.denom() as u128;
        let ftt = (ftt as u64).into();

        let round_success_meter = prev_cp
            .and_then(|cp| cp.as_any().downcast_ref::<HighwayProtocol<I, C>>())
            .map(|highway_proto| highway_proto.next_era_round_succ_meter(era_start_time))
            .unwrap_or_else(|| {
                RoundSuccessMeter::new(
                    highway_config.minimum_round_exponent,
                    highway_config.minimum_round_exponent,
                    highway_config.maximum_round_exponent,
                    era_start_time,
                    config.into(),
                )
            });
        // This will return the minimum round exponent if we just initialized the meter, i.e. if
        // there was no previous consensus instance or it had no round success meter.
        let init_round_exp = round_success_meter.new_exponent();

        info!(
            %init_round_exp,
            "initializing Highway instance",
        );

        // Allow about as many units as part of evidence for conflicting endorsements as we expect
        // a validator to create during an era. After that, they can endorse two conflicting forks
        // without getting slashed.
        let min_round_len = state::round_len(highway_config.minimum_round_exponent);
        let min_rounds_per_era = protocol_config
            .minimum_era_height
            .max((TimeDiff::from(1) + protocol_config.era_duration) / min_round_len);
        let endorsement_evidence_limit = min_rounds_per_era
            .saturating_mul(2)
            .min(MAX_ENDORSEMENT_EVIDENCE_LIMIT);

        let params = Params::new(
            seed,
            BLOCK_REWARD,
            (highway_config.reduced_reward_multiplier * BLOCK_REWARD).to_integer(),
            highway_config.minimum_round_exponent,
            highway_config.maximum_round_exponent,
            init_round_exp,
            protocol_config.minimum_era_height,
            era_start_time,
            era_start_time + protocol_config.era_duration,
            endorsement_evidence_limit,
        );

<<<<<<< HEAD
        let outcomes = Self::initialize_timers(now, era_start_time, &config.highway);
=======
        let mut outcomes = vec![
            ProtocolOutcome::ScheduleTimer(
                now + config.pending_vertex_timeout,
                TIMER_ID_PURGE_VERTICES,
            ),
            ProtocolOutcome::ScheduleTimer(
                now + TimeDiff::from(60_000),
                TIMER_ID_LOG_PARTICIPATION,
            ),
            ProtocolOutcome::ScheduleTimer(
                now + TimeDiff::from(5_000),
                TIMER_ID_SYNCHRONIZER_QUEUE,
            ),
        ];

        // If there's a chance that we start after the era is finished…
        if now > (params.start_timestamp() + params.min_era_length()) {
            // … request the latest state from peers on startup, in case we joined the era
            // late and we wouldn't get any consensus units otherwise.
            let latest_state_request =
                HighwayMessage::LatestStateRequest::<C>(Panorama::new(validators.len()));

            outcomes.push(ProtocolOutcome::CreatedGossipMessage(
                (&latest_state_request).serialize(),
            ));
        }
>>>>>>> 31d7de47

        let highway = Highway::new(instance_id, validators, params);
        let last_panorama = highway.state().panorama().clone();
        let hw_proto = Box::new(HighwayProtocol {
            pending_values: HashMap::new(),
            finality_detector: FinalityDetector::new(ftt),
            highway,
            round_success_meter,
            synchronizer: Synchronizer::new(
<<<<<<< HEAD
                config.highway.pending_vertex_timeout,
                config.highway.request_latest_state_timeout,
                validators_count,
                instance_id,
            ),
            pvv_cache: Default::default(),
=======
                config.pending_vertex_timeout,
                validators_count,
                instance_id,
            ),
>>>>>>> 31d7de47
            evidence_only: false,
            last_panorama,
            standstill_timeout: config.highway.standstill_timeout,
            log_participation_interval: config.highway.log_participation_interval,
        });

        (hw_proto, outcomes)
    }

    fn initialize_timers(
        now: Timestamp,
        era_start_time: Timestamp,
        highway_config: &HighwayConfig,
    ) -> ProtocolOutcomes<I, C> {
        vec![
            ProtocolOutcome::ScheduleTimer(
                now + highway_config.pending_vertex_timeout,
                TIMER_ID_PURGE_VERTICES,
            ),
            ProtocolOutcome::ScheduleTimer(
                now.max(era_start_time) + highway_config.log_participation_interval,
                TIMER_ID_LOG_PARTICIPATION,
            ),
            ProtocolOutcome::ScheduleTimer(
                now.max(era_start_time) + highway_config.standstill_timeout,
                TIMER_ID_STANDSTILL_ALERT,
            ),
            ProtocolOutcome::ScheduleTimer(now + TimeDiff::from(5_000), TIMER_ID_SYNCHRONIZER_LOG),
        ]
    }

    fn process_av_effects<E>(&mut self, av_effects: E, now: Timestamp) -> ProtocolOutcomes<I, C>
    where
        E: IntoIterator<Item = AvEffect<C>>,
    {
        av_effects
            .into_iter()
            .flat_map(|effect| self.process_av_effect(effect, now))
            .collect()
    }

    fn process_av_effect(&mut self, effect: AvEffect<C>, now: Timestamp) -> ProtocolOutcomes<I, C> {
        match effect {
            AvEffect::NewVertex(vv) => {
                self.calculate_round_exponent(&vv, now);
                self.process_new_vertex(vv)
            }
            AvEffect::ScheduleTimer(timestamp) => {
                vec![ProtocolOutcome::ScheduleTimer(
                    timestamp,
                    TIMER_ID_ACTIVE_VALIDATOR,
                )]
            }
            AvEffect::RequestNewBlock {
                block_context,
                fork_choice,
            } => {
                let parent_value = fork_choice
                    .as_ref()
                    .map(|hash| self.highway.state().block(hash).value.clone());
                let past_values = self.non_finalized_values(fork_choice).cloned().collect();
                vec![ProtocolOutcome::CreateNewBlock {
                    block_context,
                    past_values,
                    parent_value,
                }]
            }
            AvEffect::WeAreFaulty(fault) => {
                error!("this validator is faulty: {:?}", fault);
                vec![ProtocolOutcome::WeAreFaulty]
            }
        }
    }

    fn process_new_vertex(&mut self, vv: ValidVertex<C>) -> ProtocolOutcomes<I, C> {
        let mut outcomes = Vec::new();
        if let Vertex::Evidence(ev) = vv.inner() {
            let v_id = self
                .highway
                .validators()
                .id(ev.perpetrator())
                .expect("validator not found") // We already validated this vertex.
                .clone();
            outcomes.push(ProtocolOutcome::NewEvidence(v_id));
        }
        let msg = HighwayMessage::NewVertex(vv.into());
        outcomes.push(ProtocolOutcome::CreatedGossipMessage(msg.serialize()));
        outcomes.extend(self.detect_finality());
        outcomes
    }

    fn detect_finality(&mut self) -> ProtocolOutcomes<I, C> {
        let faulty_weight = match self.finality_detector.run(&self.highway) {
            Ok(iter) => return iter.map(ProtocolOutcome::FinalizedBlock).collect(),
            Err(FttExceeded(weight)) => weight.0,
        };
        error!(
            %faulty_weight,
            total_weight = %self.highway.state().total_weight().0,
            "too many faulty validators"
        );
        self.log_participation();
        vec![ProtocolOutcome::FttExceeded]
    }

    /// Adds the given vertices to the protocol state, if possible, or requests missing
    /// dependencies or validation. Recursively schedules events to add everything that is
    /// unblocked now.
    fn add_vertex(&mut self, now: Timestamp) -> ProtocolOutcomes<I, C> {
        let (maybe_pending_vertex, mut outcomes) =
            self.synchronizer.pop_vertex_to_add(&self.highway);
        let pending_vertex = match maybe_pending_vertex {
            None => return outcomes,
            Some(pending_vertex) => pending_vertex,
        };

        // If unit is sent by a doppelganger, deactivate this instance of an active
        // validator. Continue processing the unit so that it can be added to the state.
        if self.highway.is_doppelganger_vertex(pending_vertex.vertex()) {
            error!(
                "received vertex from a doppelganger. \
                 Are you running multiple nodes with the same validator key?",
            );
            self.deactivate_validator();
            outcomes.push(ProtocolOutcome::DoppelgangerDetected);
        }

        // If the vertex is invalid, drop all vertices that depend on this one, and disconnect from
        // the faulty senders.
        let sender = pending_vertex.sender().clone();
        let vv = match self.highway.validate_vertex(pending_vertex.into()) {
            Ok(vv) => vv,
            Err((pvv, err)) => {
                info!(?pvv, ?err, "invalid vertex");
                let vertices = vec![pvv.inner().id()];
                let faulty_senders = self.synchronizer.drop_dependent_vertices(vertices);
                outcomes.extend(faulty_senders.into_iter().map(ProtocolOutcome::Disconnect));
                return outcomes;
            }
        };

        // If the vertex contains a consensus value, i.e. it is a proposal, request validation.
        let vertex = vv.inner();
        if let (Some(value), Some(timestamp), Some(swunit)) =
            (vertex.value(), vertex.timestamp(), vertex.unit())
        {
            let panorama = &swunit.wire_unit().panorama;
            let fork_choice = self.highway.state().fork_choice(panorama);
            let parent_value =
                fork_choice.map(|hash| self.highway.state().block(hash).value.hash());
            // The timestamp and parent are currently duplicated: The information in the consensus
            // value must match the information in the Highway DAG.
            if timestamp != value.timestamp() || parent_value.as_ref() != value.parent() {
                info!(
                    timestamp = %value.timestamp(), consensus_timestamp = %timestamp,
                    parent = ?value.parent(), consensus_parent = ?parent_value,
                    "consensus value does not match vertex"
                );
                let vertices = vec![vv.inner().id()];
                let faulty_senders = self.synchronizer.drop_dependent_vertices(vertices);
                outcomes.extend(faulty_senders.into_iter().map(ProtocolOutcome::Disconnect));
                return outcomes;
            }
            if value.needs_validation() {
                self.log_proposal(vertex, "requesting proposal validation");
                let ancestor_values = self.ancestors(fork_choice).cloned().collect();
                let consensus_value = value.clone();
                self.pending_values
                    .entry(value.hash())
                    .or_default()
                    .push(vv);
                outcomes.push(ProtocolOutcome::ValidateConsensusValue {
                    sender,
                    consensus_value,
                    ancestor_values,
                });
                return outcomes;
            } else {
                self.log_proposal(vertex, "proposal does not need validation");
            }
        }

        // Either consensus value doesn't need validation or it's not a proposal.
        // We can add it to the state.
        outcomes.extend(self.add_valid_vertex(vv, now));
        // If we added new vertices to the state, check whether any dependencies we were
        // waiting for are now satisfied, and try adding the pending vertices as well.
        outcomes.extend(self.synchronizer.remove_satisfied_deps(&self.highway));
        // Check whether any new blocks were finalized.
        outcomes.extend(self.detect_finality());
        outcomes
    }

    fn calculate_round_exponent(&mut self, vv: &ValidVertex<C>, now: Timestamp) {
        let new_round_exp = self
            .round_success_meter
            .calculate_new_exponent(self.highway.state());
        // If the vertex contains a proposal, register it in the success meter.
        // It's important to do this _after_ the calculation above - otherwise we might try to
        // register the proposal before the meter is aware that a new round has started, and it
        // will reject the proposal.
        if vv.is_proposal() {
            let vertex = vv.inner();
            if let (Some(hash), Some(timestamp)) = (vertex.unit_hash(), vertex.timestamp()) {
                trace!(%now, timestamp = timestamp.millis(), "adding proposal to protocol state");
                self.round_success_meter.new_proposal(hash, timestamp);
            } else {
                error!(?vertex, "proposal without unit hash and timestamp");
            }
        }
        self.highway.set_round_exp(new_round_exp);
    }

    fn add_valid_vertex(&mut self, vv: ValidVertex<C>, now: Timestamp) -> ProtocolOutcomes<I, C> {
        if self.evidence_only && !vv.inner().is_evidence() {
            error!(vertex = ?vv.inner(), "unexpected vertex in evidence-only mode");
            return vec![];
        }
        self.log_proposal(vv.inner(), "adding valid proposal to the protocol state");
<<<<<<< HEAD
        let vertex_id = vv.inner().id();
=======
>>>>>>> 31d7de47
        // Check whether we should change the round exponent.
        // It's important to do it before the vertex is added to the state - this way if the last
        // round has finished, we now have all the vertices from that round in the state, and no
        // newer ones.
        self.calculate_round_exponent(&vv, now);
        let av_effects = self.highway.add_valid_vertex(vv, now);
        // Once vertex is added to the state, we can remove it from the cache.
        self.pvv_cache.remove(&vertex_id);
        self.process_av_effects(av_effects, now)
    }

    /// Returns an instance of `RoundSuccessMeter` for the new era: resetting the counters where
    /// appropriate.
    fn next_era_round_succ_meter(&self, era_start_timestamp: Timestamp) -> RoundSuccessMeter<C> {
        self.round_success_meter.next_era(era_start_timestamp)
    }

    /// Returns an iterator over all the values that are expected to become finalized, but are not
    /// finalized yet.
    fn non_finalized_values(
        &self,
        mut fork_choice: Option<C::Hash>,
    ) -> impl Iterator<Item = &C::ConsensusValue> {
        let last_finalized = self.finality_detector.last_finalized();
        iter::from_fn(move || {
            if fork_choice.as_ref() == last_finalized {
                return None;
            }
            let maybe_block = fork_choice.map(|bhash| self.highway.state().block(&bhash));
            let value = maybe_block.map(|block| &block.value);
            fork_choice = maybe_block.and_then(|block| block.parent().cloned());
            value
        })
    }

    /// Returns an iterator over all the values that are in parents of the given block.
    fn ancestors<'a>(
        &'a self,
        mut maybe_hash: Option<&'a C::Hash>,
    ) -> impl Iterator<Item = &'a C::ConsensusValue> {
        iter::from_fn(move || {
            let hash = maybe_hash.take()?;
            let block = self.highway.state().block(hash);
            let value = Some(&block.value);
            maybe_hash = block.parent();
            value
        })
    }

    /// Prints a log statement listing the inactive and faulty validators.
    fn log_participation(&self) {
        let instance_id = self.highway.instance_id();
        let participation = participation::Participation::new(&self.highway);
        info!(?participation, %instance_id, "validator participation");
    }

    /// Returns whether the switch block has already been finalized.
    fn finalized_switch_block(&self) -> bool {
        let is_switch = |block_hash: &C::Hash| self.highway.state().is_terminal_block(block_hash);
        self.finality_detector
            .last_finalized()
            .map_or(false, is_switch)
    }

<<<<<<< HEAD
    /// Returns a `StandstillAlert` if no progress was made; otherwise schedules the next check.
    fn handle_standstill_alert_timer(&mut self, now: Timestamp) -> ProtocolOutcomes<I, C> {
        if self.evidence_only || self.finalized_switch_block() {
            return vec![]; // Era has ended. No further progress is expected.
        }
        if self.last_panorama == *self.highway.state().panorama() {
            return vec![ProtocolOutcome::StandstillAlert]; // No progress within the timeout.
        }
        // Record the current panorama and schedule the next standstill check.
        self.last_panorama = self.highway.state().panorama().clone();
        vec![ProtocolOutcome::ScheduleTimer(
            now + self.standstill_timeout,
            TIMER_ID_STANDSTILL_ALERT,
        )]
    }

=======
>>>>>>> 31d7de47
    /// Prints a log message if the vertex is a proposal unit. Otherwise returns `false`.
    fn log_proposal(&self, vertex: &Vertex<C>, msg: &str) -> bool {
        let (wire_unit, hash) = match vertex.unit() {
            Some(swu) if swu.wire_unit().value.is_some() => (swu.wire_unit(), swu.hash()),
            _ => return false, // Not a proposal.
        };
        let creator = if let Some(creator) = self.highway.validators().id(wire_unit.creator) {
            creator
        } else {
            error!(?wire_unit, "{}: invalid creator", msg);
            return true;
        };
        info!(
            %hash,
            ?creator,
            creator_index = wire_unit.creator.0,
            timestamp = %wire_unit.timestamp,
            round_exp = wire_unit.round_exp,
            "{}", msg
        );
        true
    }
<<<<<<< HEAD

    /// Prevalidates the vertex but checks the cache for previously validated vertices.
    /// Avoids multiple validation of the same vertex.
    fn pre_validate_vertex(
        &mut self,
        v: Vertex<C>,
    ) -> Result<PreValidatedVertex<C>, (Vertex<C>, VertexError)> {
        let id = v.id();
        if let Some(prev_pvv) = self.pvv_cache.get(&id) {
            return Ok(prev_pvv.clone());
        }
        let pvv = self.highway.pre_validate_vertex(v)?;
        self.pvv_cache.insert(id, pvv.clone());
        Ok(pvv)
    }

    /// Creates a message to be gossiped that sends the validator's panorama.
    fn latest_panorama_request(&self) -> ProtocolOutcomes<I, C> {
        trace!(instance_id=?self.highway.instance_id(), "creating latest state request");
        let request = HighwayMessage::LatestStateRequest(self.highway.state().panorama().clone());
        vec![ProtocolOutcome::CreatedGossipMessage(
            (&request).serialize(),
        )]
    }
=======
>>>>>>> 31d7de47
}

#[derive(Serialize, Deserialize, Debug)]
#[serde(bound(
    serialize = "C::Hash: Serialize",
    deserialize = "C::Hash: Deserialize<'de>",
))]
enum HighwayMessage<C: Context> {
    NewVertex(Vertex<C>),
    RequestDependency(Dependency<C>),
    LatestStateRequest(Panorama<C>),
}

impl<C: Context> HighwayMessage<C> {
    fn serialize(&self) -> Vec<u8> {
        bincode::serialize(self).expect("should serialize message")
    }
}

impl<I, C> ConsensusProtocol<I, C> for HighwayProtocol<I, C>
where
    I: NodeIdT,
    C: Context + 'static,
{
    fn handle_message(
        &mut self,
        sender: I,
        msg: Vec<u8>,
        now: Timestamp,
    ) -> ProtocolOutcomes<I, C> {
        match bincode::deserialize(msg.as_slice()) {
            Err(err) => vec![ProtocolOutcome::InvalidIncomingMessage(
                msg,
                sender,
                err.into(),
            )],
            Ok(HighwayMessage::NewVertex(v))
                if self.highway.has_vertex(&v) || (self.evidence_only && !v.is_evidence()) =>
            {
                trace!(
                    has_vertex = self.highway.has_vertex(&v),
                    is_evidence = v.is_evidence(),
                    evidence_only = %self.evidence_only,
                    "received an irrelevant vertex"
                );
                vec![]
            }
            Ok(HighwayMessage::NewVertex(v)) => {
                let v_id = v.id();
                // If we already have that vertex, do not process it.
                if self.highway.has_dependency(&v_id) {
                    return vec![];
                }
                let pvv = match self.pre_validate_vertex(v) {
                    Ok(pvv) => pvv,
                    Err((_, err)) => {
                        trace!("received an invalid vertex");
                        // drop the vertices that might have depended on this one
                        let faulty_senders = self.synchronizer.drop_dependent_vertices(vec![v_id]);
                        return iter::once(ProtocolOutcome::InvalidIncomingMessage(
                            msg,
                            sender,
                            err.into(),
                        ))
                        .chain(faulty_senders.into_iter().map(ProtocolOutcome::Disconnect))
                        .collect();
                    }
                };
                // Keep track of whether the prevalidated vertex was from an equivocator
                let is_faulty = match pvv.inner().creator() {
                    Some(creator) => self.highway.state().is_faulty(creator),
                    None => false,
                };

                if is_faulty && !self.synchronizer.is_dependency(&pvv.inner().id()) {
                    trace!("received a vertex from a faulty validator; dropping");
                    return vec![];
                }

                match pvv.timestamp() {
                    Some(timestamp)
                        if timestamp > now + self.synchronizer.pending_vertex_timeout() =>
                    {
                        trace!("received a vertex with a timestamp far in the future; dropping");
                        vec![]
                    }
                    Some(timestamp) if timestamp > now => {
                        // If it's not from an equivocator and from the future, add to queue
                        trace!("received a vertex from the future; storing for later");
                        self.synchronizer
                            .store_vertex_for_addition_later(timestamp, now, sender, pvv);
                        let timer_id = TIMER_ID_VERTEX_WITH_FUTURE_TIMESTAMP;
                        vec![ProtocolOutcome::ScheduleTimer(timestamp, timer_id)]
                    }
                    _ => {
                        // If it's not from an equivocator or it is a transitive dependency, add the
                        // vertex
                        if !self.log_proposal(pvv.inner(), "received a proposal") {
                            trace!("received a valid vertex");
                        }
                        self.synchronizer.schedule_add_vertex(sender, pvv, now)
                    }
                }
            }
            Ok(HighwayMessage::RequestDependency(dep)) => {
                trace!("received a request for a dependency");
                match self.highway.get_dependency(&dep) {
                    GetDepOutcome::None => {
                        info!(?dep, ?sender, "requested dependency doesn't exist");
                        vec![]
                    }
                    GetDepOutcome::Evidence(vid) => {
                        vec![ProtocolOutcome::SendEvidence(sender, vid)]
                    }
                    // TODO: Should this be done via a gossip service?
                    GetDepOutcome::Vertex(vv) => vec![ProtocolOutcome::CreatedTargetedMessage(
                        HighwayMessage::NewVertex(vv.into()).serialize(),
                        sender,
                    )],
                }
            }
            Ok(HighwayMessage::LatestStateRequest(panorama)) => {
                trace!("received a request for the latest state");
                let state = self.highway.state();

                let create_message =
                    |observations: ((ValidatorIndex, &Observation<C>), &Observation<C>)| {
                        let vid = observations.0 .0;
                        let observations = (observations.0 .1, observations.1);
                        match observations {
                            (obs0, obs1) if obs0 == obs1 => None,

                            (Observation::None, Observation::None) => None,

                            (Observation::Faulty, _) => state.maybe_evidence(vid).map(|evidence| {
                                HighwayMessage::NewVertex(Vertex::Evidence(evidence.clone()))
                            }),

                            (_, Observation::Faulty) => {
                                Some(HighwayMessage::RequestDependency(Dependency::Evidence(vid)))
                            }

                            (Observation::None, Observation::Correct(hash)) => {
                                Some(HighwayMessage::RequestDependency(Dependency::Unit(*hash)))
                            }

                            (Observation::Correct(hash), Observation::None) => state
                                .wire_unit(hash, *self.highway.instance_id())
                                .map(|swu| HighwayMessage::NewVertex(Vertex::Unit(swu))),

                            (Observation::Correct(our_hash), Observation::Correct(their_hash)) => {
                                if state.has_unit(their_hash)
                                    && state.panorama().sees_correct(state, their_hash)
                                {
                                    state
                                        .wire_unit(our_hash, *self.highway.instance_id())
                                        .map(|swu| HighwayMessage::NewVertex(Vertex::Unit(swu)))
                                } else if !state.has_unit(their_hash) {
                                    Some(HighwayMessage::RequestDependency(Dependency::Unit(
                                        *their_hash,
                                    )))
                                } else {
                                    None
                                }
                            }
                        }
                    };

                state
                    .panorama()
                    .enumerate()
                    .zip(&panorama)
                    .filter_map(create_message)
                    .map(|msg| {
                        ProtocolOutcome::CreatedTargetedMessage(msg.serialize(), sender.clone())
                    })
                    .collect()
            }
        }
    }

    fn handle_timer(&mut self, now: Timestamp, timer_id: TimerId) -> ProtocolOutcomes<I, C> {
        match timer_id {
            TIMER_ID_ACTIVE_VALIDATOR => {
                let effects = self.highway.handle_timer(now);
                self.process_av_effects(effects, now)
            }
            TIMER_ID_VERTEX_WITH_FUTURE_TIMESTAMP => {
                self.synchronizer.add_past_due_stored_vertices(now)
            }
            TIMER_ID_PURGE_VERTICES => {
                self.synchronizer.purge_vertices(now);
                self.pvv_cache.clear();
                let next_time = now + self.synchronizer.pending_vertex_timeout();
                vec![ProtocolOutcome::ScheduleTimer(next_time, timer_id)]
            }
            TIMER_ID_LOG_PARTICIPATION => {
                self.log_participation();
                if !self.evidence_only && !self.finalized_switch_block() {
                    let next_time = now + self.log_participation_interval;
                    vec![ProtocolOutcome::ScheduleTimer(next_time, timer_id)]
                } else {
                    vec![]
                }
            }
<<<<<<< HEAD
            TIMER_ID_STANDSTILL_ALERT => self.handle_standstill_alert_timer(now),
            TIMER_ID_SYNCHRONIZER_LOG => {
=======
            TIMER_ID_SYNCHRONIZER_QUEUE => {
>>>>>>> 31d7de47
                self.synchronizer.log_len();
                if !self.finalized_switch_block() {
                    let next_timer = Timestamp::now() + TimeDiff::from(5_000);
                    vec![ProtocolOutcome::ScheduleTimer(next_timer, timer_id)]
                } else {
                    vec![]
                }
            }
<<<<<<< HEAD
            TIMER_ID_PANORAMA_REQUEST => {
                if !self.finalized_switch_block() {
                    let mut outcomes = self.latest_panorama_request();
                    let next_timer =
                        Timestamp::now() + self.synchronizer.request_latest_state_timeout();
                    outcomes.push(ProtocolOutcome::ScheduleTimer(next_timer, timer_id));
                    outcomes
                } else {
                    vec![]
                }
            }
=======
>>>>>>> 31d7de47
            _ => unreachable!("unexpected timer ID"),
        }
    }

    fn handle_is_current(&self) -> ProtocolOutcomes<I, C> {
        // Request latest protocol state of the current era.
        let mut outcomes = self.latest_panorama_request();
        outcomes.push(ProtocolOutcome::ScheduleTimer(
            Timestamp::now() + self.synchronizer.request_latest_state_timeout(),
            TIMER_ID_PANORAMA_REQUEST,
        ));
        outcomes
    }

    fn handle_action(&mut self, action_id: ActionId, now: Timestamp) -> ProtocolOutcomes<I, C> {
        match action_id {
            ACTION_ID_VERTEX => self.add_vertex(now),
            _ => unreachable!("unexpected action ID"),
        }
    }

    fn propose(
        &mut self,
        value: C::ConsensusValue,
        block_context: BlockContext,
        now: Timestamp,
    ) -> ProtocolOutcomes<I, C> {
        let effects = self.highway.propose(value, block_context);
        self.process_av_effects(effects, now)
    }

    fn resolve_validity(
        &mut self,
        value: &C::ConsensusValue,
        valid: bool,
        now: Timestamp,
    ) -> ProtocolOutcomes<I, C> {
        if valid {
            let mut outcomes = self
                .pending_values
                .remove(&value.hash())
                .into_iter()
                .flatten()
                .flat_map(|vv| self.add_valid_vertex(vv, now))
                .collect_vec();
            outcomes.extend(self.synchronizer.remove_satisfied_deps(&self.highway));
            outcomes.extend(self.detect_finality());
            outcomes
        } else {
            // TODO: Slash proposer?
            // Drop vertices dependent on the invalid value.
            let dropped_vertices = self.pending_values.remove(&value.hash());
            warn!(?value, ?dropped_vertices, "consensus value is invalid");
            let dropped_vertex_ids = dropped_vertices
                .into_iter()
                .flatten()
                .map(|vv| {
                    self.log_proposal(vv.inner(), "dropping invalid proposal");
                    vv.inner().id()
                })
                .collect();
            // recursively remove vertices depending on the dropped ones
            let _faulty_senders = self
                .synchronizer
                .drop_dependent_vertices(dropped_vertex_ids);
            // We don't disconnect from the faulty senders here: The block validator considers the
            // value "invalid" even if it just couldn't download the deploys, which could just be
            // because the original sender went offline.
            vec![]
        }
    }

    fn activate_validator(
        &mut self,
        our_id: C::ValidatorId,
        secret: C::ValidatorSecret,
        now: Timestamp,
        unit_hash_file: Option<PathBuf>,
    ) -> ProtocolOutcomes<I, C> {
        let ftt = self.finality_detector.fault_tolerance_threshold();
        let av_effects = self
            .highway
            .activate_validator(our_id, secret, now, unit_hash_file, ftt);
        self.process_av_effects(av_effects, now)
    }

    fn deactivate_validator(&mut self) {
        self.highway.deactivate_validator()
    }

    fn set_evidence_only(&mut self) {
        // TODO: We could also drop the finality detector and round success meter here. Maybe make
        // HighwayProtocol an enum with an EvidenceOnly variant?
        self.pending_values.clear();
        self.synchronizer.retain_evidence_only();
        self.highway.retain_evidence_only();
        self.evidence_only = true;
    }

    fn has_evidence(&self, vid: &C::ValidatorId) -> bool {
        self.highway.has_evidence(vid)
    }

    fn mark_faulty(&mut self, vid: &C::ValidatorId) {
        self.highway.mark_faulty(vid);
    }

    fn request_evidence(&self, sender: I, vid: &C::ValidatorId) -> ProtocolOutcomes<I, C> {
        self.highway
            .validators()
            .get_index(vid)
            .and_then(
                move |vidx| match self.highway.get_dependency(&Dependency::Evidence(vidx)) {
                    GetDepOutcome::None | GetDepOutcome::Evidence(_) => None,
                    GetDepOutcome::Vertex(vv) => {
                        let msg = HighwayMessage::NewVertex(vv.into());
                        Some(ProtocolOutcome::CreatedTargetedMessage(
                            msg.serialize(),
                            sender,
                        ))
                    }
                },
            )
            .into_iter()
            .collect()
    }

    /// Sets the pause status: While paused we don't create any new units, just pings.
    fn set_paused(&mut self, paused: bool) {
        self.highway.set_paused(paused);
    }

    fn validators_with_evidence(&self) -> Vec<&C::ValidatorId> {
        self.highway.validators_with_evidence().collect()
    }

    fn has_received_messages(&self) -> bool {
        !self.highway.state().is_empty()
            || !self.synchronizer.is_empty()
            || !self.pending_values.is_empty()
    }

    fn as_any(&self) -> &dyn Any {
        self
    }

    fn is_active(&self) -> bool {
        self.highway.is_active()
    }

    fn instance_id(&self) -> &C::InstanceId {
        self.highway.instance_id()
    }

<<<<<<< HEAD
=======
    fn recreate_timers(&self) -> Vec<ProtocolOutcome<I, C>> {
        let now = Timestamp::now();

        let mut outcomes = vec![
            ProtocolOutcome::ScheduleTimer(now, TIMER_ID_PURGE_VERTICES),
            ProtocolOutcome::ScheduleTimer(
                now + TimeDiff::from(60_000),
                TIMER_ID_LOG_PARTICIPATION,
            ),
            ProtocolOutcome::ScheduleTimer(
                now + TimeDiff::from(5_000),
                TIMER_ID_SYNCHRONIZER_QUEUE,
            ),
        ];

        if self.highway.is_active() {
            outcomes.push(ProtocolOutcome::ScheduleTimer(
                now,
                TIMER_ID_ACTIVE_VALIDATOR,
            ));
        }

        outcomes.extend(
            self.synchronizer
                .timestamps_to_add_vertices()
                .into_iter()
                .map(|timestamp| {
                    ProtocolOutcome::ScheduleTimer(timestamp, TIMER_ID_VERTEX_WITH_FUTURE_TIMESTAMP)
                }),
        );

        outcomes
    }

>>>>>>> 31d7de47
    fn next_round_length(&self) -> Option<TimeDiff> {
        self.highway.next_round_length()
    }
}<|MERGE_RESOLUTION|>--- conflicted
+++ resolved
@@ -57,17 +57,12 @@
 const TIMER_ID_PURGE_VERTICES: TimerId = TimerId(2);
 /// The timer for logging inactive validators.
 const TIMER_ID_LOG_PARTICIPATION: TimerId = TimerId(3);
-<<<<<<< HEAD
 /// The timer for an alert no progress was made in a long time.
 const TIMER_ID_STANDSTILL_ALERT: TimerId = TimerId(4);
 /// The timer for logging synchronizer queue size.
 const TIMER_ID_SYNCHRONIZER_LOG: TimerId = TimerId(5);
-/// The timer for sending the latest panorama reqeuest.
+/// The timer for sending the latest panorama request.
 const TIMER_ID_PANORAMA_REQUEST: TimerId = TimerId(6);
-=======
-/// The timer for logging synchronizer queue size.
-const TIMER_ID_SYNCHRONIZER_QUEUE: TimerId = TimerId(4);
->>>>>>> 31d7de47
 
 /// The action of adding a vertex from the `vertices_to_be_added` queue.
 const ACTION_ID_VERTEX: ActionId = ActionId(0);
@@ -187,36 +182,7 @@
             endorsement_evidence_limit,
         );
 
-<<<<<<< HEAD
         let outcomes = Self::initialize_timers(now, era_start_time, &config.highway);
-=======
-        let mut outcomes = vec![
-            ProtocolOutcome::ScheduleTimer(
-                now + config.pending_vertex_timeout,
-                TIMER_ID_PURGE_VERTICES,
-            ),
-            ProtocolOutcome::ScheduleTimer(
-                now + TimeDiff::from(60_000),
-                TIMER_ID_LOG_PARTICIPATION,
-            ),
-            ProtocolOutcome::ScheduleTimer(
-                now + TimeDiff::from(5_000),
-                TIMER_ID_SYNCHRONIZER_QUEUE,
-            ),
-        ];
-
-        // If there's a chance that we start after the era is finished…
-        if now > (params.start_timestamp() + params.min_era_length()) {
-            // … request the latest state from peers on startup, in case we joined the era
-            // late and we wouldn't get any consensus units otherwise.
-            let latest_state_request =
-                HighwayMessage::LatestStateRequest::<C>(Panorama::new(validators.len()));
-
-            outcomes.push(ProtocolOutcome::CreatedGossipMessage(
-                (&latest_state_request).serialize(),
-            ));
-        }
->>>>>>> 31d7de47
 
         let highway = Highway::new(instance_id, validators, params);
         let last_panorama = highway.state().panorama().clone();
@@ -226,19 +192,12 @@
             highway,
             round_success_meter,
             synchronizer: Synchronizer::new(
-<<<<<<< HEAD
                 config.highway.pending_vertex_timeout,
                 config.highway.request_latest_state_timeout,
                 validators_count,
                 instance_id,
             ),
             pvv_cache: Default::default(),
-=======
-                config.pending_vertex_timeout,
-                validators_count,
-                instance_id,
-            ),
->>>>>>> 31d7de47
             evidence_only: false,
             last_panorama,
             standstill_timeout: config.highway.standstill_timeout,
@@ -458,10 +417,7 @@
             return vec![];
         }
         self.log_proposal(vv.inner(), "adding valid proposal to the protocol state");
-<<<<<<< HEAD
         let vertex_id = vv.inner().id();
-=======
->>>>>>> 31d7de47
         // Check whether we should change the round exponent.
         // It's important to do it before the vertex is added to the state - this way if the last
         // round has finished, we now have all the vertices from that round in the state, and no
@@ -526,7 +482,6 @@
             .map_or(false, is_switch)
     }
 
-<<<<<<< HEAD
     /// Returns a `StandstillAlert` if no progress was made; otherwise schedules the next check.
     fn handle_standstill_alert_timer(&mut self, now: Timestamp) -> ProtocolOutcomes<I, C> {
         if self.evidence_only || self.finalized_switch_block() {
@@ -543,8 +498,6 @@
         )]
     }
 
-=======
->>>>>>> 31d7de47
     /// Prints a log message if the vertex is a proposal unit. Otherwise returns `false`.
     fn log_proposal(&self, vertex: &Vertex<C>, msg: &str) -> bool {
         let (wire_unit, hash) = match vertex.unit() {
@@ -567,7 +520,6 @@
         );
         true
     }
-<<<<<<< HEAD
 
     /// Prevalidates the vertex but checks the cache for previously validated vertices.
     /// Avoids multiple validation of the same vertex.
@@ -592,8 +544,6 @@
             (&request).serialize(),
         )]
     }
-=======
->>>>>>> 31d7de47
 }
 
 #[derive(Serialize, Deserialize, Debug)]
@@ -799,12 +749,8 @@
                     vec![]
                 }
             }
-<<<<<<< HEAD
             TIMER_ID_STANDSTILL_ALERT => self.handle_standstill_alert_timer(now),
             TIMER_ID_SYNCHRONIZER_LOG => {
-=======
-            TIMER_ID_SYNCHRONIZER_QUEUE => {
->>>>>>> 31d7de47
                 self.synchronizer.log_len();
                 if !self.finalized_switch_block() {
                     let next_timer = Timestamp::now() + TimeDiff::from(5_000);
@@ -813,7 +759,6 @@
                     vec![]
                 }
             }
-<<<<<<< HEAD
             TIMER_ID_PANORAMA_REQUEST => {
                 if !self.finalized_switch_block() {
                     let mut outcomes = self.latest_panorama_request();
@@ -825,8 +770,6 @@
                     vec![]
                 }
             }
-=======
->>>>>>> 31d7de47
             _ => unreachable!("unexpected timer ID"),
         }
     }
@@ -981,43 +924,6 @@
         self.highway.instance_id()
     }
 
-<<<<<<< HEAD
-=======
-    fn recreate_timers(&self) -> Vec<ProtocolOutcome<I, C>> {
-        let now = Timestamp::now();
-
-        let mut outcomes = vec![
-            ProtocolOutcome::ScheduleTimer(now, TIMER_ID_PURGE_VERTICES),
-            ProtocolOutcome::ScheduleTimer(
-                now + TimeDiff::from(60_000),
-                TIMER_ID_LOG_PARTICIPATION,
-            ),
-            ProtocolOutcome::ScheduleTimer(
-                now + TimeDiff::from(5_000),
-                TIMER_ID_SYNCHRONIZER_QUEUE,
-            ),
-        ];
-
-        if self.highway.is_active() {
-            outcomes.push(ProtocolOutcome::ScheduleTimer(
-                now,
-                TIMER_ID_ACTIVE_VALIDATOR,
-            ));
-        }
-
-        outcomes.extend(
-            self.synchronizer
-                .timestamps_to_add_vertices()
-                .into_iter()
-                .map(|timestamp| {
-                    ProtocolOutcome::ScheduleTimer(timestamp, TIMER_ID_VERTEX_WITH_FUTURE_TIMESTAMP)
-                }),
-        );
-
-        outcomes
-    }
-
->>>>>>> 31d7de47
     fn next_round_length(&self) -> Option<TimeDiff> {
         self.highway.next_round_length()
     }
