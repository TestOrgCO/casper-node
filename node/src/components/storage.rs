--- conflicted
+++ resolved
@@ -577,16 +577,11 @@
             )?;
 
             let mut body_txn = env.begin_ro_txn()?;
-<<<<<<< HEAD
-            let block_body =
+            let maybe_block_body =
                 match block_header.hashing_algorithm_version(merkle_tree_hash_activation) {
-                    HashingAlgorithmVersion::V1 => body_txn
-                        .get_value(block_body_v1_db, block_header.body_hash())?
-                        .ok_or_else(|| {
-                            FatalStorageError::NonExistentBlockBodyReferredToByHeader(Box::new(
-                                block_header.clone(),
-                            ))
-                        })?,
+                    HashingAlgorithmVersion::V1 => {
+                        body_txn.get_value(block_body_v1_db, block_header.body_hash())?
+                    }
                     HashingAlgorithmVersion::V2 => get_single_block_body_v2(
                         &mut body_txn,
                         block_body_v2_db,
@@ -594,50 +589,24 @@
                         transfer_hashes_db,
                         proposer_db,
                         block_header.body_hash(),
-                    )?
-                    .ok_or_else(|| {
-                        FatalStorageError::NonExistentBlockBodyReferredToByHeader(Box::new(
-                            block_header.clone(),
-                        ))
-                    })?,
+                    )?,
                 };
-
-            if should_check_integrity {
-                Block::new_from_header_and_body(
-                    block_header.clone(),
-                    block_body.clone(),
-                    merkle_tree_hash_activation,
-                )?;
-            }
-
-            insert_to_deploy_index(
-                &mut deploy_hash_index,
-                block_header.hash(merkle_tree_hash_activation),
-                &block_body,
-            )?;
-=======
-            let maybe_block_body = match block_header.hashing_algorithm_version() {
-                HashingAlgorithmVersion::V1 => {
-                    body_txn.get_value(block_body_v1_db, block_header.body_hash())?
-                }
-                HashingAlgorithmVersion::V2 => get_single_block_body_v2(
-                    &mut body_txn,
-                    block_body_v2_db,
-                    deploy_hashes_db,
-                    transfer_hashes_db,
-                    proposer_db,
-                    block_header.body_hash(),
-                )?,
-            };
 
             if let Some(block_body) = maybe_block_body {
                 if should_check_integrity {
-                    Block::new_from_header_and_body(block_header.clone(), block_body.clone())?;
+                    Block::new_from_header_and_body(
+                        block_header.clone(),
+                        block_body.clone(),
+                        merkle_tree_hash_activation,
+                    )?;
                 }
 
-                insert_to_deploy_index(&mut deploy_hash_index, block_header.hash(), &block_body)?;
-            }
->>>>>>> bdcdd7a8
+                insert_to_deploy_index(
+                    &mut deploy_hash_index,
+                    block_header.hash(merkle_tree_hash_activation),
+                    &block_body,
+                )?;
+            }
         }
         info!("block store reindexing complete");
         drop(cursor);
