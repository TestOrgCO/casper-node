use std::fmt::{self, Debug, Display, Formatter};

use datasize::DataSize;
use serde::Serialize;
use thiserror::Error;
use tracing::error;

use casper_types::EraId;

use super::Item;
use crate::{
    components::fetcher::FetchedOrNotFound,
    effect::{announcements::DeployAcceptorAnnouncement, requests::FetcherRequest, Responder},
    types::{Deploy, NodeId},
    utils::Source,
};

#[derive(Clone, Debug, Error, PartialEq, Eq, Serialize)]
pub(crate) enum FetcherError<T, I>
where
    T: Item,
    I: Debug + Eq,
{
    #[error("Could not fetch item with id {id:?} from peer {peer:?}")]
    Absent { id: T::Id, peer: I },

    #[error("Timed out getting item with id {id:?} from peer {peer:?}")]
    TimedOut { id: T::Id, peer: I },

    #[error("Could not construct get request for item with id {id:?} for peer {peer:?}")]
    CouldNotConstructGetRequest { id: T::Id, peer: I },
}

#[derive(Clone, DataSize, Debug, PartialEq)]
<<<<<<< HEAD
pub(crate) enum FetchedData<T, I> {
    FromStorage { item: Box<T> },
    FromPeer { item: Box<T>, peer: I },
}

pub(crate) type FetchResult<T, I> = Result<FetchedData<T, I>, FetcherError<T, I>>;

pub(crate) type FetchResponder<T> = Responder<FetchResult<T, NodeId>>;
=======
pub(crate) enum FetchResult<T> {
    FromStorage(Box<T>),
    FromPeer(Box<T>, NodeId),
}

pub(crate) type FetchResponder<T> = Responder<Option<FetchResult<T>>>;
>>>>>>> 53ff12a5

/// `Fetcher` events.
#[derive(Debug, Serialize)]
pub(crate) enum Event<T: Item> {
    /// The initiating event to fetch an item by its id.
    Fetch(FetcherRequest<NodeId, T>),
    /// The result of the `Fetcher` getting a item from the storage component.  If the
    /// result is `None`, the item should be requested from the peer.
    GetFromStorageResult {
        id: T::Id,
        peer: NodeId,
        maybe_item: Box<Option<T>>,
    },
    /// An announcement from a different component that we have accepted and stored the given item.
<<<<<<< HEAD
    GotRemotely {
        // TODO[RC]: `verifiable_chunked_hash_activation` is scattered around, because this is a
        // piece of information obtained in the top-level code (read from the chainspec),
        // but required across all the layers, including the very bottom ones. At some
        // point we should consider refactoring to get rid of such "tramp data".
        verifiable_chunked_hash_activation: Option<EraId>,
        item: Box<T>,
        source: Source<NodeId>,
    },
    /// A different component rejected an item.
    // TODO: If having this event is not desirable, the `DeployAcceptorAnnouncement` needs to be
    //       split in two instead.
    RejectedRemotely { id: T::Id, source: Source<NodeId> },
=======
    GotRemotely { item: Box<T>, source: Source },
    /// A different component rejected an item.
    // TODO: If having this event is not desirable, the `DeployAcceptorAnnouncement` needs to be
    //       split in two instead.
    RejectedRemotely { item: Box<T>, source: Source },
>>>>>>> 53ff12a5
    /// An item was not available on the remote peer.
    AbsentRemotely { id: T::Id, peer: NodeId },
    /// The timeout has elapsed and we should clean up state.
    TimeoutPeer { id: T::Id, peer: NodeId },
}

<<<<<<< HEAD
impl<T: Item> Event<T> {
    pub(crate) fn from_get_response_serialized_item(
        peer: NodeId,
        serialized_item: &[u8],
        verifiable_chunked_hash_activation: EraId,
    ) -> Option<Self> {
        match bincode::deserialize::<FetchedOrNotFound<T, T::Id>>(serialized_item) {
            Ok(FetchedOrNotFound::Fetched(item)) => Some(Event::GotRemotely {
                verifiable_chunked_hash_activation: Some(verifiable_chunked_hash_activation),
                item: Box::new(item),
                source: Source::Peer(peer),
            }),
            Ok(FetchedOrNotFound::NotFound(id)) => Some(Event::AbsentRemotely { id, peer }),
            Err(error) => {
                error!("failed to decode {:?} from {}: {:?}", T::TAG, peer, error);
                None
            }
=======
impl<T: Item> From<FetcherRequest<T>> for Event<T> {
    fn from(request: FetcherRequest<T>) -> Self {
        match request {
            FetcherRequest::Fetch {
                id,
                peer,
                responder,
            } => Event::Fetch {
                id,
                peer,
                responder,
            },
>>>>>>> 53ff12a5
        }
    }
}

impl<T: Item> From<FetcherRequest<NodeId, T>> for Event<T> {
    fn from(fetcher_request: FetcherRequest<NodeId, T>) -> Self {
        Event::Fetch(fetcher_request)
    }
}

// A deploy fetcher knows how to update its state if deploys are coming in via the deploy acceptor.
impl From<DeployAcceptorAnnouncement> for Event<Deploy> {
    #[inline]
    fn from(announcement: DeployAcceptorAnnouncement) -> Self {
        match announcement {
            DeployAcceptorAnnouncement::AcceptedNewDeploy { deploy, source } => {
                Event::GotRemotely {
                    verifiable_chunked_hash_activation: None,
                    item: deploy,
                    source,
                }
            }
            DeployAcceptorAnnouncement::InvalidDeploy { deploy, source } => {
                Event::RejectedRemotely {
                    id: *Deploy::id(&deploy),
                    source,
                }
            }
        }
    }
}

impl<T: Item> Display for Event<T> {
    fn fmt(&self, formatter: &mut Formatter<'_>) -> fmt::Result {
        match self {
            Event::Fetch(FetcherRequest { id, .. }) => {
                write!(formatter, "request to fetch item at hash {}", id)
            }
            Event::GetFromStorageResult { id, maybe_item, .. } => {
                if maybe_item.is_some() {
                    write!(formatter, "got {} from storage", id)
                } else {
                    write!(formatter, "failed to fetch {} from storage", id)
                }
            }
            Event::GotRemotely {
                verifiable_chunked_hash_activation,
                item,
                source,
            } => {
                // If `verifiable_chunked_hash_activation` is not present here then our T is an
                // object that doesn't require the activation point to calculate its
                // `id`, hence we can provide any value to the `id()` method, as
                // it'll be ignored.
                let verifiable_chunked_hash_activation =
                    verifiable_chunked_hash_activation.unwrap_or_default();

                write!(
                    formatter,
                    "got {} from {}",
                    item.id(verifiable_chunked_hash_activation),
                    source
                )
            }
            Event::RejectedRemotely { id, source } => {
                write!(formatter, "other component rejected {} from {}", id, source)
            }
            Event::TimeoutPeer { id, peer } => write!(
                formatter,
                "check get from peer timeout for {} with {}",
                id, peer
            ),
            Event::AbsentRemotely { id, peer } => {
                write!(formatter, "Item {} was not available on {}", id, peer)
            }
        }
    }
}<|MERGE_RESOLUTION|>--- conflicted
+++ resolved
@@ -16,45 +16,35 @@
 };
 
 #[derive(Clone, Debug, Error, PartialEq, Eq, Serialize)]
-pub(crate) enum FetcherError<T, I>
+pub(crate) enum FetcherError<T>
 where
     T: Item,
-    I: Debug + Eq,
 {
     #[error("Could not fetch item with id {id:?} from peer {peer:?}")]
-    Absent { id: T::Id, peer: I },
+    Absent { id: T::Id, peer: NodeId },
 
     #[error("Timed out getting item with id {id:?} from peer {peer:?}")]
-    TimedOut { id: T::Id, peer: I },
+    TimedOut { id: T::Id, peer: NodeId },
 
     #[error("Could not construct get request for item with id {id:?} for peer {peer:?}")]
-    CouldNotConstructGetRequest { id: T::Id, peer: I },
+    CouldNotConstructGetRequest { id: T::Id, peer: NodeId },
 }
 
 #[derive(Clone, DataSize, Debug, PartialEq)]
-<<<<<<< HEAD
-pub(crate) enum FetchedData<T, I> {
+pub(crate) enum FetchedData<T> {
     FromStorage { item: Box<T> },
-    FromPeer { item: Box<T>, peer: I },
+    FromPeer { item: Box<T>, peer: NodeId },
 }
 
-pub(crate) type FetchResult<T, I> = Result<FetchedData<T, I>, FetcherError<T, I>>;
+pub(crate) type FetchResult<T> = Result<FetchedData<T>, FetcherError<T>>;
 
-pub(crate) type FetchResponder<T> = Responder<FetchResult<T, NodeId>>;
-=======
-pub(crate) enum FetchResult<T> {
-    FromStorage(Box<T>),
-    FromPeer(Box<T>, NodeId),
-}
-
-pub(crate) type FetchResponder<T> = Responder<Option<FetchResult<T>>>;
->>>>>>> 53ff12a5
+pub(crate) type FetchResponder<T> = Responder<FetchResult<T>>;
 
 /// `Fetcher` events.
 #[derive(Debug, Serialize)]
 pub(crate) enum Event<T: Item> {
     /// The initiating event to fetch an item by its id.
-    Fetch(FetcherRequest<NodeId, T>),
+    Fetch(FetcherRequest<T>),
     /// The result of the `Fetcher` getting a item from the storage component.  If the
     /// result is `None`, the item should be requested from the peer.
     GetFromStorageResult {
@@ -63,7 +53,6 @@
         maybe_item: Box<Option<T>>,
     },
     /// An announcement from a different component that we have accepted and stored the given item.
-<<<<<<< HEAD
     GotRemotely {
         // TODO[RC]: `verifiable_chunked_hash_activation` is scattered around, because this is a
         // piece of information obtained in the top-level code (read from the chainspec),
@@ -71,26 +60,18 @@
         // point we should consider refactoring to get rid of such "tramp data".
         verifiable_chunked_hash_activation: Option<EraId>,
         item: Box<T>,
-        source: Source<NodeId>,
+        source: Source,
     },
     /// A different component rejected an item.
     // TODO: If having this event is not desirable, the `DeployAcceptorAnnouncement` needs to be
     //       split in two instead.
-    RejectedRemotely { id: T::Id, source: Source<NodeId> },
-=======
-    GotRemotely { item: Box<T>, source: Source },
-    /// A different component rejected an item.
-    // TODO: If having this event is not desirable, the `DeployAcceptorAnnouncement` needs to be
-    //       split in two instead.
-    RejectedRemotely { item: Box<T>, source: Source },
->>>>>>> 53ff12a5
+    RejectedRemotely { id: T::Id, source: Source },
     /// An item was not available on the remote peer.
     AbsentRemotely { id: T::Id, peer: NodeId },
     /// The timeout has elapsed and we should clean up state.
     TimeoutPeer { id: T::Id, peer: NodeId },
 }
 
-<<<<<<< HEAD
 impl<T: Item> Event<T> {
     pub(crate) fn from_get_response_serialized_item(
         peer: NodeId,
@@ -108,26 +89,12 @@
                 error!("failed to decode {:?} from {}: {:?}", T::TAG, peer, error);
                 None
             }
-=======
-impl<T: Item> From<FetcherRequest<T>> for Event<T> {
-    fn from(request: FetcherRequest<T>) -> Self {
-        match request {
-            FetcherRequest::Fetch {
-                id,
-                peer,
-                responder,
-            } => Event::Fetch {
-                id,
-                peer,
-                responder,
-            },
->>>>>>> 53ff12a5
         }
     }
 }
 
-impl<T: Item> From<FetcherRequest<NodeId, T>> for Event<T> {
-    fn from(fetcher_request: FetcherRequest<NodeId, T>) -> Self {
+impl<T: Item> From<FetcherRequest<T>> for Event<T> {
+    fn from(fetcher_request: FetcherRequest<T>) -> Self {
         Event::Fetch(fetcher_request)
     }
 }
