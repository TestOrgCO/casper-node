//! Chainspec loader component.
//!
//! The chainspec loader initializes a node by reading information from the chainspec or an
//! upgrade_point, and committing it to the permanent storage.
//!
//! See
//! <https://casperlabs.atlassian.net/wiki/spaces/EN/pages/135528449/Genesis+Process+Specification>
//! for full details.

// TODO - remove once schemars stops causing warning.
#![allow(clippy::field_reassign_with_default)]

use std::{
    fmt::{self, Display, Formatter},
    fs,
    path::{Path, PathBuf},
    str::FromStr,
    sync::Arc,
    time::Duration,
};

use datasize::DataSize;
use derive_more::From;
use schemars::JsonSchema;
use serde::{Deserialize, Serialize};
use tokio::task;
use tracing::{debug, error, info, trace, warn};

use casper_execution_engine::{
    core::engine_state::{
        self,
        genesis::GenesisResult,
        upgrade::{UpgradeConfig, UpgradeResult},
    },
    shared::stored_value::StoredValue,
};
use casper_types::{bytesrepr::FromBytes, EraId, ProtocolVersion};

#[cfg(test)]
use crate::utils::RESOURCES_PATH;
use crate::{
    components::Component,
    crypto::hash::Digest,
    effect::{
        announcements::ChainspecLoaderAnnouncement,
        requests::{
            ChainspecLoaderRequest, ContractRuntimeRequest, StateStoreRequest, StorageRequest,
        },
        EffectBuilder, EffectExt, Effects,
    },
    reactor::ReactorExit,
    types::{
        chainspec::{Error, ProtocolConfig, CHAINSPEC_NAME},
        ActivationPoint, Block, BlockHash, BlockHeader, Chainspec, ChainspecInfo, ExitCode,
    },
    utils::{self, Loadable},
    NodeRng,
};

const UPGRADE_CHECK_INTERVAL: Duration = Duration::from_secs(60);

/// `ChainspecHandler` events.
#[derive(Debug, From, Serialize)]
pub enum Event {
    /// The result of getting the highest block from storage.
    Initialize {
        maybe_highest_block: Option<Box<Block>>,
    },
    /// The result of contract runtime running the genesis process.
    CommitGenesisResult(#[serde(skip_serializing)] Result<GenesisResult, engine_state::Error>),
    /// The result of contract runtime running the upgrade process.
    UpgradeResult(#[serde(skip_serializing)] Result<UpgradeResult, engine_state::Error>),
    #[from]
    Request(ChainspecLoaderRequest),
    /// Check config dir to see if an upgrade activation point is available, and if so announce it.
    CheckForNextUpgrade,
    /// If the result of checking for an upgrade is successful, it is passed here.
    GotNextUpgrade(NextUpgrade),
    /// The result of the `ChainspecHandler` putting a `Chainspec` to the storage component.
    PutToStorage { version: ProtocolVersion },
}

impl Display for Event {
    fn fmt(&self, formatter: &mut Formatter<'_>) -> fmt::Result {
        match self {
            Event::Initialize {
                maybe_highest_block,
            } => {
                write!(
                    formatter,
                    "initialize(maybe_highest_block: {})",
                    maybe_highest_block
                        .as_ref()
                        .map_or_else(|| "None".to_string(), |block| block.to_string())
                )
            }
            Event::CommitGenesisResult(_) => write!(formatter, "commit genesis result"),
            Event::UpgradeResult(_) => write!(formatter, "contract runtime upgrade result"),
            Event::Request(req) => write!(formatter, "chainspec_loader request: {}", req),
            Event::CheckForNextUpgrade => {
                write!(formatter, "check for next upgrade")
            }
            Event::GotNextUpgrade(next_upgrade) => {
                write!(formatter, "got {}", next_upgrade)
            }
            Event::PutToStorage { version } => {
                write!(formatter, "put chainspec {} to storage", version)
            }
        }
    }
}

/// Information about the next protocol upgrade.
#[derive(PartialEq, Eq, DataSize, Debug, Serialize, Deserialize, Clone, JsonSchema)]
pub struct NextUpgrade {
    activation_point: ActivationPoint,
    #[data_size(skip)]
    #[schemars(with = "String")]
    protocol_version: ProtocolVersion,
}

impl NextUpgrade {
    pub(crate) fn new(
        activation_point: ActivationPoint,
        protocol_version: ProtocolVersion,
    ) -> Self {
        NextUpgrade {
            activation_point,
            protocol_version,
        }
    }

    pub(crate) fn activation_point(&self) -> ActivationPoint {
        self.activation_point
    }
}

impl From<ProtocolConfig> for NextUpgrade {
    fn from(protocol_config: ProtocolConfig) -> Self {
        NextUpgrade {
            activation_point: protocol_config.activation_point,
            protocol_version: protocol_config.version,
        }
    }
}

impl Display for NextUpgrade {
    fn fmt(&self, formatter: &mut Formatter<'_>) -> fmt::Result {
        write!(
            formatter,
            "next upgrade to {} at start of era {}",
            self.protocol_version,
            self.activation_point.era_id()
        )
    }
}

/// Basic information about the current run of the node software.
#[derive(Clone, Debug)]
pub struct CurrentRunInfo {
    pub activation_point: ActivationPoint,
    pub protocol_version: ProtocolVersion,
    pub initial_state_root_hash: Digest,
}

#[derive(Clone, DataSize, Debug)]
pub struct ChainspecLoader {
    chainspec: Arc<Chainspec>,
    /// The path to the folder where all chainspec and upgrade_point files will be stored in
    /// subdirs corresponding to their versions.
    root_dir: PathBuf,
    /// If `Some`, we're finished loading and committing the chainspec.
    reactor_exit: Option<ReactorExit>,
    /// The initial state root hash for this session.
    initial_state_root_hash: Digest,
    next_upgrade: Option<NextUpgrade>,
    initial_block: Option<Block>,
}

impl ChainspecLoader {
    pub(crate) fn new<P, REv>(
        chainspec_dir: P,
        effect_builder: EffectBuilder<REv>,
    ) -> Result<(Self, Effects<Event>), Error>
    where
        P: AsRef<Path>,
        REv: From<Event> + From<StorageRequest> + From<StateStoreRequest> + Send,
    {
        Ok(Self::new_with_chainspec_and_path(
            Arc::new(Chainspec::from_path(&chainspec_dir.as_ref())?),
            chainspec_dir,
            effect_builder,
        ))
    }

    #[cfg(test)]
    pub(crate) fn new_with_chainspec<REv>(
        chainspec: Arc<Chainspec>,
        effect_builder: EffectBuilder<REv>,
    ) -> (Self, Effects<Event>)
    where
        REv: From<Event> + From<StorageRequest> + From<StateStoreRequest> + Send,
    {
        Self::new_with_chainspec_and_path(chainspec, &RESOURCES_PATH.join("local"), effect_builder)
    }

    fn new_with_chainspec_and_path<P, REv>(
        chainspec: Arc<Chainspec>,
        chainspec_dir: P,
        effect_builder: EffectBuilder<REv>,
    ) -> (Self, Effects<Event>)
    where
        P: AsRef<Path>,
        REv: From<Event> + From<StorageRequest> + From<StateStoreRequest> + Send,
    {
        chainspec.validate_config();
        let root_dir = chainspec_dir
            .as_ref()
            .parent()
            .unwrap_or_else(|| {
                panic!("chainspec dir must have a parent");
            })
            .to_path_buf();

        let next_upgrade = next_upgrade(root_dir.clone(), chainspec.protocol_config.version);

        // If the next activation point is the same as the current chainspec one, we've installed
        // two new versions, where the first which we're currently running should be immediately
        // replaced by the second.
        let should_stop = if let Some(next_activation_point) = next_upgrade
            .as_ref()
            .map(|upgrade| upgrade.activation_point)
        {
            chainspec.protocol_config.activation_point == next_activation_point
        } else {
            false
        };

        // In case this is a version which should be immediately replaced by the next version, don't
        // create any effects so we exit cleanly for an upgrade without touching the storage
        // component.  Otherwise create effects which will allow us to initialize properly.
        let mut effects = if should_stop {
            Effects::new()
        } else {
            effect_builder
                .get_highest_block_from_storage()
                .event(|highest_block| Event::Initialize {
                    maybe_highest_block: highest_block.map(Box::new),
                })
        };

        // Start regularly checking for the next upgrade.
        effects.extend(
            effect_builder
                .set_timeout(UPGRADE_CHECK_INTERVAL)
                .event(|_| Event::CheckForNextUpgrade),
        );

        let reactor_exit = should_stop.then(|| ReactorExit::ProcessShouldExit(ExitCode::Success));

        let chainspec_loader = ChainspecLoader {
            chainspec,
            root_dir,
            reactor_exit,
            initial_state_root_hash: Digest::default(),
            next_upgrade,
            initial_block: None,
        };

        (chainspec_loader, effects)
    }

    /// This is a workaround while we have multiple reactors.  It should be used in the joiner and
    /// validator reactors' constructors to start the recurring task of checking for upgrades.  The
    /// recurring tasks of the previous reactors will be cancelled when the relevant reactor is
    /// destroyed during transition.
    pub(crate) fn start_checking_for_upgrades<REv>(
        &self,
        effect_builder: EffectBuilder<REv>,
    ) -> Effects<Event>
    where
        REv: From<ChainspecLoaderAnnouncement> + Send,
    {
        self.check_for_next_upgrade(effect_builder)
    }

    pub(crate) fn reactor_exit(&self) -> Option<ReactorExit> {
        self.reactor_exit
    }

    /// The state root hash with which this session is starting.  It will be the result of running
    /// `ContractRuntime::commit_genesis()` or `ContractRuntime::upgrade()` or else the state root
    /// hash specified in the highest block.
    pub(crate) fn initial_state_root_hash(&self) -> Digest {
        self.initial_state_root_hash
    }

    pub(crate) fn chainspec(&self) -> &Arc<Chainspec> {
        &self.chainspec
    }

    pub(crate) fn next_upgrade(&self) -> Option<NextUpgrade> {
        self.next_upgrade.clone()
    }

    pub(crate) fn initial_block_header(&self) -> Option<&BlockHeader> {
        self.initial_block.as_ref().map(|block| block.header())
    }

    pub(crate) fn initial_block(&self) -> Option<&Block> {
        self.initial_block.as_ref()
    }

    pub(crate) fn initial_block_hash(&self) -> Option<BlockHash> {
        self.initial_block_header().map(|hdr| hdr.hash())
    }

    /// This returns the era at which we will be starting the operation, assuming the highest known
    /// block is the last one. It will return the era of the highest known block, unless it is a
    /// switch block, in which case it returns the successor to the era of the highest known block.
    pub(crate) fn initial_era(&self) -> EraId {
        // We want to start the Era Supervisor at the era right after the highest block we
        // have. If the block is a switch block, that will be the era that comes next. If
        // it's not, we continue the era the highest block belongs to.
        self.initial_block_header()
            .map(BlockHeader::next_block_era_id)
            .unwrap_or_else(|| EraId::from(0))
    }

    /// Returns the era ID of where we should reset back to.  This means stored blocks in that and
    /// subsequent eras are ignored (conceptually deleted from storage).
    pub(crate) fn hard_reset_to_start_of_era(&self) -> Option<EraId> {
        self.chainspec
            .protocol_config
            .hard_reset
            .then(|| self.chainspec.protocol_config.activation_point.era_id())
    }

    fn handle_initialize<REv>(
        &mut self,
        effect_builder: EffectBuilder<REv>,
        maybe_highest_block: Option<Box<Block>>,
    ) -> Effects<Event>
    where
        REv: From<Event> + From<StateStoreRequest> + From<ContractRuntimeRequest> + Send,
    {
        let highest_block = match maybe_highest_block {
            Some(block) => {
                self.initial_block = Some(*block.clone());
                block
            }
            None => {
                // This is an initial run since we have no blocks.
                if self.chainspec.is_genesis() {
                    // This is a valid initial run on a new network at genesis.
                    trace!("valid initial run at genesis");
                    return effect_builder
                        .commit_genesis(Arc::clone(&self.chainspec))
                        .event(Event::CommitGenesisResult);
                } else {
                    // This is an invalid run of a node version issued after genesis.  Instruct the
                    // process to exit and downgrade the version.
                    warn!(
                        "invalid run, no blocks stored but not a genesis chainspec: exit to \
                        downgrade"
                    );
                    self.reactor_exit =
                        Some(ReactorExit::ProcessShouldExit(ExitCode::DowngradeVersion));
                    return Effects::new();
                }
            }
        };
        let highest_block_era_id = highest_block.header().era_id();

        let previous_protocol_version = highest_block.header().protocol_version();
        let current_chainspec_activation_point =
            self.chainspec.protocol_config.activation_point.era_id();

        if highest_block_era_id.successor() == current_chainspec_activation_point {
            if highest_block.header().is_switch_block() {
                // This is a valid run immediately after upgrading the node version.
                trace!("valid run immediately after upgrade");
                let upgrade_config =
                    self.new_upgrade_config(&highest_block, previous_protocol_version);
                return effect_builder
                    .upgrade_contract_runtime(upgrade_config)
                    .event(Event::UpgradeResult);
            } else {
                // This is an invalid run where blocks are missing from storage.  Try exiting the
                // process and downgrading the version to recover the missing blocks.
                //
                // TODO - if migrating data yields a new empty block as a means to store the
                //        post-migration global state hash, we'll come to this code branch, and we
                //        should not exit the process in that case.
                warn!("invalid run, expected highest block to be switch block: exit to downgrade");
                self.reactor_exit =
                    Some(ReactorExit::ProcessShouldExit(ExitCode::DowngradeVersion));
                return Effects::new();
            }
        }

        if highest_block_era_id < current_chainspec_activation_point {
            // This is an invalid run where blocks are missing from storage.  Try exiting the
            // process and downgrading the version to recover the missing blocks.
            warn!("invalid run, missing blocks from storage: exit to downgrade");
            self.reactor_exit = Some(ReactorExit::ProcessShouldExit(ExitCode::DowngradeVersion));
            return Effects::new();
        }

        let debug_assert_version_match = || {
            debug_assert!(previous_protocol_version == self.chainspec.protocol_config.version);
        };

        let next_upgrade_activation_point = match self.next_upgrade {
            Some(ref next_upgrade) => next_upgrade.activation_point.era_id(),
            None => {
                // This is a valid run, restarted after an unplanned shutdown.
                debug_assert_version_match();
                self.initial_state_root_hash = *highest_block.state_root_hash();
                info!("valid run after an unplanned shutdown with no scheduled upgrade");
                self.reactor_exit = Some(ReactorExit::ProcessShouldContinue);
                return Effects::new();
            }
        };

        if highest_block_era_id < next_upgrade_activation_point {
            // This is a valid run, restarted after an unplanned shutdown.
            debug_assert_version_match();
            self.initial_state_root_hash = *highest_block.state_root_hash();
            info!("valid run after an unplanned shutdown before upgrade due");
            self.reactor_exit = Some(ReactorExit::ProcessShouldContinue);
            return Effects::new();
        }

        // The is an invalid run as the highest block era ID >= next activation point, so we're
        // running an outdated version.  Exit with success to indicate we should upgrade.
        //
        // TODO - once the block includes the protocol version, we can deduce here whether we're
        //        running a version where we missed an upgrade and ran on a fork.  In that case, we
        //        should set our exit code to `ExitCode::Abort`.
        warn!("running outdated version: exit to upgrade");
        self.reactor_exit = Some(ReactorExit::ProcessShouldExit(ExitCode::Success));
        Effects::new()
    }

    fn new_upgrade_config(
        &self,
        block: &Block,
        previous_version: ProtocolVersion,
    ) -> Box<UpgradeConfig> {
        let new_version = self.chainspec.protocol_config.version;
        let global_state_update = self
            .chainspec
            .protocol_config
            .global_state_update
            .as_ref()
            .map(|state_update| {
                state_update
                    .0
                    .iter()
                    .map(|(key, stored_value_bytes)| {
                        let stored_value = StoredValue::from_bytes(stored_value_bytes)
                            .unwrap_or_else(|error| {
                                panic!(
                                "failed to parse global state value as StoredValue for upgrade: {}",
                                error
                            )
                            })
                            .0;
                        (*key, stored_value)
                    })
                    .collect()
            })
            .unwrap_or_default();
        Box::new(UpgradeConfig::new(
            (*block.state_root_hash()).into(),
            previous_version,
            new_version,
            Some(self.chainspec.wasm_config),
            Some(self.chainspec.system_costs_config),
            Some(self.chainspec.protocol_config.activation_point.era_id()),
            Some(self.chainspec.core_config.validator_slots),
            Some(self.chainspec.core_config.auction_delay),
            Some(self.chainspec.core_config.locked_funds_period.millis()),
            Some(self.chainspec.core_config.round_seigniorage_rate),
            Some(self.chainspec.core_config.unbonding_delay),
            global_state_update,
        ))
    }

    fn handle_commit_genesis_result(
        &mut self,
        result: Result<GenesisResult, engine_state::Error>,
    ) -> Effects<Event> {
        match result {
            Ok(genesis_result) => match genesis_result {
                GenesisResult::RootNotFound
                | GenesisResult::KeyNotFound(_)
                | GenesisResult::TypeMismatch(_)
                | GenesisResult::Serialization(_) => {
                    error!("failed to commit genesis: {}", genesis_result);
                    self.reactor_exit = Some(ReactorExit::ProcessShouldExit(ExitCode::Abort));
                }
                GenesisResult::Success {
                    post_state_hash,
                    effect,
                } => {
                    info!("chainspec name {}", self.chainspec.network_config.name);
                    info!("genesis state root hash {}", post_state_hash);
                    trace!(%post_state_hash, ?effect);
                    self.reactor_exit = Some(ReactorExit::ProcessShouldContinue);
                    self.initial_state_root_hash = post_state_hash.into();
                }
            },
            Err(error) => {
                error!("failed to commit genesis: {}", error);
                self.reactor_exit = Some(ReactorExit::ProcessShouldExit(ExitCode::Abort));
            }
        }
        Effects::new()
    }

    fn handle_upgrade_result(
        &mut self,
        result: Result<UpgradeResult, engine_state::Error>,
    ) -> Effects<Event> {
        match result {
            Ok(upgrade_result) => match upgrade_result {
                UpgradeResult::RootNotFound
                | UpgradeResult::KeyNotFound(_)
                | UpgradeResult::TypeMismatch(_)
                | UpgradeResult::Serialization(_) => {
                    error!("failed to upgrade contract runtime: {}", upgrade_result);
                    self.reactor_exit = Some(ReactorExit::ProcessShouldExit(ExitCode::Abort));
                }
                UpgradeResult::Success {
                    post_state_hash,
                    effect,
                } => {
                    info!("chainspec name {}", self.chainspec.network_config.name);
                    info!("state root hash {}", post_state_hash);
                    trace!(%post_state_hash, ?effect);
                    self.reactor_exit = Some(ReactorExit::ProcessShouldContinue);
                    self.initial_state_root_hash = post_state_hash.into();
                }
            },
            Err(error) => {
                error!("failed to upgrade contract runtime: {}", error);
                self.reactor_exit = Some(ReactorExit::ProcessShouldExit(ExitCode::Abort));
            }
        }
        Effects::new()
    }

    fn new_chainspec_info(&self) -> ChainspecInfo {
        ChainspecInfo::new(
            self.chainspec.network_config.name.clone(),
            self.initial_state_root_hash,
            self.next_upgrade.clone(),
        )
    }

    fn get_current_run_info(&self) -> CurrentRunInfo {
        CurrentRunInfo {
            activation_point: self.chainspec.protocol_config.activation_point,
            protocol_version: self.chainspec.protocol_config.version,
            initial_state_root_hash: self.initial_state_root_hash,
        }
    }

    fn check_for_next_upgrade<REv>(&self, effect_builder: EffectBuilder<REv>) -> Effects<Event>
    where
        REv: From<ChainspecLoaderAnnouncement> + Send,
    {
        let root_dir = self.root_dir.clone();
<<<<<<< HEAD
        let current_version = self.chainspec.protocol_config.version;
        async move {
=======
        let current_version = self.chainspec.protocol_config.version.clone();
        let mut effects = async move {
>>>>>>> f164512b
            let maybe_next_upgrade =
                task::spawn_blocking(move || next_upgrade(root_dir, current_version))
                    .await
                    .unwrap_or_else(|error| {
                        warn!(%error, "failed to join tokio task");
                        None
                    });
            if let Some(next_upgrade) = maybe_next_upgrade {
                effect_builder
                    .announce_upgrade_activation_point_read(next_upgrade)
                    .await
            }
        }
        .ignore();

        effects.extend(
            effect_builder
                .set_timeout(UPGRADE_CHECK_INTERVAL)
                .event(|_| Event::CheckForNextUpgrade),
        );

        effects
    }

    fn handle_got_next_upgrade(&mut self, next_upgrade: NextUpgrade) -> Effects<Event> {
        debug!("got {}", next_upgrade);
        if let Some(ref current_point) = self.next_upgrade {
            if next_upgrade != *current_point {
                info!(
                    new_point=%next_upgrade.activation_point,
                    %current_point,
                    "changing upgrade activation point"
                );
            }
        }
        self.next_upgrade = Some(next_upgrade);
        Effects::new()
    }
}

impl<REv> Component<REv> for ChainspecLoader
where
    REv: From<Event>
        + From<StorageRequest>
        + From<StateStoreRequest>
        + From<ContractRuntimeRequest>
        + From<ChainspecLoaderAnnouncement>
        + Send,
{
    type Event = Event;
    type ConstructionError = Error;

    fn handle_event(
        &mut self,
        effect_builder: EffectBuilder<REv>,
        _rng: &mut NodeRng,
        event: Self::Event,
    ) -> Effects<Self::Event> {
        trace!("{}", event);
        match event {
            Event::Initialize {
                maybe_highest_block: highest_block,
            } => self.handle_initialize(effect_builder, highest_block),
            Event::CommitGenesisResult(result) => self.handle_commit_genesis_result(result),
            Event::UpgradeResult(result) => self.handle_upgrade_result(result),
            Event::Request(ChainspecLoaderRequest::GetChainspecInfo(responder)) => {
                responder.respond(self.new_chainspec_info()).ignore()
            }
            Event::Request(ChainspecLoaderRequest::GetCurrentRunInfo(responder)) => {
                responder.respond(self.get_current_run_info()).ignore()
            }
            Event::CheckForNextUpgrade => self.check_for_next_upgrade(effect_builder),
            Event::GotNextUpgrade(next_upgrade) => self.handle_got_next_upgrade(next_upgrade),
            Event::PutToStorage { version } => {
                debug!("stored chainspec {}", version);
                effect_builder
                    .commit_genesis(Arc::clone(&self.chainspec))
                    .event(Event::CommitGenesisResult)
            }
        }
    }
}

/// This struct can be parsed from a TOML-encoded chainspec file.  It means that as the
/// chainspec format changes over versions, as long as we maintain the protocol config in this form
/// in the chainspec file, it can continue to be parsed as an `UpgradePoint`.
#[derive(Deserialize)]
struct UpgradePoint {
    #[serde(rename = "protocol")]
    pub(crate) protocol_config: ProtocolConfig,
}

impl UpgradePoint {
    /// Parses a chainspec file at the given path as an `UpgradePoint`.
    fn from_chainspec_path<P: AsRef<Path>>(path: P) -> Result<Self, Error> {
        let bytes = utils::read_file(path.as_ref().join(&CHAINSPEC_NAME))
            .map_err(Error::LoadUpgradePoint)?;
        Ok(toml::from_slice(&bytes)?)
    }
}

fn dir_name_from_version(version: &ProtocolVersion) -> PathBuf {
    PathBuf::from(version.to_string().replace(".", "_"))
}

/// Iterates the given path, returning the subdir representing the immediate next SemVer version
/// after `current_version`.
///
/// Subdir names should be semvers with dots replaced with underscores.
fn next_installed_version(
    dir: &Path,
    current_version: &ProtocolVersion,
) -> Result<ProtocolVersion, Error> {
    let max_version =
        ProtocolVersion::from_parts(u32::max_value(), u32::max_value(), u32::max_value());

    let mut next_version = max_version;
    let mut read_version = false;
    for entry in fs::read_dir(dir).map_err(|error| Error::ReadDir {
        dir: dir.to_path_buf(),
        error,
    })? {
        let path = match entry {
            Ok(dir_entry) => dir_entry.path(),
            Err(error) => {
                debug!(dir=%dir.display(), %error, "bad entry while reading dir");
                continue;
            }
        };

        let subdir_name = match path.file_name() {
            Some(name) => name.to_string_lossy().replace("_", "."),
            None => continue,
        };

        let version = match ProtocolVersion::from_str(&subdir_name) {
            Ok(version) => version,
            Err(error) => {
                trace!(%error, path=%path.display(), "failed to get a version");
                continue;
            }
        };

        if version > *current_version && version < next_version {
            next_version = version;
        }
        read_version = true;
    }

    if !read_version {
        return Err(Error::NoVersionSubdirFound {
            dir: dir.to_path_buf(),
        });
    }

    if next_version == max_version {
        next_version = *current_version;
    }

    Ok(next_version)
}

/// Uses `next_installed_version()` to find the next versioned subdir.  If it exists, reads the
/// UpgradePoint file from there and returns its version and activation point.  Returns `None` if
/// there is no greater version available, or if any step errors.
fn next_upgrade(dir: PathBuf, current_version: ProtocolVersion) -> Option<NextUpgrade> {
    let next_version = match next_installed_version(&dir, &current_version) {
        Ok(version) => version,
        Err(error) => {
            warn!(dir=%dir.display(), %error, "failed to get a valid version from subdirs");
            return None;
        }
    };

    if next_version <= current_version {
        return None;
    }

    let subdir = dir.join(dir_name_from_version(&next_version));
    let upgrade_point = match UpgradePoint::from_chainspec_path(&subdir) {
        Ok(upgrade_point) => upgrade_point,
        Err(error) => {
            debug!(subdir=%subdir.display(), %error, "failed to load upgrade point");
            return None;
        }
    };

    if upgrade_point.protocol_config.version != next_version {
        warn!(
            upgrade_point_version=%upgrade_point.protocol_config.version,
            subdir_version=%next_version,
            "next chainspec installed to wrong subdir"
        );
        return None;
    }

    Some(NextUpgrade::from(upgrade_point.protocol_config))
}

#[cfg(test)]
mod tests {
    use super::*;
    use crate::{testing::TestRng, types::chainspec::CHAINSPEC_NAME};

    #[test]
    fn should_get_next_installed_version() {
        let tempdir = tempfile::tempdir().expect("should create temp dir");

        let get_next_version = |current_version: &ProtocolVersion| {
            next_installed_version(tempdir.path(), current_version).unwrap()
        };

        let mut current = ProtocolVersion::from_parts(0, 0, 0);
        let mut next_version = ProtocolVersion::from_parts(1, 0, 0);
        fs::create_dir(tempdir.path().join("1_0_0")).unwrap();
        assert_eq!(get_next_version(&current), next_version);
        current = next_version;

        next_version = ProtocolVersion::from_parts(1, 2, 3);
        fs::create_dir(tempdir.path().join("1_2_3")).unwrap();
        assert_eq!(get_next_version(&current), next_version);
        current = next_version;

        fs::create_dir(tempdir.path().join("1_0_3")).unwrap();
        assert_eq!(get_next_version(&current), next_version);

        fs::create_dir(tempdir.path().join("2_2_2")).unwrap();
        fs::create_dir(tempdir.path().join("3_3_3")).unwrap();
        assert_eq!(
            get_next_version(&current),
            ProtocolVersion::from_parts(2, 2, 2)
        );
    }

    #[test]
    fn should_ignore_invalid_versions() {
        let tempdir = tempfile::tempdir().expect("should create temp dir");

        // Executes `next_installed_version()` and asserts the resulting error as a string starts
        // with the given text.
        let min_version = ProtocolVersion::from_parts(0, 0, 0);
        let assert_error_starts_with = |path: &Path, expected: String| {
            let error_msg = next_installed_version(path, &min_version)
                .unwrap_err()
                .to_string();
            assert!(
                error_msg.starts_with(&expected),
                "Error message expected to start with \"{}\"\nActual error message: \"{}\"",
                expected,
                error_msg
            );
        };

        // Try with a non-existent dir.
        let non_existent_dir = Path::new("not_a_dir");
        assert_error_starts_with(
            non_existent_dir,
            format!("failed to read dir {}", non_existent_dir.display()),
        );

        // Try with a dir which has no subdirs.
        assert_error_starts_with(
            tempdir.path(),
            format!(
                "failed to get a valid version from subdirs in {}",
                tempdir.path().display()
            ),
        );

        // Try with a dir which has one subdir which is not a valid version representation.
        fs::create_dir(tempdir.path().join("not_a_version")).unwrap();
        assert_error_starts_with(
            tempdir.path(),
            format!(
                "failed to get a valid version from subdirs in {}",
                tempdir.path().display()
            ),
        );

        // Try with a dir which has a valid and invalid subdir - the invalid one should be ignored.
        fs::create_dir(tempdir.path().join("1_2_3")).unwrap();
        assert_eq!(
            next_installed_version(tempdir.path(), &min_version).unwrap(),
            ProtocolVersion::from_parts(1, 2, 3)
        );
    }

    /// Creates the appropriate subdir in `root_dir`, and adds a random chainspec.toml with the
    /// protocol_config.version field set to `version`.
    fn install_chainspec(
        rng: &mut TestRng,
        root_dir: &Path,
        version: &ProtocolVersion,
    ) -> Chainspec {
        let mut chainspec = Chainspec::random(rng);
        chainspec.protocol_config.version = *version;

        let subdir = root_dir.join(dir_name_from_version(&version));
        fs::create_dir(&subdir).unwrap();

        let path = subdir.join(CHAINSPEC_NAME);
        fs::write(
            path,
            toml::to_string_pretty(&chainspec).expect("should encode to toml"),
        )
        .expect("should install chainspec");
        chainspec
    }

    #[test]
    fn should_get_next_upgrade() {
        let tempdir = tempfile::tempdir().expect("should create temp dir");

        let next_point = |current_version: &ProtocolVersion| {
            next_upgrade(tempdir.path().to_path_buf(), *current_version).unwrap()
        };

        let mut rng = crate::new_rng();

        let mut current = ProtocolVersion::from_parts(0, 9, 9);
        let v1_0_0 = ProtocolVersion::from_parts(1, 0, 0);
        let chainspec_v1_0_0 = install_chainspec(&mut rng, tempdir.path(), &v1_0_0);
        assert_eq!(
            next_point(&current),
            chainspec_v1_0_0.protocol_config.into()
        );

        current = v1_0_0;
        let v1_0_3 = ProtocolVersion::from_parts(1, 0, 3);
        let chainspec_v1_0_3 = install_chainspec(&mut rng, tempdir.path(), &v1_0_3);
        assert_eq!(
            next_point(&current),
            chainspec_v1_0_3.protocol_config.into()
        );
    }

    #[test]
    fn should_not_get_old_or_invalid_upgrade() {
        let tempdir = tempfile::tempdir().expect("should create temp dir");

        let maybe_next_point = |current_version: &ProtocolVersion| {
            next_upgrade(tempdir.path().to_path_buf(), *current_version)
        };

        let mut rng = crate::new_rng();

        // Check we return `None` if there are no version subdirs.
        let v1_0_0 = ProtocolVersion::from_parts(1, 0, 0);
        let mut current = v1_0_0;
        assert!(maybe_next_point(&current).is_none());

        // Check we return `None` if current_version == next_version.
        let chainspec_v1_0_0 = install_chainspec(&mut rng, tempdir.path(), &v1_0_0);
        assert!(maybe_next_point(&current).is_none());

        // Check we return `None` if current_version > next_version.
        current = ProtocolVersion::from_parts(2, 0, 0);
        assert!(maybe_next_point(&current).is_none());

        // Check we return `None` if we find an upgrade file where the protocol_config.version field
        // doesn't match the subdir name.
        let v0_9_9 = ProtocolVersion::from_parts(0, 9, 9);
        current = v0_9_9;
        assert!(maybe_next_point(&current).is_some());

        let mut chainspec_v0_9_9 = chainspec_v1_0_0;
        chainspec_v0_9_9.protocol_config.version = v0_9_9;
        let path_v1_0_0 = tempdir
            .path()
            .join(dir_name_from_version(&v1_0_0))
            .join(CHAINSPEC_NAME);
        fs::write(
            &path_v1_0_0,
            toml::to_string_pretty(&chainspec_v0_9_9).expect("should encode to toml"),
        )
        .expect("should install upgrade point");
        assert!(maybe_next_point(&current).is_none());

        // Check we return `None` if the next version upgrade_point file is corrupt.
        fs::write(&path_v1_0_0, "bad data".as_bytes()).unwrap();
        assert!(maybe_next_point(&current).is_none());

        // Check we return `None` if the next version upgrade_point file is missing.
        fs::remove_file(&path_v1_0_0).unwrap();
        assert!(maybe_next_point(&current).is_none());
    }
}<|MERGE_RESOLUTION|>--- conflicted
+++ resolved
@@ -573,13 +573,8 @@
         REv: From<ChainspecLoaderAnnouncement> + Send,
     {
         let root_dir = self.root_dir.clone();
-<<<<<<< HEAD
         let current_version = self.chainspec.protocol_config.version;
-        async move {
-=======
-        let current_version = self.chainspec.protocol_config.version.clone();
         let mut effects = async move {
->>>>>>> f164512b
             let maybe_next_upgrade =
                 task::spawn_blocking(move || next_upgrade(root_dir, current_version))
                     .await
