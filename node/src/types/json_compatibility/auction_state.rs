<<<<<<< HEAD
// TODO - remove once schemars stops causing warning.
#![allow(clippy::field_reassign_with_default)]

use std::collections::{btree_map::Entry, BTreeMap};
=======
use std::collections::BTreeMap;
>>>>>>> b1e0f2ae

use num_traits::Zero;
use once_cell::sync::Lazy;
use schemars::JsonSchema;
use serde::{Deserialize, Serialize};
use serde_map_to_array::{BTreeMapToArray, KeyValueJsonSchema, KeyValueLabels};

use casper_types::{
<<<<<<< HEAD
    system::auction::{
        BidKind, DelegationRate, Delegator, EraValidators, Staking, ValidatorBid, ValidatorBids,
    },
=======
    system::auction::{Bid, DelegationRate, Delegator, EraValidators},
>>>>>>> b1e0f2ae
    AccessRights, Digest, EraId, PublicKey, SecretKey, URef, U512,
};

use crate::rpcs::docs::DocExample;

static ERA_VALIDATORS: Lazy<EraValidators> = Lazy::new(|| {
    let secret_key_1 = SecretKey::ed25519_from_bytes([42; SecretKey::ED25519_LENGTH]).unwrap();
    let public_key_1 = PublicKey::from(&secret_key_1);

    let mut validator_weights = BTreeMap::new();
    validator_weights.insert(public_key_1, U512::from(10));

    let mut era_validators = BTreeMap::new();
    era_validators.insert(EraId::from(10u64), validator_weights);

    era_validators
});
<<<<<<< HEAD
static BIDS: Lazy<ValidatorBids> = Lazy::new(|| {
=======
static BIDS: Lazy<BTreeMap<PublicKey, Bid>> = Lazy::new(|| {
>>>>>>> b1e0f2ae
    let bonding_purse = URef::new([250; 32], AccessRights::READ_ADD_WRITE);
    let staked_amount = U512::from(10);
    let release_era: u64 = 42;

    let validator_secret_key =
        SecretKey::ed25519_from_bytes([42; SecretKey::ED25519_LENGTH]).unwrap();
    let validator_public_key = PublicKey::from(&validator_secret_key);

    let validator_bid = ValidatorBid::locked(
        validator_public_key.clone(),
        bonding_purse,
        staked_amount,
        DelegationRate::zero(),
        release_era,
    );
    let mut bids = BTreeMap::new();
    bids.insert(validator_public_key, Box::new(validator_bid));

    bids
});
static AUCTION_INFO: Lazy<AuctionState> = Lazy::new(|| {
    let state_root_hash = Digest::from([11; Digest::LENGTH]);
    let validator_secret_key =
        SecretKey::ed25519_from_bytes([42; SecretKey::ED25519_LENGTH]).unwrap();
    let validator_public_key = PublicKey::from(&validator_secret_key);

    let mut bids = vec![];
    let validator_bid = ValidatorBid::unlocked(
        validator_public_key.clone(),
        URef::new([250; 32], AccessRights::READ_ADD_WRITE),
        U512::from(20),
        DelegationRate::zero(),
    );
    bids.push(BidKind::Validator(Box::new(validator_bid)));

    let delegator_secret_key =
        SecretKey::ed25519_from_bytes([43; SecretKey::ED25519_LENGTH]).unwrap();
    let delegator_public_key = PublicKey::from(&delegator_secret_key);
    let delegator_bid = Delegator::unlocked(
        delegator_public_key,
        U512::from(10),
        URef::new([251; 32], AccessRights::READ_ADD_WRITE),
        validator_public_key,
    );
    bids.push(BidKind::Delegator(Box::new(delegator_bid)));

    let height: u64 = 10;
    let era_validators = EraValidators::doc_example().clone();
<<<<<<< HEAD
=======
    let bids = BTreeMap::<PublicKey, Bid>::doc_example().clone();
>>>>>>> b1e0f2ae
    AuctionState::new(state_root_hash, height, era_validators, bids)
});

/// A validator's weight.
#[derive(Debug, Serialize, Deserialize, PartialEq, Eq, Clone, JsonSchema)]
#[serde(deny_unknown_fields)]
pub struct JsonValidatorWeights {
    public_key: PublicKey,
    weight: U512,
}

/// The validators for the given era.
#[derive(Debug, Serialize, Deserialize, PartialEq, Eq, Clone, JsonSchema)]
#[serde(deny_unknown_fields)]
pub struct JsonEraValidators {
    era_id: EraId,
    validator_weights: Vec<JsonValidatorWeights>,
}

<<<<<<< HEAD
/// A delegator associated with the given validator.
#[derive(Debug, Serialize, Deserialize, PartialEq, Eq, Clone, JsonSchema)]
#[serde(deny_unknown_fields)]
pub struct JsonDelegator {
    public_key: PublicKey,
    staked_amount: U512,
    bonding_purse: URef,
    delegatee: PublicKey,
}

/// An entry in a founding validator map representing a bid.
#[derive(Debug, Serialize, Deserialize, PartialEq, Eq, Clone, JsonSchema)]
#[serde(deny_unknown_fields)]
pub struct JsonBid {
    /// The purse that was used for bonding.
    bonding_purse: URef,
    /// The amount of tokens staked by a validator (not including delegators).
    staked_amount: U512,
    /// The delegation rate.
    delegation_rate: DelegationRate,
    /// The delegators.
    delegators: Vec<JsonDelegator>,
    /// Is this an inactive validator.
    inactive: bool,
}

impl JsonBid {
    pub(crate) fn new(
        validator_bid: ValidatorBid,
        delegators: BTreeMap<PublicKey, Delegator>,
    ) -> Self {
        let mut json_delegators: Vec<JsonDelegator> = Vec::with_capacity(delegators.len());
        for (public_key, delegator) in delegators.iter() {
            json_delegators.push(JsonDelegator {
                public_key: public_key.clone(),
                staked_amount: delegator.staked_amount(),
                bonding_purse: *delegator.bonding_purse(),
                delegatee: delegator.validator_public_key().clone(),
            });
        }
        JsonBid {
            bonding_purse: *validator_bid.bonding_purse(),
            staked_amount: validator_bid.staked_amount(),
            delegation_rate: *validator_bid.delegation_rate(),
            delegators: json_delegators,
            inactive: validator_bid.inactive(),
        }
    }
}

/// A Json representation of a single bid.
#[derive(Debug, Serialize, Deserialize, PartialEq, Eq, Clone, JsonSchema)]
#[serde(deny_unknown_fields)]
pub struct JsonBids {
    public_key: PublicKey,
    bid: JsonBid,
}

=======
>>>>>>> b1e0f2ae
/// Data structure summarizing auction contract data.
#[derive(Debug, Serialize, Deserialize, PartialEq, Eq, Clone, JsonSchema)]
#[serde(deny_unknown_fields)]
pub struct AuctionState {
    /// Global state hash.
    pub state_root_hash: Digest,
    /// Block height.
    pub block_height: u64,
    /// Era validators.
    pub era_validators: Vec<JsonEraValidators>,
    /// All bids.
    #[serde(with = "BTreeMapToArray::<PublicKey, Bid, BidLabels>")]
    bids: BTreeMap<PublicKey, Bid>,
}

impl AuctionState {
    /// Create new instance of `AuctionState`
    pub fn new(
        state_root_hash: Digest,
        block_height: u64,
        era_validators: EraValidators,
<<<<<<< HEAD
        bids: Vec<BidKind>,
=======
        bids: BTreeMap<PublicKey, Bid>,
>>>>>>> b1e0f2ae
    ) -> Self {
        let mut json_era_validators: Vec<JsonEraValidators> = Vec::new();
        for (era_id, validator_weights) in era_validators.iter() {
            let mut json_validator_weights: Vec<JsonValidatorWeights> = Vec::new();
            for (public_key, weight) in validator_weights.iter() {
                json_validator_weights.push(JsonValidatorWeights {
                    public_key: public_key.clone(),
                    weight: *weight,
                });
            }
            json_era_validators.push(JsonEraValidators {
                era_id: *era_id,
                validator_weights: json_validator_weights,
            });
        }

<<<<<<< HEAD
        let staking = {
            let mut staking: Staking = BTreeMap::new();
            for bid_kind in bids.iter().filter(|x| x.is_unified()) {
                if let BidKind::Unified(bid) = bid_kind {
                    let public_key = bid.validator_public_key().clone();
                    let validator_bid = ValidatorBid::unlocked(
                        bid.validator_public_key().clone(),
                        *bid.bonding_purse(),
                        *bid.staked_amount(),
                        *bid.delegation_rate(),
                    );
                    staking.insert(public_key, (validator_bid, bid.delegators().clone()));
                }
            }

            for bid_kind in bids.iter().filter(|x| x.is_validator()) {
                if let BidKind::Validator(validator_bid) = bid_kind {
                    let public_key = validator_bid.validator_public_key().clone();
                    staking.insert(public_key, (*validator_bid.clone(), BTreeMap::new()));
                }
            }

            for bid_kind in bids.iter().filter(|x| x.is_delegator()) {
                if let BidKind::Delegator(delegator_bid) = bid_kind {
                    let validator_public_key = delegator_bid.validator_public_key().clone();
                    if let Entry::Occupied(mut occupant) =
                        staking.entry(validator_public_key.clone())
                    {
                        let (_, delegators) = occupant.get_mut();
                        delegators.insert(
                            delegator_bid.delegator_public_key().clone(),
                            *delegator_bid.clone(),
                        );
                    }
                }
            }
            staking
        };

        let mut json_bids: Vec<JsonBids> = Vec::new();
        for (public_key, (validator_bid, delegators)) in staking {
            let json_bid = JsonBid::new(validator_bid, delegators);
            json_bids.push(JsonBids {
                public_key: public_key.clone(),
                bid: json_bid,
            });
        }

=======
>>>>>>> b1e0f2ae
        AuctionState {
            state_root_hash,
            block_height,
            era_validators: json_era_validators,
            bids,
        }
    }
}

impl DocExample for AuctionState {
    fn doc_example() -> &'static Self {
        &AUCTION_INFO
    }
}

impl DocExample for EraValidators {
    fn doc_example() -> &'static Self {
        &ERA_VALIDATORS
    }
}

<<<<<<< HEAD
impl DocExample for ValidatorBids {
=======
impl DocExample for BTreeMap<PublicKey, Bid> {
>>>>>>> b1e0f2ae
    fn doc_example() -> &'static Self {
        &BIDS
    }
}

struct BidLabels;

impl KeyValueLabels for BidLabels {
    const KEY: &'static str = "public_key";
    const VALUE: &'static str = "bid";
}

impl KeyValueJsonSchema for BidLabels {
    const JSON_SCHEMA_KV_NAME: Option<&'static str> = Some("PublicKeyAndBid");
    const JSON_SCHEMA_KV_DESCRIPTION: Option<&'static str> =
        Some("A bid associated with the given public key.");
    const JSON_SCHEMA_KEY_DESCRIPTION: Option<&'static str> = Some("The public key of the bidder.");
    const JSON_SCHEMA_VALUE_DESCRIPTION: Option<&'static str> = Some("The bid details.");
}<|MERGE_RESOLUTION|>--- conflicted
+++ resolved
@@ -1,11 +1,4 @@
-<<<<<<< HEAD
-// TODO - remove once schemars stops causing warning.
-#![allow(clippy::field_reassign_with_default)]
-
 use std::collections::{btree_map::Entry, BTreeMap};
-=======
-use std::collections::BTreeMap;
->>>>>>> b1e0f2ae
 
 use num_traits::Zero;
 use once_cell::sync::Lazy;
@@ -14,13 +7,9 @@
 use serde_map_to_array::{BTreeMapToArray, KeyValueJsonSchema, KeyValueLabels};
 
 use casper_types::{
-<<<<<<< HEAD
     system::auction::{
         BidKind, DelegationRate, Delegator, EraValidators, Staking, ValidatorBid, ValidatorBids,
     },
-=======
-    system::auction::{Bid, DelegationRate, Delegator, EraValidators},
->>>>>>> b1e0f2ae
     AccessRights, Digest, EraId, PublicKey, SecretKey, URef, U512,
 };
 
@@ -38,11 +27,7 @@
 
     era_validators
 });
-<<<<<<< HEAD
 static BIDS: Lazy<ValidatorBids> = Lazy::new(|| {
-=======
-static BIDS: Lazy<BTreeMap<PublicKey, Bid>> = Lazy::new(|| {
->>>>>>> b1e0f2ae
     let bonding_purse = URef::new([250; 32], AccessRights::READ_ADD_WRITE);
     let staked_amount = U512::from(10);
     let release_era: u64 = 42;
@@ -91,10 +76,6 @@
 
     let height: u64 = 10;
     let era_validators = EraValidators::doc_example().clone();
-<<<<<<< HEAD
-=======
-    let bids = BTreeMap::<PublicKey, Bid>::doc_example().clone();
->>>>>>> b1e0f2ae
     AuctionState::new(state_root_hash, height, era_validators, bids)
 });
 
@@ -114,67 +95,6 @@
     validator_weights: Vec<JsonValidatorWeights>,
 }
 
-<<<<<<< HEAD
-/// A delegator associated with the given validator.
-#[derive(Debug, Serialize, Deserialize, PartialEq, Eq, Clone, JsonSchema)]
-#[serde(deny_unknown_fields)]
-pub struct JsonDelegator {
-    public_key: PublicKey,
-    staked_amount: U512,
-    bonding_purse: URef,
-    delegatee: PublicKey,
-}
-
-/// An entry in a founding validator map representing a bid.
-#[derive(Debug, Serialize, Deserialize, PartialEq, Eq, Clone, JsonSchema)]
-#[serde(deny_unknown_fields)]
-pub struct JsonBid {
-    /// The purse that was used for bonding.
-    bonding_purse: URef,
-    /// The amount of tokens staked by a validator (not including delegators).
-    staked_amount: U512,
-    /// The delegation rate.
-    delegation_rate: DelegationRate,
-    /// The delegators.
-    delegators: Vec<JsonDelegator>,
-    /// Is this an inactive validator.
-    inactive: bool,
-}
-
-impl JsonBid {
-    pub(crate) fn new(
-        validator_bid: ValidatorBid,
-        delegators: BTreeMap<PublicKey, Delegator>,
-    ) -> Self {
-        let mut json_delegators: Vec<JsonDelegator> = Vec::with_capacity(delegators.len());
-        for (public_key, delegator) in delegators.iter() {
-            json_delegators.push(JsonDelegator {
-                public_key: public_key.clone(),
-                staked_amount: delegator.staked_amount(),
-                bonding_purse: *delegator.bonding_purse(),
-                delegatee: delegator.validator_public_key().clone(),
-            });
-        }
-        JsonBid {
-            bonding_purse: *validator_bid.bonding_purse(),
-            staked_amount: validator_bid.staked_amount(),
-            delegation_rate: *validator_bid.delegation_rate(),
-            delegators: json_delegators,
-            inactive: validator_bid.inactive(),
-        }
-    }
-}
-
-/// A Json representation of a single bid.
-#[derive(Debug, Serialize, Deserialize, PartialEq, Eq, Clone, JsonSchema)]
-#[serde(deny_unknown_fields)]
-pub struct JsonBids {
-    public_key: PublicKey,
-    bid: JsonBid,
-}
-
-=======
->>>>>>> b1e0f2ae
 /// Data structure summarizing auction contract data.
 #[derive(Debug, Serialize, Deserialize, PartialEq, Eq, Clone, JsonSchema)]
 #[serde(deny_unknown_fields)]
@@ -196,11 +116,7 @@
         state_root_hash: Digest,
         block_height: u64,
         era_validators: EraValidators,
-<<<<<<< HEAD
         bids: Vec<BidKind>,
-=======
-        bids: BTreeMap<PublicKey, Bid>,
->>>>>>> b1e0f2ae
     ) -> Self {
         let mut json_era_validators: Vec<JsonEraValidators> = Vec::new();
         for (era_id, validator_weights) in era_validators.iter() {
@@ -217,7 +133,6 @@
             });
         }
 
-<<<<<<< HEAD
         let staking = {
             let mut staking: Staking = BTreeMap::new();
             for bid_kind in bids.iter().filter(|x| x.is_unified()) {
@@ -266,8 +181,6 @@
             });
         }
 
-=======
->>>>>>> b1e0f2ae
         AuctionState {
             state_root_hash,
             block_height,
@@ -289,11 +202,7 @@
     }
 }
 
-<<<<<<< HEAD
 impl DocExample for ValidatorBids {
-=======
-impl DocExample for BTreeMap<PublicKey, Bid> {
->>>>>>> b1e0f2ae
     fn doc_example() -> &'static Self {
         &BIDS
     }
