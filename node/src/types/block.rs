--- conflicted
+++ resolved
@@ -16,7 +16,7 @@
 pub(crate) use approvals_hashes::ApprovalsHashes;
 pub use block_execution_results_or_chunk::BlockExecutionResultsOrChunk;
 pub(crate) use block_execution_results_or_chunk_id::BlockExecutionResultsOrChunkId;
-pub(crate) use block_payload::BlockPayload;
+pub use block_payload::BlockPayload;
 pub(crate) use block_with_metadata::BlockWithMetadata;
 pub use executable_block::ExecutableBlock;
 pub use finalized_block::{FinalizedBlock, InternalEraReport};
@@ -25,2282 +25,6 @@
 };
 pub use signed_block::SignedBlock;
 
-<<<<<<< HEAD
-=======
-static ERA_REPORT: Lazy<EraReport> = Lazy::new(|| {
-    let secret_key_1 = SecretKey::ed25519_from_bytes([0; 32]).unwrap();
-    let public_key_1 = PublicKey::from(&secret_key_1);
-    let equivocators = vec![public_key_1];
-
-    let secret_key_2 = SecretKey::ed25519_from_bytes([1; 32]).unwrap();
-    let public_key_2 = PublicKey::from(&secret_key_2);
-    let mut rewards = BTreeMap::new();
-    rewards.insert(public_key_2, 1000);
-
-    let secret_key_3 = SecretKey::ed25519_from_bytes([2; 32]).unwrap();
-    let public_key_3 = PublicKey::from(&secret_key_3);
-    let inactive_validators = vec![public_key_3];
-
-    EraReport {
-        equivocators,
-        rewards,
-        inactive_validators,
-    }
-});
-static ERA_END: Lazy<EraEnd> = Lazy::new(|| {
-    let secret_key_1 = SecretKey::ed25519_from_bytes([0; 32]).unwrap();
-    let public_key_1 = PublicKey::from(&secret_key_1);
-    let next_era_validator_weights = {
-        let mut next_era_validator_weights: BTreeMap<PublicKey, U512> = BTreeMap::new();
-        next_era_validator_weights.insert(public_key_1, U512::from(123));
-        next_era_validator_weights.insert(
-            PublicKey::from(
-                &SecretKey::ed25519_from_bytes([5u8; SecretKey::ED25519_LENGTH]).unwrap(),
-            ),
-            U512::from(456),
-        );
-        next_era_validator_weights.insert(
-            PublicKey::from(
-                &SecretKey::ed25519_from_bytes([6u8; SecretKey::ED25519_LENGTH]).unwrap(),
-            ),
-            U512::from(789),
-        );
-        next_era_validator_weights
-    };
-
-    let era_report = EraReport::doc_example().clone();
-    EraEnd::new(era_report, next_era_validator_weights)
-});
-static FINALIZED_BLOCK: Lazy<FinalizedBlock> = Lazy::new(|| {
-    let transfer_hashes = vec![*Deploy::doc_example().hash()];
-    let random_bit = true;
-    let timestamp = *Timestamp::doc_example();
-    let secret_key = SecretKey::doc_example();
-    let public_key = PublicKey::from(secret_key);
-    let block_payload = BlockPayload::new(
-        vec![],
-        transfer_hashes
-            .into_iter()
-            .map(|hash| {
-                let approval = Approval::create(&hash, secret_key);
-                let mut approvals = BTreeSet::new();
-                approvals.insert(approval);
-                DeployHashWithApprovals::new(hash, approvals)
-            })
-            .collect(),
-        vec![],
-        random_bit,
-    );
-    let era_report = Some(EraReport::doc_example().clone());
-    let era_id = EraId::from(1);
-    let height = 10;
-    FinalizedBlock::new(
-        block_payload,
-        era_report,
-        timestamp,
-        era_id,
-        height,
-        public_key,
-    )
-});
-static BLOCK: Lazy<Block> = Lazy::new(|| {
-    let parent_hash = BlockHash::new(Digest::from([7u8; Digest::LENGTH]));
-    let state_root_hash = Digest::from([8u8; Digest::LENGTH]);
-    let finalized_block = FinalizedBlock::doc_example().clone();
-    let parent_seed = Digest::from([9u8; Digest::LENGTH]);
-    let protocol_version = ProtocolVersion::V1_0_0;
-
-    let secret_key = SecretKey::doc_example();
-    let public_key = PublicKey::from(secret_key);
-
-    let next_era_validator_weights = {
-        let mut next_era_validator_weights: BTreeMap<PublicKey, U512> = BTreeMap::new();
-        next_era_validator_weights.insert(public_key, U512::from(123));
-        next_era_validator_weights.insert(
-            PublicKey::from(
-                &SecretKey::ed25519_from_bytes([5u8; SecretKey::ED25519_LENGTH]).unwrap(),
-            ),
-            U512::from(456),
-        );
-        next_era_validator_weights.insert(
-            PublicKey::from(
-                &SecretKey::ed25519_from_bytes([6u8; SecretKey::ED25519_LENGTH]).unwrap(),
-            ),
-            U512::from(789),
-        );
-        Some(next_era_validator_weights)
-    };
-
-    Block::new(
-        parent_hash,
-        parent_seed,
-        state_root_hash,
-        finalized_block,
-        next_era_validator_weights,
-        protocol_version,
-    )
-    .expect("could not construct block")
-});
-static JSON_BLOCK: Lazy<JsonBlock> = Lazy::new(|| {
-    let block = Block::doc_example().clone();
-    let mut block_signature = BlockSignatures::new(*block.hash(), block.header().era_id);
-
-    let secret_key = SecretKey::doc_example();
-    let public_key = PublicKey::from(secret_key);
-
-    let signature = crypto::sign(block.hash.inner(), secret_key, &public_key);
-    block_signature.insert_proof(public_key, signature);
-
-    JsonBlock::new(&block, Some(block_signature))
-});
-static JSON_BLOCK_HEADER: Lazy<JsonBlockHeader> = Lazy::new(|| {
-    let block_header = Block::doc_example().header().clone();
-    JsonBlockHeader::from(block_header)
-});
-
-#[cfg(any(feature = "testing", test))]
-const MAX_ERA_FOR_RANDOM_BLOCK: u64 = 6;
-
-/// Error returned from constructing a `Block`.
-#[derive(Debug, Error)]
-pub enum Error {
-    /// Error while encoding to JSON.
-    #[error("encoding to JSON: {0}")]
-    EncodeToJson(#[from] serde_json::Error),
-
-    /// Error while decoding from JSON.
-    #[error("decoding from JSON: {0}")]
-    DecodeFromJson(Box<dyn StdError>),
-}
-
-impl From<base16::DecodeError> for Error {
-    fn from(error: base16::DecodeError) -> Self {
-        Error::DecodeFromJson(Box::new(error))
-    }
-}
-
-impl From<TryFromSliceError> for Error {
-    fn from(error: TryFromSliceError) -> Self {
-        Error::DecodeFromJson(Box::new(error))
-    }
-}
-
-/// The piece of information that will become the content of a future block (isn't finalized or
-/// executed yet)
-///
-/// From the view of the consensus protocol this is the "consensus value": The protocol deals with
-/// finalizing an order of `BlockPayload`s. Only after consensus has been reached, the block's
-/// deploys actually get executed, and the executed block gets signed.
-#[derive(
-    Clone, DataSize, Debug, PartialOrd, Ord, PartialEq, Eq, Hash, Serialize, Deserialize, Default,
-)]
-pub struct BlockPayload {
-    deploys: Vec<DeployHashWithApprovals>,
-    transfers: Vec<DeployHashWithApprovals>,
-    accusations: Vec<PublicKey>,
-    random_bit: bool,
-}
-
-impl BlockPayload {
-    pub(crate) fn new(
-        deploys: Vec<DeployHashWithApprovals>,
-        transfers: Vec<DeployHashWithApprovals>,
-        accusations: Vec<PublicKey>,
-        random_bit: bool,
-    ) -> Self {
-        BlockPayload {
-            deploys,
-            transfers,
-            accusations,
-            random_bit,
-        }
-    }
-
-    /// Returns the set of validators that are reported as faulty in this block.
-    pub(crate) fn accusations(&self) -> &Vec<PublicKey> {
-        &self.accusations
-    }
-
-    /// The list of deploys included in the block, excluding transfers.
-    pub(crate) fn deploys(&self) -> &Vec<DeployHashWithApprovals> {
-        &self.deploys
-    }
-
-    /// The list of transfers included in the block.
-    pub(crate) fn transfers(&self) -> &Vec<DeployHashWithApprovals> {
-        &self.transfers
-    }
-
-    /// An iterator over deploy hashes included in the block, excluding transfers.
-    pub(crate) fn deploy_hashes(&self) -> impl Iterator<Item = &DeployHash> + Clone {
-        self.deploys.iter().map(|dwa| dwa.deploy_hash())
-    }
-
-    /// An iterator over transfer hashes included in the block.
-    pub(crate) fn transfer_hashes(&self) -> impl Iterator<Item = &DeployHash> + Clone {
-        self.transfers.iter().map(|dwa| dwa.deploy_hash())
-    }
-
-    /// The list of deploy hashes chained with the list of transfer hashes.
-    pub fn deploy_and_transfer_hashes(&self) -> impl Iterator<Item = &DeployHash> {
-        self.deploy_hashes().chain(self.transfer_hashes())
-    }
-
-    /// Returns an iterator over all deploys and transfers.
-    pub(crate) fn deploys_and_transfers_iter(
-        &self,
-    ) -> impl Iterator<Item = DeployOrTransferHash> + '_ {
-        self.deploy_hashes()
-            .copied()
-            .map(DeployOrTransferHash::Deploy)
-            .chain(
-                self.transfer_hashes()
-                    .copied()
-                    .map(DeployOrTransferHash::Transfer),
-            )
-    }
-}
-
-impl Display for BlockPayload {
-    fn fmt(&self, formatter: &mut Formatter<'_>) -> fmt::Result {
-        let count = self.deploys.len() + self.transfers.len();
-        write!(formatter, "payload: {} deploys", count,)?;
-        if !self.accusations.is_empty() {
-            write!(formatter, ", {} accusations", self.accusations.len())?;
-        }
-        Ok(())
-    }
-}
-
-#[cfg(any(feature = "testing", test))]
-impl BlockPayload {
-    #[allow(unused)] // TODO: remove when used in tests
-    pub fn random(
-        rng: &mut TestRng,
-        num_deploys: usize,
-        num_transfers: usize,
-        num_approvals: usize,
-        num_accusations: usize,
-    ) -> Self {
-        let mut total_approvals_left = num_approvals;
-        const MAX_APPROVALS_PER_DEPLOY: usize = 100;
-
-        let deploys = (0..num_deploys)
-            .map(|n| {
-                // We need at least one approval, and at least as many so that we are able to split
-                // all the remaining approvals between the remaining deploys while not exceeding
-                // the limit per deploy.
-                let min_approval_count = total_approvals_left
-                    .saturating_sub(
-                        MAX_APPROVALS_PER_DEPLOY * (num_transfers + num_deploys - n - 1),
-                    )
-                    .max(1);
-                // We have to leave at least one approval per deploy for the remaining deploys.
-                let max_approval_count = MAX_APPROVALS_PER_DEPLOY
-                    .min(total_approvals_left - (num_transfers + num_deploys - n - 1));
-                let n_approvals = rng.gen_range(min_approval_count..=max_approval_count);
-                total_approvals_left -= n_approvals;
-                DeployHashWithApprovals::new(
-                    DeployHash::random(rng),
-                    (0..n_approvals).map(|_| Approval::random(rng)).collect(),
-                )
-            })
-            .collect();
-
-        let transfers = (0..num_transfers)
-            .map(|n| {
-                // We need at least one approval, and at least as many so that we are able to split
-                // all the remaining approvals between the remaining transfers while not exceeding
-                // the limit per deploy.
-                let min_approval_count = total_approvals_left
-                    .saturating_sub(MAX_APPROVALS_PER_DEPLOY * (num_transfers - n - 1))
-                    .max(1);
-                // We have to leave at least one approval per transfer for the remaining transfers.
-                let max_approval_count =
-                    MAX_APPROVALS_PER_DEPLOY.min(total_approvals_left - (num_transfers - n - 1));
-                let n_approvals = rng.gen_range(min_approval_count..=max_approval_count);
-                total_approvals_left -= n_approvals;
-                DeployHashWithApprovals::new(
-                    DeployHash::random(rng),
-                    (0..n_approvals).map(|_| Approval::random(rng)).collect(),
-                )
-            })
-            .collect();
-
-        let accusations = (0..num_accusations)
-            .map(|_| PublicKey::random(rng))
-            .collect();
-
-        Self {
-            deploys,
-            transfers,
-            accusations,
-            random_bit: rng.gen(),
-        }
-    }
-}
-
-/// Equivocation and reward information to be included in the terminal finalized block.
-pub type EraReport = consensus::EraReport<PublicKey>;
-
-impl Display for EraReport {
-    fn fmt(&self, f: &mut Formatter<'_>) -> fmt::Result {
-        let slashings = DisplayIter::new(&self.equivocators);
-        let rewards = DisplayIter::new(
-            self.rewards
-                .iter()
-                .map(|(public_key, amount)| format!("{}: {}", public_key, amount)),
-        );
-        write!(f, "era end: slash {}, reward {}", slashings, rewards)
-    }
-}
-
-impl ToBytes for EraReport {
-    fn to_bytes(&self) -> Result<Vec<u8>, bytesrepr::Error> {
-        let mut buffer = bytesrepr::allocate_buffer(self)?;
-        buffer.extend(self.equivocators.to_bytes()?);
-        buffer.extend(self.rewards.to_bytes()?);
-        buffer.extend(self.inactive_validators.to_bytes()?);
-        Ok(buffer)
-    }
-
-    fn serialized_length(&self) -> usize {
-        self.equivocators.serialized_length()
-            + self.rewards.serialized_length()
-            + self.inactive_validators.serialized_length()
-    }
-}
-
-impl FromBytes for EraReport {
-    fn from_bytes(bytes: &[u8]) -> Result<(Self, &[u8]), bytesrepr::Error> {
-        let (equivocators, remainder) = Vec::<PublicKey>::from_bytes(bytes)?;
-        let (rewards, remainder) = BTreeMap::<PublicKey, u64>::from_bytes(remainder)?;
-        let (inactive_validators, remainder) = Vec::<PublicKey>::from_bytes(remainder)?;
-
-        let era_report = EraReport {
-            equivocators,
-            rewards,
-            inactive_validators,
-        };
-        Ok((era_report, remainder))
-    }
-}
-
-impl DocExample for EraReport {
-    fn doc_example() -> &'static Self {
-        &ERA_REPORT
-    }
-}
-
-/// The piece of information that will become the content of a future block after it was finalized
-/// and before execution happened yet.
-#[derive(Clone, DataSize, Debug, PartialOrd, Ord, PartialEq, Eq, Hash, Serialize, Deserialize)]
-pub struct FinalizedBlock {
-    deploy_hashes: Vec<DeployHash>,
-    transfer_hashes: Vec<DeployHash>,
-    timestamp: Timestamp,
-    random_bit: bool,
-    era_report: Option<Box<EraReport>>,
-    era_id: EraId,
-    height: u64,
-    proposer: Box<PublicKey>,
-}
-
-impl FinalizedBlock {
-    pub(crate) fn new(
-        block_payload: BlockPayload,
-        era_report: Option<EraReport>,
-        timestamp: Timestamp,
-        era_id: EraId,
-        height: u64,
-        proposer: PublicKey,
-    ) -> Self {
-        FinalizedBlock {
-            deploy_hashes: block_payload.deploy_hashes().cloned().collect(),
-            transfer_hashes: block_payload.transfer_hashes().cloned().collect(),
-            timestamp,
-            random_bit: block_payload.random_bit,
-            era_report: era_report.map(Box::new),
-            era_id,
-            height,
-            proposer: Box::new(proposer),
-        }
-    }
-
-    /// The timestamp from when the block was proposed.
-    pub(crate) fn timestamp(&self) -> Timestamp {
-        self.timestamp
-    }
-
-    /// Returns slashing and reward information if this is a switch block, i.e. the last block of
-    /// its era.
-    pub(crate) fn era_report(&self) -> Option<&EraReport> {
-        self.era_report.as_deref()
-    }
-
-    /// Returns the ID of the era this block belongs to.
-    pub(crate) fn era_id(&self) -> EraId {
-        self.era_id
-    }
-
-    /// Returns the height of this block.
-    pub(crate) fn height(&self) -> u64 {
-        self.height
-    }
-
-    pub(crate) fn proposer(&self) -> Box<PublicKey> {
-        self.proposer.clone()
-    }
-
-    /// The list of deploy hashes chained with the list of transfer hashes.
-    pub fn deploy_and_transfer_hashes(&self) -> impl Iterator<Item = &DeployHash> {
-        self.deploy_hashes.iter().chain(&self.transfer_hashes)
-    }
-
-    /// Generates a random instance using a `TestRng` and includes specified deploys.
-    #[cfg(any(feature = "testing", test))]
-    pub fn random_with_deploys<'a, I: IntoIterator<Item = &'a Deploy>>(
-        rng: &mut TestRng,
-        deploys_iter: I,
-    ) -> Self {
-        let era = rng.gen_range(0..5);
-        let height = era * 10 + rng.gen_range(0..10);
-        let is_switch = rng.gen_bool(0.1);
-
-        FinalizedBlock::random_with_specifics(
-            rng,
-            EraId::from(era),
-            height,
-            is_switch,
-            Timestamp::now(),
-            deploys_iter,
-        )
-    }
-
-    /// Generates a random instance using a `TestRng`.
-    #[cfg(any(feature = "testing", test))]
-    pub fn random(rng: &mut TestRng) -> Self {
-        FinalizedBlock::random_with_deploys(rng, None)
-    }
-
-    #[cfg(any(feature = "testing", test))]
-    /// Generates a random instance using a `TestRng`, but using the specified values.
-    /// If `deploy` is `None`, random deploys will be generated, otherwise, the provided `deploy`
-    /// will be used.
-    pub fn random_with_specifics<'a, I: IntoIterator<Item = &'a Deploy>>(
-        rng: &mut TestRng,
-        era_id: EraId,
-        height: u64,
-        is_switch: bool,
-        timestamp: Timestamp,
-        deploys_iter: I,
-    ) -> Self {
-        use std::iter;
-
-        let mut deploys = deploys_iter
-            .into_iter()
-            .map(DeployHashWithApprovals::from)
-            .collect::<Vec<_>>();
-        if deploys.is_empty() {
-            let count = rng.gen_range(0..11);
-            deploys.extend(
-                iter::repeat_with(|| DeployHashWithApprovals::from(&Deploy::random(rng)))
-                    .take(count),
-            );
-        }
-        let random_bit = rng.gen();
-        let block_payload = BlockPayload::new(deploys, vec![], vec![], random_bit);
-
-        let era_report = if is_switch {
-            let equivocators_count = rng.gen_range(0..5);
-            let rewards_count = rng.gen_range(0..5);
-            let inactive_count = rng.gen_range(0..5);
-            Some(EraReport {
-                equivocators: iter::repeat_with(|| {
-                    PublicKey::from(&SecretKey::ed25519_from_bytes(rng.gen::<[u8; 32]>()).unwrap())
-                })
-                .take(equivocators_count)
-                .collect(),
-                rewards: iter::repeat_with(|| {
-                    let pub_key = PublicKey::from(
-                        &SecretKey::ed25519_from_bytes(rng.gen::<[u8; 32]>()).unwrap(),
-                    );
-                    let reward = rng.gen_range(1..(BLOCK_REWARD + 1));
-                    (pub_key, reward)
-                })
-                .take(rewards_count)
-                .collect(),
-                inactive_validators: iter::repeat_with(|| {
-                    PublicKey::from(&SecretKey::ed25519_from_bytes(rng.gen::<[u8; 32]>()).unwrap())
-                })
-                .take(inactive_count)
-                .collect(),
-            })
-        } else {
-            None
-        };
-        let secret_key: SecretKey = SecretKey::ed25519_from_bytes(rng.gen::<[u8; 32]>()).unwrap();
-        let public_key = PublicKey::from(&secret_key);
-
-        FinalizedBlock::new(
-            block_payload,
-            era_report,
-            timestamp,
-            era_id,
-            height,
-            public_key,
-        )
-    }
-}
-
-impl DocExample for FinalizedBlock {
-    fn doc_example() -> &'static Self {
-        &FINALIZED_BLOCK
-    }
-}
-
-impl From<Block> for FinalizedBlock {
-    fn from(block: Block) -> Self {
-        FinalizedBlock {
-            deploy_hashes: block.body.deploy_hashes,
-            transfer_hashes: block.body.transfer_hashes,
-            timestamp: block.header.timestamp,
-            random_bit: block.header.random_bit,
-            era_report: block
-                .header
-                .era_end
-                .map(|era_end| Box::new(era_end.era_report)),
-            era_id: block.header.era_id,
-            height: block.header.height,
-            proposer: Box::new(block.body.proposer),
-        }
-    }
-}
-
-impl Display for FinalizedBlock {
-    fn fmt(&self, formatter: &mut Formatter<'_>) -> fmt::Result {
-        write!(
-            formatter,
-            "finalized block #{} in {}, timestamp {}, {} deploys, {} transfers",
-            self.height,
-            self.era_id,
-            self.timestamp,
-            self.deploy_hashes.len(),
-            self.transfer_hashes.len(),
-        )?;
-        if let Some(ref ee) = self.era_report {
-            write!(formatter, ", era_end: {}", ee)?;
-        }
-        Ok(())
-    }
-}
-
-/// A cryptographic hash identifying a [`Block`](struct.Block.html).
-#[derive(
-    Copy,
-    Clone,
-    DataSize,
-    Default,
-    Ord,
-    PartialOrd,
-    Eq,
-    PartialEq,
-    Hash,
-    Serialize,
-    Deserialize,
-    Debug,
-    JsonSchema,
-    Into,
-)]
-#[serde(deny_unknown_fields)]
-pub struct BlockHash(Digest);
-
-impl BlockHash {
-    /// Constructs a new `BlockHash`.
-    pub fn new(hash: Digest) -> Self {
-        BlockHash(hash)
-    }
-
-    /// Returns the wrapped inner hash.
-    pub fn inner(&self) -> &Digest {
-        &self.0
-    }
-
-    /// Creates a random block hash.
-    #[cfg(any(feature = "testing", test))]
-    pub fn random(rng: &mut TestRng) -> Self {
-        let hash = rng.gen::<[u8; Digest::LENGTH]>().into();
-        BlockHash(hash)
-    }
-}
-
-impl Display for BlockHash {
-    fn fmt(&self, formatter: &mut Formatter) -> fmt::Result {
-        write!(formatter, "block hash {}", self.0)
-    }
-}
-
-impl From<Digest> for BlockHash {
-    fn from(digest: Digest) -> Self {
-        Self(digest)
-    }
-}
-
-impl AsRef<[u8]> for BlockHash {
-    fn as_ref(&self) -> &[u8] {
-        self.0.as_ref()
-    }
-}
-
-impl ToBytes for BlockHash {
-    fn to_bytes(&self) -> Result<Vec<u8>, bytesrepr::Error> {
-        self.0.to_bytes()
-    }
-
-    fn serialized_length(&self) -> usize {
-        self.0.serialized_length()
-    }
-}
-
-impl FromBytes for BlockHash {
-    fn from_bytes(bytes: &[u8]) -> Result<(Self, &[u8]), bytesrepr::Error> {
-        let (hash, remainder) = Digest::from_bytes(bytes)?;
-        let block_hash = BlockHash(hash);
-        Ok((block_hash, remainder))
-    }
-}
-
-/// Describes a block's hash and height.
-#[derive(
-    Clone, Copy, DataSize, Default, Eq, JsonSchema, Serialize, Deserialize, Debug, PartialEq,
-)]
-pub struct BlockHashAndHeight {
-    /// The hash of the block.
-    #[schemars(description = "The hash of this deploy's block.")]
-    pub block_hash: BlockHash,
-    /// The height of the block.
-    #[schemars(description = "The height of this deploy's block.")]
-    pub block_height: u64,
-}
-
-impl BlockHashAndHeight {
-    pub fn new(block_hash: BlockHash, block_height: u64) -> Self {
-        Self {
-            block_hash,
-            block_height,
-        }
-    }
-
-    #[cfg(any(feature = "testing", test))]
-    pub fn random(rng: &mut TestRng) -> Self {
-        Self {
-            block_hash: BlockHash::random(rng),
-            block_height: rng.gen::<u64>(),
-        }
-    }
-}
-
-impl Display for BlockHashAndHeight {
-    fn fmt(&self, formatter: &mut Formatter<'_>) -> fmt::Result {
-        write!(
-            formatter,
-            "{}, height {} ",
-            self.block_hash, self.block_height
-        )
-    }
-}
-
-#[derive(Clone, DataSize, Ord, PartialOrd, Eq, PartialEq, Hash, Serialize, Deserialize, Debug)]
-/// A struct to contain information related to the end of an era and validator weights for the
-/// following era.
-pub struct EraEnd {
-    /// Equivocation and reward information to be included in the terminal finalized block.
-    era_report: EraReport,
-    /// The validators for the upcoming era and their respective weights.
-    next_era_validator_weights: BTreeMap<PublicKey, U512>,
-}
-
-impl EraEnd {
-    fn new(era_report: EraReport, next_era_validator_weights: BTreeMap<PublicKey, U512>) -> Self {
-        EraEnd {
-            era_report,
-            next_era_validator_weights,
-        }
-    }
-
-    /// Equivocation and reward information to be included in the terminal finalized block.
-    pub fn era_report(&self) -> &EraReport {
-        &self.era_report
-    }
-
-    /// The validators for the upcoming era and their respective weights.
-    pub fn next_era_validator_weights(&self) -> &BTreeMap<PublicKey, U512> {
-        &self.next_era_validator_weights
-    }
-}
-
-impl ToBytes for EraEnd {
-    fn to_bytes(&self) -> Result<Vec<u8>, bytesrepr::Error> {
-        let mut buffer = bytesrepr::allocate_buffer(self)?;
-        buffer.extend(self.era_report.to_bytes()?);
-        buffer.extend(self.next_era_validator_weights.to_bytes()?);
-        Ok(buffer)
-    }
-
-    fn serialized_length(&self) -> usize {
-        self.era_report.serialized_length() + self.next_era_validator_weights.serialized_length()
-    }
-}
-
-impl FromBytes for EraEnd {
-    fn from_bytes(bytes: &[u8]) -> Result<(Self, &[u8]), bytesrepr::Error> {
-        let (era_report, bytes) = EraReport::from_bytes(bytes)?;
-        let (next_era_validator_weights, bytes) = BTreeMap::<PublicKey, U512>::from_bytes(bytes)?;
-        let era_end = EraEnd {
-            era_report,
-            next_era_validator_weights,
-        };
-        Ok((era_end, bytes))
-    }
-}
-
-impl Display for EraEnd {
-    fn fmt(&self, formatter: &mut Formatter) -> fmt::Result {
-        write!(formatter, "era end: {} ", self.era_report)
-    }
-}
-
-impl DocExample for EraEnd {
-    fn doc_example() -> &'static Self {
-        &ERA_END
-    }
-}
-
-/// The header portion of a [`Block`](struct.Block.html).
-#[derive(Clone, DataSize, Eq, Serialize, Deserialize, Debug)]
-pub struct BlockHeader {
-    parent_hash: BlockHash,
-    state_root_hash: Digest,
-    body_hash: Digest,
-    random_bit: bool,
-    /// The seed for the sequence of leaders accumulated from random_bits.
-    accumulated_seed: Digest,
-    era_end: Option<EraEnd>,
-    timestamp: Timestamp,
-    era_id: EraId,
-    height: u64,
-    protocol_version: ProtocolVersion,
-    #[serde(skip)]
-    #[data_size(with = ds::once_cell)]
-    block_hash: OnceCell<BlockHash>,
-}
-
-mod specimen_support {
-    use crate::utils::specimen::{
-        btree_map_distinct_from_prop, Cache, LargestSpecimen, SizeEstimator,
-    };
-
-    use super::{
-        BlockExecutionResultsOrChunk, BlockExecutionResultsOrChunkId, BlockHeader,
-        BlockHeaderWithMetadata, BlockSignatures, EraEnd,
-    };
-    use once_cell::sync::OnceCell;
-
-    impl LargestSpecimen for BlockHeader {
-        fn largest_specimen<E: SizeEstimator>(estimator: &E, cache: &mut Cache) -> Self {
-            BlockHeader {
-                parent_hash: LargestSpecimen::largest_specimen(estimator, cache),
-                state_root_hash: LargestSpecimen::largest_specimen(estimator, cache),
-                body_hash: LargestSpecimen::largest_specimen(estimator, cache),
-                random_bit: LargestSpecimen::largest_specimen(estimator, cache),
-                accumulated_seed: LargestSpecimen::largest_specimen(estimator, cache),
-                era_end: LargestSpecimen::largest_specimen(estimator, cache),
-                timestamp: LargestSpecimen::largest_specimen(estimator, cache),
-                era_id: LargestSpecimen::largest_specimen(estimator, cache),
-                height: LargestSpecimen::largest_specimen(estimator, cache),
-                protocol_version: LargestSpecimen::largest_specimen(estimator, cache),
-                block_hash: OnceCell::with_value(LargestSpecimen::largest_specimen(
-                    estimator, cache,
-                )),
-            }
-        }
-    }
-
-    impl LargestSpecimen for EraEnd {
-        fn largest_specimen<E: SizeEstimator>(estimator: &E, cache: &mut Cache) -> Self {
-            EraEnd {
-                era_report: LargestSpecimen::largest_specimen(estimator, cache),
-                next_era_validator_weights: btree_map_distinct_from_prop(
-                    estimator,
-                    "validator_count",
-                    cache,
-                ),
-            }
-        }
-    }
-
-    impl LargestSpecimen for BlockExecutionResultsOrChunkId {
-        fn largest_specimen<E: SizeEstimator>(estimator: &E, cache: &mut Cache) -> Self {
-            BlockExecutionResultsOrChunkId {
-                chunk_index: u64::MAX,
-                block_hash: LargestSpecimen::largest_specimen(estimator, cache),
-            }
-        }
-    }
-
-    impl LargestSpecimen for BlockHeaderWithMetadata {
-        fn largest_specimen<E: SizeEstimator>(estimator: &E, cache: &mut Cache) -> Self {
-            BlockHeaderWithMetadata {
-                block_header: LargestSpecimen::largest_specimen(estimator, cache),
-                block_signatures: LargestSpecimen::largest_specimen(estimator, cache),
-            }
-        }
-    }
-
-    impl LargestSpecimen for BlockSignatures {
-        fn largest_specimen<E: SizeEstimator>(estimator: &E, cache: &mut Cache) -> Self {
-            BlockSignatures {
-                block_hash: LargestSpecimen::largest_specimen(estimator, cache),
-                era_id: LargestSpecimen::largest_specimen(estimator, cache),
-                proofs: btree_map_distinct_from_prop(estimator, "validator_count", cache),
-            }
-        }
-    }
-
-    impl LargestSpecimen for BlockExecutionResultsOrChunk {
-        fn largest_specimen<E: SizeEstimator>(estimator: &E, cache: &mut Cache) -> Self {
-            BlockExecutionResultsOrChunk {
-                block_hash: LargestSpecimen::largest_specimen(estimator, cache),
-                value: LargestSpecimen::largest_specimen(estimator, cache),
-                is_valid: OnceCell::with_value(Ok(true)),
-            }
-        }
-    }
-}
-
-impl BlockHeader {
-    /// The parent block's hash.
-    pub fn parent_hash(&self) -> &BlockHash {
-        &self.parent_hash
-    }
-
-    /// The root hash of the resulting global state.
-    pub fn state_root_hash(&self) -> &Digest {
-        &self.state_root_hash
-    }
-
-    /// The hash of the block's body.
-    pub fn body_hash(&self) -> &Digest {
-        &self.body_hash
-    }
-
-    /// A random bit needed for initializing a future era.
-    pub fn random_bit(&self) -> bool {
-        self.random_bit
-    }
-
-    /// A seed needed for initializing a future era.
-    pub fn accumulated_seed(&self) -> Digest {
-        self.accumulated_seed
-    }
-
-    /// Returns the `EraEnd` of a block if it is a switch block.
-    pub fn era_end(&self) -> Option<&EraEnd> {
-        self.era_end.as_ref()
-    }
-
-    /// The timestamp from when the block was proposed.
-    pub fn timestamp(&self) -> Timestamp {
-        self.timestamp
-    }
-
-    /// Era ID in which this block was created.
-    pub fn era_id(&self) -> EraId {
-        self.era_id
-    }
-
-    /// Returns the era ID in which the next block would be created (that is, this block's era ID,
-    /// or its successor if this is a switch block).
-    pub fn next_block_era_id(&self) -> EraId {
-        if self.era_end.is_some() {
-            self.era_id.successor()
-        } else {
-            self.era_id
-        }
-    }
-
-    /// Returns the height of this block, i.e. the number of ancestors.
-    pub fn height(&self) -> u64 {
-        self.height
-    }
-
-    /// Returns the protocol version of the network from when this block was created.
-    pub fn protocol_version(&self) -> ProtocolVersion {
-        self.protocol_version
-    }
-
-    /// Returns `true` if this block is the last one in the current era.
-    pub fn is_switch_block(&self) -> bool {
-        self.era_end.is_some()
-    }
-
-    /// The validators for the upcoming era and their respective weights (if this is a switch
-    /// block).
-    pub fn next_era_validator_weights(&self) -> Option<&BTreeMap<PublicKey, U512>> {
-        match &self.era_end {
-            Some(era_end) => {
-                let validator_weights = era_end.next_era_validator_weights();
-                Some(validator_weights)
-            }
-            None => None,
-        }
-    }
-
-    /// Takes the validators for the upcoming era and their respective weights (if this is a switch
-    /// block).
-    pub fn maybe_take_next_era_validator_weights(self) -> Option<BTreeMap<PublicKey, U512>> {
-        self.era_end
-            .map(|era_end| era_end.next_era_validator_weights)
-    }
-
-    /// Hash of the block header.
-    pub fn block_hash(&self) -> BlockHash {
-        *self.block_hash.get_or_init(|| {
-            let serialized_header = Self::serialize(self)
-                .unwrap_or_else(|error| panic!("should serialize block header: {}", error));
-            BlockHash::new(Digest::hash(serialized_header))
-        })
-    }
-
-    /// Sets the block hash without recomputing it.
-    ///
-    /// Must only be called with the correct hash.
-    pub(crate) fn set_block_hash(&self, block_hash: BlockHash) {
-        self.block_hash.get_or_init(|| block_hash);
-    }
-
-    /// Returns true if block is Genesis.
-    /// Genesis child block is from era 0 and height 0.
-    pub(crate) fn is_genesis(&self) -> bool {
-        self.era_id().is_genesis() && self.height() == 0
-    }
-
-    // Serialize the block header.
-    fn serialize(&self) -> Result<Vec<u8>, bytesrepr::Error> {
-        self.to_bytes()
-    }
-}
-
-impl PartialEq for BlockHeader {
-    fn eq(&self, other: &BlockHeader) -> bool {
-        // Destructure to make sure we don't accidentally omit fields.
-        let BlockHeader {
-            parent_hash,
-            state_root_hash,
-            body_hash,
-            random_bit,
-            accumulated_seed,
-            era_end,
-            timestamp,
-            era_id,
-            height,
-            protocol_version,
-            block_hash: _,
-        } = self;
-        *parent_hash == other.parent_hash
-            && *state_root_hash == other.state_root_hash
-            && *body_hash == other.body_hash
-            && *random_bit == other.random_bit
-            && *accumulated_seed == other.accumulated_seed
-            && *era_end == other.era_end
-            && *timestamp == other.timestamp
-            && *era_id == other.era_id
-            && *height == other.height
-            && *protocol_version == other.protocol_version
-    }
-}
-
-impl Display for BlockHeader {
-    fn fmt(&self, formatter: &mut Formatter) -> fmt::Result {
-        write!(
-            formatter,
-            "block header #{}, {}, timestamp {}, {}, parent {}, post-state hash {}, body hash {}, \
-             random bit {}, protocol version: {}",
-            self.height,
-            self.block_hash(),
-            self.timestamp,
-            self.era_id,
-            self.parent_hash.inner(),
-            self.state_root_hash,
-            self.body_hash,
-            self.random_bit,
-            self.protocol_version,
-        )?;
-        if let Some(ee) = &self.era_end {
-            write!(formatter, ", era_end: {}", ee)?;
-        }
-        Ok(())
-    }
-}
-
-impl ToBytes for BlockHeader {
-    fn to_bytes(&self) -> Result<Vec<u8>, bytesrepr::Error> {
-        let mut buffer = bytesrepr::allocate_buffer(self)?;
-        buffer.extend(self.parent_hash.to_bytes()?);
-        buffer.extend(self.state_root_hash.to_bytes()?);
-        buffer.extend(self.body_hash.to_bytes()?);
-        buffer.extend(self.random_bit.to_bytes()?);
-        buffer.extend(self.accumulated_seed.to_bytes()?);
-        buffer.extend(self.era_end.to_bytes()?);
-        buffer.extend(self.timestamp.to_bytes()?);
-        buffer.extend(self.era_id.to_bytes()?);
-        buffer.extend(self.height.to_bytes()?);
-        buffer.extend(self.protocol_version.to_bytes()?);
-        Ok(buffer)
-    }
-
-    fn serialized_length(&self) -> usize {
-        self.parent_hash.serialized_length()
-            + self.state_root_hash.serialized_length()
-            + self.body_hash.serialized_length()
-            + self.random_bit.serialized_length()
-            + self.accumulated_seed.serialized_length()
-            + self.era_end.serialized_length()
-            + self.timestamp.serialized_length()
-            + self.era_id.serialized_length()
-            + self.height.serialized_length()
-            + self.protocol_version.serialized_length()
-    }
-}
-
-impl FromBytes for BlockHeader {
-    fn from_bytes(bytes: &[u8]) -> Result<(Self, &[u8]), bytesrepr::Error> {
-        let (parent_hash, remainder) = BlockHash::from_bytes(bytes)?;
-        let (state_root_hash, remainder) = Digest::from_bytes(remainder)?;
-        let (body_hash, remainder) = Digest::from_bytes(remainder)?;
-        let (random_bit, remainder) = bool::from_bytes(remainder)?;
-        let (accumulated_seed, remainder) = Digest::from_bytes(remainder)?;
-        let (era_end, remainder) = Option::<EraEnd>::from_bytes(remainder)?;
-        let (timestamp, remainder) = Timestamp::from_bytes(remainder)?;
-        let (era_id, remainder) = EraId::from_bytes(remainder)?;
-        let (height, remainder) = u64::from_bytes(remainder)?;
-        let (protocol_version, remainder) = ProtocolVersion::from_bytes(remainder)?;
-        let block_header = BlockHeader {
-            parent_hash,
-            state_root_hash,
-            body_hash,
-            random_bit,
-            accumulated_seed,
-            era_end,
-            timestamp,
-            era_id,
-            height,
-            protocol_version,
-            block_hash: OnceCell::new(),
-        };
-        Ok((block_header, remainder))
-    }
-}
-
-impl FetchItem for BlockHeader {
-    type Id = BlockHash;
-    type ValidationError = Infallible;
-    type ValidationMetadata = EmptyValidationMetadata;
-
-    const TAG: Tag = Tag::BlockHeader;
-
-    fn fetch_id(&self) -> Self::Id {
-        self.block_hash()
-    }
-
-    fn validate(&self, _metadata: &EmptyValidationMetadata) -> Result<(), Self::ValidationError> {
-        Ok(())
-    }
-}
-
-#[derive(Debug, Serialize, Deserialize, Clone, PartialEq, Eq, DataSize)]
-pub struct BlockHeaderWithMetadata {
-    pub block_header: BlockHeader,
-    pub block_signatures: BlockSignatures,
-}
-
-impl Display for BlockHeaderWithMetadata {
-    fn fmt(&self, f: &mut Formatter) -> fmt::Result {
-        write!(f, "{}, and {}", self.block_header, self.block_signatures)
-    }
-}
-
-impl BlockHeaderWithMetadata {
-    pub(crate) fn validate(&self) -> Result<(), BlockHeaderWithMetadataValidationError> {
-        validate_block_header_and_signature_hash(&self.block_header, &self.block_signatures)
-    }
-}
-
-/// The body portion of a block.
-#[derive(Clone, DataSize, Eq, Serialize, Deserialize, Debug)]
-pub struct BlockBody {
-    proposer: PublicKey,
-    deploy_hashes: Vec<DeployHash>,
-    transfer_hashes: Vec<DeployHash>,
-    #[serde(skip)]
-    #[data_size(with = ds::once_cell)]
-    hash: OnceCell<Digest>,
-}
-
-impl BlockBody {
-    /// The number of parts of a block body.
-    pub const PARTS_COUNT: usize = 3;
-
-    /// Creates a new body from deploy and transfer hashes.
-    pub(crate) fn new(
-        proposer: PublicKey,
-        deploy_hashes: Vec<DeployHash>,
-        transfer_hashes: Vec<DeployHash>,
-    ) -> Self {
-        BlockBody {
-            proposer,
-            deploy_hashes,
-            transfer_hashes,
-            hash: OnceCell::new(),
-        }
-    }
-
-    /// Block proposer.
-    pub fn proposer(&self) -> &PublicKey {
-        &self.proposer
-    }
-
-    /// Retrieves the deploy hashes within the block.
-    pub(crate) fn deploy_hashes(&self) -> &Vec<DeployHash> {
-        &self.deploy_hashes
-    }
-
-    /// Retrieves the transfer hashes within the block.
-    pub(crate) fn transfer_hashes(&self) -> &Vec<DeployHash> {
-        &self.transfer_hashes
-    }
-
-    /// Returns deploy hashes of transactions in an order in which they were executed.
-    pub(crate) fn deploy_and_transfer_hashes(&self) -> impl Iterator<Item = &DeployHash> {
-        self.deploy_hashes()
-            .iter()
-            .chain(self.transfer_hashes().iter())
-    }
-
-    /// Computes the body hash by hashing the serialized bytes.
-    pub fn hash(&self) -> Digest {
-        *self.hash.get_or_init(|| {
-            let serialized_body = self
-                .to_bytes()
-                .unwrap_or_else(|error| panic!("should serialize block body: {}", error));
-            Digest::hash(serialized_body)
-        })
-    }
-}
-
-impl PartialEq for BlockBody {
-    fn eq(&self, other: &BlockBody) -> bool {
-        // Destructure to make sure we don't accidentally omit fields.
-        let BlockBody {
-            proposer,
-            deploy_hashes,
-            transfer_hashes,
-            hash: _,
-        } = self;
-        *proposer == other.proposer
-            && *deploy_hashes == other.deploy_hashes
-            && *transfer_hashes == other.transfer_hashes
-    }
-}
-
-impl Display for BlockBody {
-    fn fmt(&self, formatter: &mut Formatter) -> fmt::Result {
-        write!(
-            formatter,
-            "block body proposed by {}, {} deploys, {} transfers",
-            self.proposer,
-            self.deploy_hashes.len(),
-            self.transfer_hashes.len()
-        )?;
-        Ok(())
-    }
-}
-
-impl ToBytes for BlockBody {
-    fn to_bytes(&self) -> Result<Vec<u8>, bytesrepr::Error> {
-        let mut buffer = bytesrepr::allocate_buffer(self)?;
-        buffer.extend(self.proposer.to_bytes()?);
-        buffer.extend(self.deploy_hashes.to_bytes()?);
-        buffer.extend(self.transfer_hashes.to_bytes()?);
-        Ok(buffer)
-    }
-
-    fn serialized_length(&self) -> usize {
-        self.proposer.serialized_length()
-            + self.deploy_hashes.serialized_length()
-            + self.transfer_hashes.serialized_length()
-    }
-}
-
-impl FromBytes for BlockBody {
-    fn from_bytes(bytes: &[u8]) -> Result<(Self, &[u8]), bytesrepr::Error> {
-        let (proposer, bytes) = PublicKey::from_bytes(bytes)?;
-        let (deploy_hashes, bytes) = Vec::<DeployHash>::from_bytes(bytes)?;
-        let (transfer_hashes, bytes) = Vec::<DeployHash>::from_bytes(bytes)?;
-        let body = BlockBody {
-            proposer,
-            deploy_hashes,
-            transfer_hashes,
-            hash: OnceCell::new(),
-        };
-        Ok((body, bytes))
-    }
-}
-
-/// A storage representation of finality signatures with the associated block hash.
-#[derive(Clone, Debug, PartialOrd, Ord, Hash, Serialize, Deserialize, DataSize, Eq, PartialEq)]
-pub struct BlockSignatures {
-    /// The block hash for a given block.
-    pub(crate) block_hash: BlockHash,
-    /// The era id for the given set of finality signatures.
-    pub(crate) era_id: EraId,
-    /// The signatures associated with the block hash.
-    pub(crate) proofs: BTreeMap<PublicKey, Signature>,
-}
-
-impl BlockSignatures {
-    pub(crate) fn new(block_hash: BlockHash, era_id: EraId) -> Self {
-        BlockSignatures {
-            block_hash,
-            era_id,
-            proofs: BTreeMap::new(),
-        }
-    }
-
-    pub(crate) fn insert_proof(
-        &mut self,
-        public_key: PublicKey,
-        signature: Signature,
-    ) -> Option<Signature> {
-        self.proofs.insert(public_key, signature)
-    }
-
-    /// Verify the signatures contained within.
-    pub(crate) fn verify(&self) -> Result<(), crypto::Error> {
-        for (public_key, signature) in self.proofs.iter() {
-            let signature = FinalitySignature {
-                block_hash: self.block_hash,
-                era_id: self.era_id,
-                signature: *signature,
-                public_key: public_key.clone(),
-                is_verified: OnceCell::new(),
-            };
-            signature.is_verified()?;
-        }
-        Ok(())
-    }
-
-    pub(crate) fn get_finality_signature(
-        &self,
-        public_key: &PublicKey,
-    ) -> Option<FinalitySignature> {
-        self.proofs.get(public_key).map(|signature| {
-            FinalitySignature::new(self.block_hash, self.era_id, *signature, public_key.clone())
-        })
-    }
-
-    pub(crate) fn has_finality_signature(&self, public_key: &PublicKey) -> bool {
-        self.proofs.contains_key(public_key)
-    }
-
-    pub(crate) fn finality_signatures(&self) -> impl Iterator<Item = FinalitySignature> + '_ {
-        self.proofs.iter().map(move |(public_key, signature)| {
-            FinalitySignature::new(self.block_hash, self.era_id, *signature, public_key.clone())
-        })
-    }
-}
-
-impl Display for BlockSignatures {
-    fn fmt(&self, formatter: &mut Formatter) -> fmt::Result {
-        write!(
-            formatter,
-            "block signatures for {} in {} with {} proofs",
-            self.block_hash,
-            self.era_id,
-            self.proofs.len()
-        )
-    }
-}
-
-/// A proposed block after execution, with the resulting post-state-hash.  This is the core
-/// component of the Casper linear blockchain.
-#[derive(DataSize, Clone, Debug, PartialEq, Eq, Serialize, Deserialize)]
-pub struct Block {
-    hash: BlockHash,
-    header: BlockHeader,
-    body: BlockBody,
-}
-
-impl Block {
-    pub(crate) fn new(
-        parent_hash: BlockHash,
-        parent_seed: Digest,
-        state_root_hash: Digest,
-        finalized_block: FinalizedBlock,
-        next_era_validator_weights: Option<BTreeMap<PublicKey, U512>>,
-        protocol_version: ProtocolVersion,
-    ) -> Result<Self, BlockCreationError> {
-        let body = BlockBody::new(
-            *finalized_block.proposer,
-            finalized_block.deploy_hashes,
-            finalized_block.transfer_hashes,
-        );
-
-        let body_hash = body.hash();
-
-        let era_end = match (finalized_block.era_report, next_era_validator_weights) {
-            (None, None) => None,
-            (Some(era_report), Some(next_era_validator_weights)) => {
-                Some(EraEnd::new(*era_report, next_era_validator_weights))
-            }
-            (maybe_era_report, maybe_next_era_validator_weights) => {
-                return Err(BlockCreationError::CouldNotCreateEraEnd {
-                    maybe_era_report,
-                    maybe_next_era_validator_weights,
-                })
-            }
-        };
-
-        let accumulated_seed = Digest::hash_pair(parent_seed, [finalized_block.random_bit as u8]);
-
-        let header = BlockHeader {
-            parent_hash,
-            state_root_hash,
-            body_hash,
-            random_bit: finalized_block.random_bit,
-            accumulated_seed,
-            era_end,
-            timestamp: finalized_block.timestamp,
-            era_id: finalized_block.era_id,
-            height: finalized_block.height,
-            protocol_version,
-            block_hash: OnceCell::new(),
-        };
-
-        Ok(Block {
-            hash: header.block_hash(),
-            header,
-            body,
-        })
-    }
-
-    pub(crate) fn new_from_header_and_body(
-        header: BlockHeader,
-        body: BlockBody,
-    ) -> Result<Self, Box<BlockValidationError>> {
-        let hash = header.block_hash();
-        let block = Block { hash, header, body };
-        block.verify()?;
-        Ok(block)
-    }
-
-    pub(crate) fn body(&self) -> &BlockBody {
-        &self.body
-    }
-
-    /// Returns the reference to the header.
-    pub fn header(&self) -> &BlockHeader {
-        &self.header
-    }
-
-    /// Returns the header, consuming the block.
-    pub fn take_header(self) -> BlockHeader {
-        self.header
-    }
-
-    /// The hash of this block's header.
-    pub fn hash(&self) -> &BlockHash {
-        &self.hash
-    }
-
-    pub(crate) fn state_root_hash(&self) -> &Digest {
-        self.header.state_root_hash()
-    }
-
-    /// The deploy hashes included in this block.
-    pub fn deploy_hashes(&self) -> &Vec<DeployHash> {
-        self.body.deploy_hashes()
-    }
-
-    /// The list of transfer hashes included in the block.
-    pub fn transfer_hashes(&self) -> &Vec<DeployHash> {
-        self.body.transfer_hashes()
-    }
-
-    /// The list of deploy hashes chained with the list of transfer hashes.
-    pub fn deploy_and_transfer_hashes(&self) -> impl Iterator<Item = &DeployHash> {
-        self.body.deploy_and_transfer_hashes()
-    }
-
-    /// The height of a block.
-    pub fn height(&self) -> u64 {
-        self.header.height()
-    }
-
-    /// The protocol version of the block.
-    pub fn protocol_version(&self) -> ProtocolVersion {
-        self.header.protocol_version
-    }
-
-    /// Returns the hash of the parent block.
-    /// If the block is the first block in the linear chain returns `None`.
-    pub fn parent(&self) -> Option<&BlockHash> {
-        if self.header.is_genesis() {
-            None
-        } else {
-            Some(self.header.parent_hash())
-        }
-    }
-
-    /// Returns the timestamp of the block.
-    pub fn timestamp(&self) -> Timestamp {
-        self.header.timestamp()
-    }
-
-    /// Check the integrity of a block by hashing its body and header
-    #[allow(clippy::result_large_err)]
-    pub fn verify(&self) -> Result<(), BlockValidationError> {
-        let actual_block_header_hash = self.header().block_hash();
-        if *self.hash() != actual_block_header_hash {
-            return Err(BlockValidationError::UnexpectedBlockHash {
-                block: Box::new(self.to_owned()),
-                actual_block_header_hash,
-            });
-        }
-
-        let actual_block_body_hash = self.body.hash();
-        if self.header.body_hash != actual_block_body_hash {
-            return Err(BlockValidationError::UnexpectedBodyHash {
-                block: Box::new(self.to_owned()),
-                actual_block_body_hash,
-            });
-        }
-
-        Ok(())
-    }
-
-    /// Generates a random instance using a `TestRng` and includes specified deploys.
-    #[cfg(any(feature = "testing", test))]
-    pub fn random_with_deploys<'a, I: IntoIterator<Item = &'a Deploy>>(
-        rng: &mut TestRng,
-        deploys_iter: I,
-    ) -> Self {
-        let era = rng.gen_range(0..MAX_ERA_FOR_RANDOM_BLOCK);
-        let height = era * 10 + rng.gen_range(0..10);
-        let is_switch = rng.gen_bool(0.1);
-
-        Block::random_with_specifics(
-            rng,
-            EraId::from(era),
-            height,
-            ProtocolVersion::V1_0_0,
-            is_switch,
-            deploys_iter,
-        )
-    }
-
-    /// Generates a random instance using a `TestRng`.
-    #[cfg(any(feature = "testing", test))]
-    pub fn random(rng: &mut TestRng) -> Self {
-        Block::random_with_deploys(rng, None)
-    }
-
-    /// Generates a random switch block.
-    #[cfg(any(feature = "testing", test))]
-    pub fn random_switch_block(rng: &mut TestRng) -> Self {
-        use std::iter;
-
-        let era_id = rng.gen();
-        let height = rng.gen();
-
-        Block::random_with_specifics(
-            rng,
-            era_id,
-            height,
-            ProtocolVersion::default(),
-            true,
-            iter::empty(),
-        )
-    }
-
-    /// Generates a random non-switch block.
-    #[cfg(any(feature = "testing", test))]
-    pub fn random_non_switch_block(rng: &mut TestRng) -> Self {
-        use std::iter;
-
-        let era_id = rng.gen();
-        let height = rng.gen();
-
-        Block::random_with_specifics(
-            rng,
-            era_id,
-            height,
-            ProtocolVersion::default(),
-            false,
-            iter::empty(),
-        )
-    }
-
-    /// Generates a random instance using a `TestRng`, but using the specified values.
-    #[cfg(any(feature = "testing", test))]
-    pub fn random_with_specifics<'a, I: IntoIterator<Item = &'a Deploy>>(
-        rng: &mut TestRng,
-        era_id: EraId,
-        height: u64,
-        protocol_version: ProtocolVersion,
-        is_switch: bool,
-        deploys_iter: I,
-    ) -> Self {
-        let parent_hash = BlockHash::new(rng.gen::<[u8; Digest::LENGTH]>().into());
-        let state_root_hash = rng.gen::<[u8; Digest::LENGTH]>().into();
-        let finalized_block = FinalizedBlock::random_with_specifics(
-            rng,
-            era_id,
-            height,
-            is_switch,
-            Timestamp::now(),
-            deploys_iter,
-        );
-        let parent_seed = rng.gen::<[u8; Digest::LENGTH]>().into();
-        let next_era_validator_weights = finalized_block
-            .clone()
-            .era_report
-            .map(|_| BTreeMap::<PublicKey, U512>::default());
-
-        Block::new(
-            parent_hash,
-            parent_seed,
-            state_root_hash,
-            finalized_block,
-            next_era_validator_weights,
-            protocol_version,
-        )
-        .expect("Could not create random block with specifics")
-    }
-
-    /// Generates a random instance using a `TestRng`, but using the specified values.
-    #[cfg(any(feature = "testing", test))]
-    #[allow(clippy::too_many_arguments)]
-    pub fn random_with_specifics_and_parent_and_validator_weights<
-        'a,
-        I: IntoIterator<Item = &'a Deploy>,
-    >(
-        rng: &mut TestRng,
-        era_id: EraId,
-        height: u64,
-        protocol_version: ProtocolVersion,
-        is_switch: bool,
-        deploys_iter: I,
-        parent_hash: Option<BlockHash>,
-        validator_weights: BTreeMap<PublicKey, U512>,
-    ) -> Self {
-        let parent_hash = match parent_hash {
-            Some(parent_hash) => parent_hash,
-            None => BlockHash::new(rng.gen::<[u8; Digest::LENGTH]>().into()),
-        };
-        let state_root_hash = rng.gen::<[u8; Digest::LENGTH]>().into();
-        let mut finalized_block = FinalizedBlock::random_with_specifics(
-            rng,
-            era_id,
-            height,
-            is_switch,
-            Timestamp::now(),
-            deploys_iter,
-        );
-        if !validator_weights.is_empty() {
-            finalized_block.era_report = Some(Default::default());
-        }
-        let parent_seed = rng.gen::<[u8; Digest::LENGTH]>().into();
-        let next_era_validator_weights = if validator_weights.is_empty() {
-            None
-        } else {
-            Some(validator_weights)
-        };
-
-        Block::new(
-            parent_hash,
-            parent_seed,
-            state_root_hash,
-            finalized_block,
-            next_era_validator_weights,
-            protocol_version,
-        )
-        .expect("Could not create random block with specifics")
-    }
-
-    /// Generates a random invalid instance using a `TestRng`.
-    #[cfg(any(feature = "testing", test))]
-    pub fn random_invalid(rng: &mut TestRng) -> Self {
-        let era = rng.gen_range(0..MAX_ERA_FOR_RANDOM_BLOCK);
-        let height = era * 10 + rng.gen_range(0..10);
-        let is_switch = rng.gen_bool(0.1);
-
-        let mut block = Block::random_with_specifics(
-            rng,
-            EraId::from(era),
-            height,
-            ProtocolVersion::V1_0_0,
-            is_switch,
-            None,
-        );
-        block.hash = BlockHash::random(rng);
-        assert!(block.verify().is_err());
-        block
-    }
-}
-
-impl DocExample for Block {
-    fn doc_example() -> &'static Self {
-        &BLOCK
-    }
-}
-
-impl Display for Block {
-    fn fmt(&self, formatter: &mut Formatter<'_>) -> fmt::Result {
-        write!(
-            formatter,
-            "executed block #{}, {}, timestamp {}, {}, parent {}, post-state hash {}, body hash {}, \
-             random bit {}, protocol version: {}",
-            self.header.height,
-            self.hash,
-            self.header.timestamp,
-            self.header.era_id,
-            self.header.parent_hash.inner(),
-            self.header.state_root_hash,
-            self.header.body_hash,
-            self.header.random_bit,
-            self.header.protocol_version
-        )?;
-        if let Some(ee) = &self.header.era_end {
-            write!(formatter, ", era_end: {}", ee)?;
-        }
-        Ok(())
-    }
-}
-
-impl ToBytes for Block {
-    fn to_bytes(&self) -> Result<Vec<u8>, bytesrepr::Error> {
-        let mut buffer = bytesrepr::allocate_buffer(self)?;
-        buffer.extend(self.hash.to_bytes()?);
-        buffer.extend(self.header.to_bytes()?);
-        buffer.extend(self.body.to_bytes()?);
-        Ok(buffer)
-    }
-
-    fn serialized_length(&self) -> usize {
-        self.hash.serialized_length()
-            + self.header.serialized_length()
-            + self.body.serialized_length()
-    }
-}
-
-impl FromBytes for Block {
-    fn from_bytes(bytes: &[u8]) -> Result<(Self, &[u8]), bytesrepr::Error> {
-        let (hash, remainder) = BlockHash::from_bytes(bytes)?;
-        let (header, remainder) = BlockHeader::from_bytes(remainder)?;
-        let (body, remainder) = BlockBody::from_bytes(remainder)?;
-        let block = Block { hash, header, body };
-        Ok((block, remainder))
-    }
-}
-
-impl FetchItem for Block {
-    type Id = BlockHash;
-    type ValidationError = BlockValidationError;
-    type ValidationMetadata = EmptyValidationMetadata;
-
-    const TAG: Tag = Tag::Block;
-
-    fn fetch_id(&self) -> Self::Id {
-        *self.hash()
-    }
-
-    fn validate(&self, _metadata: &EmptyValidationMetadata) -> Result<(), Self::ValidationError> {
-        self.verify()
-    }
-}
-
-impl GossipItem for Block {
-    type Id = BlockHash;
-
-    const ID_IS_COMPLETE_ITEM: bool = false;
-    const REQUIRES_GOSSIP_RECEIVED_ANNOUNCEMENT: bool = true;
-
-    fn gossip_id(&self) -> Self::Id {
-        *self.hash()
-    }
-
-    fn gossip_target(&self) -> GossipTarget {
-        // Validators make their own blocks thus we only gossip blocks to non validators.
-        GossipTarget::Mixed(self.header.era_id)
-    }
-}
-
-impl LargeGossipItem for Block {}
-
-/// A wrapper around `Block` for the purposes of fetching blocks by height in linear chain.
-#[derive(Clone, Debug, PartialEq, Eq, Serialize, Deserialize)]
-pub struct BlockWithMetadata {
-    pub block: Block,
-    pub block_signatures: BlockSignatures,
-}
-
-impl Display for BlockWithMetadata {
-    fn fmt(&self, f: &mut Formatter<'_>) -> fmt::Result {
-        write!(
-            f,
-            "block #{}, {}, with {} block signatures",
-            self.block.height(),
-            self.block.hash(),
-            self.block_signatures.proofs.len()
-        )
-    }
-}
-
-fn validate_block_header_and_signature_hash(
-    block_header: &BlockHeader,
-    finality_signatures: &BlockSignatures,
-) -> Result<(), BlockHeaderWithMetadataValidationError> {
-    if block_header.block_hash() != finality_signatures.block_hash {
-        return Err(
-            BlockHeaderWithMetadataValidationError::FinalitySignaturesHaveUnexpectedBlockHash {
-                expected_block_hash: block_header.block_hash(),
-                finality_signatures_block_hash: finality_signatures.block_hash,
-            },
-        );
-    }
-    if block_header.era_id != finality_signatures.era_id {
-        return Err(
-            BlockHeaderWithMetadataValidationError::FinalitySignaturesHaveUnexpectedEraId {
-                expected_era_id: block_header.era_id,
-                finality_signatures_era_id: finality_signatures.era_id,
-            },
-        );
-    }
-    Ok(())
-}
-
-#[derive(DataSize, Clone, Debug, PartialEq, Eq, Serialize, Deserialize)]
-/// Wrapper around block and its deploys.
-pub struct BlockAndDeploys {
-    /// Block part.
-    pub block: Block,
-    /// Deploys.
-    pub deploys: Vec<Deploy>,
-}
-
-impl Display for BlockAndDeploys {
-    fn fmt(&self, f: &mut Formatter<'_>) -> fmt::Result {
-        write!(f, "block {} and deploys", self.block.hash().inner())
-    }
-}
-
-/// Represents execution results for all deploys in a single block or a chunk of this complete
-/// value.
-#[derive(Clone, Serialize, Deserialize, Debug, Eq, DataSize)]
-pub struct BlockExecutionResultsOrChunk {
-    /// Block to which this value or chunk refers to.
-    block_hash: BlockHash,
-    /// Complete execution results for the block or a chunk of the complete data.
-    value: ValueOrChunk<Vec<casper_types::ExecutionResult>>,
-    #[serde(skip)]
-    #[data_size(with = ds::once_cell)]
-    is_valid: OnceCell<Result<bool, bytesrepr::Error>>,
-}
-
-impl BlockExecutionResultsOrChunk {
-    /// Verifies equivalence of the effects (or chunks) Merkle root hash with the expected value.
-    pub fn validate(&self, expected_merkle_root: &Digest) -> Result<bool, bytesrepr::Error> {
-        self.is_valid
-            .get_or_init(|| match &self.value {
-                ValueOrChunk::Value(block_execution_results) => {
-                    Ok(&Chunkable::hash(&block_execution_results)? == expected_merkle_root)
-                }
-                ValueOrChunk::ChunkWithProof(chunk_with_proof) => {
-                    Ok(&chunk_with_proof.proof().root_hash() == expected_merkle_root)
-                }
-            })
-            .clone()
-    }
-
-    /// Consumes `self` and returns inner `ValueOrChunk` field.
-    pub fn into_value(self) -> ValueOrChunk<Vec<casper_types::ExecutionResult>> {
-        self.value
-    }
-
-    /// Returns the hash of the block this execution result belongs to.
-    pub fn block_hash(&self) -> &BlockHash {
-        &self.block_hash
-    }
-
-    #[cfg(test)]
-    pub(crate) fn new_mock_value(rng: &mut TestRng, block_hash: BlockHash) -> Self {
-        Self::new_mock_value_with_multiple_random_results(rng, block_hash, 1)
-    }
-
-    #[cfg(test)]
-    pub(crate) fn new_mock_value_with_multiple_random_results(
-        rng: &mut TestRng,
-        block_hash: BlockHash,
-        num_results: usize,
-    ) -> Self {
-        let execution_results: Vec<casper_types::ExecutionResult> =
-            (0..num_results).into_iter().map(|_| rng.gen()).collect();
-
-        Self {
-            block_hash,
-            value: ValueOrChunk::new(execution_results, 0).unwrap(),
-            is_valid: OnceCell::with_value(Ok(true)),
-        }
-    }
-
-    #[cfg(test)]
-    pub(crate) fn value(&self) -> &ValueOrChunk<Vec<casper_types::ExecutionResult>> {
-        &self.value
-    }
-}
-
-impl PartialEq for BlockExecutionResultsOrChunk {
-    fn eq(&self, other: &BlockExecutionResultsOrChunk) -> bool {
-        // Destructure to make sure we don't accidentally omit fields.
-        let BlockExecutionResultsOrChunk {
-            block_hash,
-            value,
-            is_valid: _,
-        } = self;
-        *block_hash == other.block_hash && *value == other.value
-    }
-}
-
-impl FetchItem for BlockExecutionResultsOrChunk {
-    type Id = BlockExecutionResultsOrChunkId;
-    type ValidationError = ChunkWithProofVerificationError;
-    type ValidationMetadata = ExecutionResultsChecksum;
-
-    const TAG: Tag = Tag::BlockExecutionResults;
-
-    fn fetch_id(&self) -> Self::Id {
-        let chunk_index = match &self.value {
-            ValueOrChunk::Value(_) => 0,
-            ValueOrChunk::ChunkWithProof(chunks) => chunks.proof().index(),
-        };
-        BlockExecutionResultsOrChunkId {
-            chunk_index,
-            block_hash: self.block_hash,
-        }
-    }
-
-    fn validate(&self, metadata: &ExecutionResultsChecksum) -> Result<(), Self::ValidationError> {
-        if let ValueOrChunk::ChunkWithProof(chunk_with_proof) = &self.value {
-            chunk_with_proof.verify()?;
-        }
-        if let ExecutionResultsChecksum::Checkable(expected) = *metadata {
-            if !self
-                .validate(&expected)
-                .map_err(ChunkWithProofVerificationError::Bytesrepr)?
-            {
-                return Err(ChunkWithProofVerificationError::UnexpectedRootHash);
-            }
-        }
-        Ok(())
-    }
-}
-
-impl Display for BlockExecutionResultsOrChunk {
-    fn fmt(&self, f: &mut Formatter<'_>) -> fmt::Result {
-        let size = match &self.value {
-            ValueOrChunk::Value(exec_results) => exec_results.serialized_length(),
-            ValueOrChunk::ChunkWithProof(chunk) => chunk.serialized_length(),
-        };
-        write!(
-            f,
-            "block execution results or chunk ({size} bytes) for block {}",
-            self.block_hash.inner()
-        )
-    }
-}
-
-/// ID of the request for block execution results or chunk.
-#[derive(DataSize, Debug, Clone, Copy, Serialize, Deserialize, PartialEq, Eq, Hash)]
-pub struct BlockExecutionResultsOrChunkId {
-    /// Index of the chunk being requested.
-    chunk_index: u64,
-    /// Hash of the block.
-    block_hash: BlockHash,
-}
-
-impl BlockExecutionResultsOrChunkId {
-    /// Returns an instance of post-1.5 request for block execution results.
-    /// The `chunk_index` is set to 0 as the starting point of the fetch cycle.
-    /// If the effects are stored without chunking the index will be 0 as well.
-    pub fn new(block_hash: BlockHash) -> Self {
-        BlockExecutionResultsOrChunkId {
-            chunk_index: 0,
-            block_hash,
-        }
-    }
-
-    /// Given a serialized ID, deserializes it for display purposes.
-    fn fmt_serialized(f: &mut Formatter, serialized_id: &[u8]) -> fmt::Result {
-        match bincode::deserialize::<Self>(serialized_id) {
-            Ok(ref effects_or_chunk_id) => fmt::Display::fmt(effects_or_chunk_id, f),
-            Err(_) => f.write_str("<invalid>"),
-        }
-    }
-
-    /// Returns the request for the `next_chunk` retaining the original request's block hash.
-    pub fn next_chunk(&self, next_chunk: u64) -> Self {
-        BlockExecutionResultsOrChunkId {
-            chunk_index: next_chunk,
-            block_hash: self.block_hash,
-        }
-    }
-
-    pub(crate) fn block_hash(&self) -> &BlockHash {
-        &self.block_hash
-    }
-
-    pub(crate) fn chunk_index(&self) -> u64 {
-        self.chunk_index
-    }
-
-    /// Constructs a response for the request, retaining the requests' variant and `block_hash`.
-    pub(crate) fn response(
-        &self,
-        value: ValueOrChunk<Vec<casper_types::ExecutionResult>>,
-    ) -> BlockExecutionResultsOrChunk {
-        BlockExecutionResultsOrChunk {
-            block_hash: self.block_hash,
-            value,
-            is_valid: OnceCell::new(),
-        }
-    }
-}
-
-impl Display for BlockExecutionResultsOrChunkId {
-    fn fmt(&self, f: &mut Formatter<'_>) -> fmt::Result {
-        write!(
-            f,
-            "execution results for {} or chunk #{}",
-            self.block_hash, self.chunk_index
-        )
-    }
-}
-
-/// Helper struct to on-demand deserialize a trie or chunk ID for display purposes.
-pub struct BlockExecutionResultsOrChunkIdDisplay<'a>(pub &'a [u8]);
-
-impl<'a> Display for BlockExecutionResultsOrChunkIdDisplay<'a> {
-    fn fmt(&self, f: &mut Formatter<'_>) -> fmt::Result {
-        BlockExecutionResultsOrChunkId::fmt_serialized(f, self.0)
-    }
-}
-
-pub(crate) mod json_compatibility {
-    use super::*;
-
-    #[derive(Serialize, Deserialize, Debug, JsonSchema, Clone, PartialEq, Eq, DataSize)]
-    #[serde(deny_unknown_fields)]
-    struct Reward {
-        validator: PublicKey,
-        amount: u64,
-    }
-
-    #[derive(Serialize, Deserialize, Debug, JsonSchema, Clone, PartialEq, Eq, DataSize)]
-    #[serde(deny_unknown_fields)]
-    struct ValidatorWeight {
-        validator: PublicKey,
-        weight: U512,
-    }
-
-    /// Equivocation and reward information to be included in the terminal block.
-    #[derive(Serialize, Deserialize, Debug, JsonSchema, Clone, PartialEq, Eq, DataSize)]
-    #[serde(deny_unknown_fields)]
-    struct JsonEraReport {
-        equivocators: Vec<PublicKey>,
-        rewards: Vec<Reward>,
-        inactive_validators: Vec<PublicKey>,
-    }
-
-    impl From<EraReport> for JsonEraReport {
-        fn from(era_report: EraReport) -> Self {
-            JsonEraReport {
-                equivocators: era_report.equivocators,
-                rewards: era_report
-                    .rewards
-                    .into_iter()
-                    .map(|(validator, amount)| Reward { validator, amount })
-                    .collect(),
-                inactive_validators: era_report.inactive_validators,
-            }
-        }
-    }
-
-    impl From<JsonEraReport> for EraReport {
-        fn from(era_report: JsonEraReport) -> Self {
-            let equivocators = era_report.equivocators;
-            let rewards = era_report
-                .rewards
-                .into_iter()
-                .map(|reward| (reward.validator, reward.amount))
-                .collect();
-            let inactive_validators = era_report.inactive_validators;
-            EraReport {
-                equivocators,
-                rewards,
-                inactive_validators,
-            }
-        }
-    }
-
-    #[derive(Serialize, Deserialize, Debug, JsonSchema, Clone, PartialEq, Eq, DataSize)]
-    #[serde(deny_unknown_fields)]
-    pub struct JsonEraEnd {
-        era_report: JsonEraReport,
-        next_era_validator_weights: Vec<ValidatorWeight>,
-    }
-
-    impl From<EraEnd> for JsonEraEnd {
-        fn from(data: EraEnd) -> Self {
-            let json_era_end = JsonEraReport::from(data.era_report);
-            let json_validator_weights = data
-                .next_era_validator_weights
-                .iter()
-                .map(|(validator, weight)| ValidatorWeight {
-                    validator: validator.clone(),
-                    weight: *weight,
-                })
-                .collect();
-            JsonEraEnd {
-                era_report: json_era_end,
-                next_era_validator_weights: json_validator_weights,
-            }
-        }
-    }
-
-    impl From<JsonEraEnd> for EraEnd {
-        fn from(json_data: JsonEraEnd) -> Self {
-            let era_report = EraReport::from(json_data.era_report);
-            let validator_weights = json_data
-                .next_era_validator_weights
-                .iter()
-                .map(|validator_weight| {
-                    (validator_weight.validator.clone(), validator_weight.weight)
-                })
-                .collect();
-            EraEnd::new(era_report, validator_weights)
-        }
-    }
-
-    /// JSON representation of a block header.
-    #[derive(Serialize, Deserialize, Debug, JsonSchema, Clone, PartialEq, Eq, DataSize)]
-    #[serde(deny_unknown_fields)]
-    pub struct JsonBlockHeader {
-        /// The parent hash.
-        pub parent_hash: BlockHash,
-        /// The state root hash.
-        pub state_root_hash: Digest,
-        /// The body hash.
-        pub body_hash: Digest,
-        /// Randomness bit.
-        pub random_bit: bool,
-        /// Accumulated seed.
-        pub accumulated_seed: Digest,
-        /// The era end.
-        pub era_end: Option<JsonEraEnd>,
-        /// The block timestamp.
-        pub timestamp: Timestamp,
-        /// The block era id.
-        pub era_id: EraId,
-        /// The block height.
-        pub height: u64,
-        /// The protocol version.
-        pub protocol_version: ProtocolVersion,
-    }
-
-    impl From<BlockHeader> for JsonBlockHeader {
-        fn from(block_header: BlockHeader) -> Self {
-            JsonBlockHeader {
-                parent_hash: block_header.parent_hash,
-                state_root_hash: block_header.state_root_hash,
-                body_hash: block_header.body_hash,
-                random_bit: block_header.random_bit,
-                accumulated_seed: block_header.accumulated_seed,
-                era_end: block_header.era_end.map(JsonEraEnd::from),
-                timestamp: block_header.timestamp,
-                era_id: block_header.era_id,
-                height: block_header.height,
-                protocol_version: block_header.protocol_version,
-            }
-        }
-    }
-
-    impl From<JsonBlockHeader> for BlockHeader {
-        fn from(block_header: JsonBlockHeader) -> Self {
-            BlockHeader {
-                parent_hash: block_header.parent_hash,
-                state_root_hash: block_header.state_root_hash,
-                body_hash: block_header.body_hash,
-                random_bit: block_header.random_bit,
-                accumulated_seed: block_header.accumulated_seed,
-                era_end: block_header.era_end.map(EraEnd::from),
-                timestamp: block_header.timestamp,
-                era_id: block_header.era_id,
-                height: block_header.height,
-                protocol_version: block_header.protocol_version,
-                block_hash: OnceCell::new(),
-            }
-        }
-    }
-
-    impl DocExample for JsonBlockHeader {
-        fn doc_example() -> &'static Self {
-            &JSON_BLOCK_HEADER
-        }
-    }
-
-    /// A JSON-friendly representation of `Body`
-    #[derive(Serialize, Deserialize, Debug, JsonSchema, Clone, PartialEq, Eq, DataSize)]
-    #[serde(deny_unknown_fields)]
-    pub struct JsonBlockBody {
-        proposer: PublicKey,
-        deploy_hashes: Vec<DeployHash>,
-        transfer_hashes: Vec<DeployHash>,
-    }
-
-    impl From<&BlockBody> for JsonBlockBody {
-        fn from(body: &BlockBody) -> Self {
-            JsonBlockBody {
-                proposer: body.proposer().clone(),
-                deploy_hashes: body.deploy_hashes().clone(),
-                transfer_hashes: body.transfer_hashes().clone(),
-            }
-        }
-    }
-
-    impl From<JsonBlockBody> for BlockBody {
-        fn from(json_body: JsonBlockBody) -> Self {
-            BlockBody {
-                proposer: json_body.proposer,
-                deploy_hashes: json_body.deploy_hashes,
-                transfer_hashes: json_body.transfer_hashes,
-                hash: OnceCell::new(),
-            }
-        }
-    }
-
-    /// A JSON-friendly representation of `Block`.
-    #[derive(Serialize, Deserialize, Debug, JsonSchema, Clone, PartialEq, Eq, DataSize)]
-    #[serde(deny_unknown_fields)]
-    pub struct JsonBlock {
-        /// `BlockHash`
-        pub hash: BlockHash,
-        /// JSON-friendly block header.
-        pub header: JsonBlockHeader,
-        /// JSON-friendly block body.
-        pub body: JsonBlockBody,
-        /// JSON-friendly list of proofs for this block.
-        pub proofs: Vec<JsonProof>,
-    }
-
-    impl JsonBlock {
-        /// Create a new JSON Block with a Linear chain block and its associated signatures.
-        pub fn new(block: &Block, maybe_signatures: Option<BlockSignatures>) -> Self {
-            let hash = *block.hash();
-            let header = JsonBlockHeader::from(block.header.clone());
-            let body = JsonBlockBody::from(&block.body);
-            let proofs = maybe_signatures
-                .map(|signatures| signatures.proofs.into_iter().map(JsonProof::from).collect())
-                .unwrap_or_default();
-
-            JsonBlock {
-                hash,
-                header,
-                body,
-                proofs,
-            }
-        }
-
-        /// Returns the hashes of the `Deploy`s included in the `Block`.
-        pub fn deploy_hashes(&self) -> &Vec<DeployHash> {
-            &self.body.deploy_hashes
-        }
-
-        /// Returns the hashes of the transfer `Deploy`s included in the `Block`.
-        pub fn transfer_hashes(&self) -> &Vec<DeployHash> {
-            &self.body.transfer_hashes
-        }
-    }
-
-    impl DocExample for JsonBlock {
-        fn doc_example() -> &'static Self {
-            &JSON_BLOCK
-        }
-    }
-
-    impl From<JsonBlock> for Block {
-        fn from(block: JsonBlock) -> Self {
-            Block {
-                hash: block.hash,
-                header: BlockHeader::from(block.header),
-                body: BlockBody::from(block.body),
-            }
-        }
-    }
-
-    /// A JSON-friendly representation of a proof, i.e. a block's finality signature.
-    #[derive(Debug, Serialize, Deserialize, JsonSchema, Clone, PartialEq, Eq, DataSize)]
-    #[serde(deny_unknown_fields)]
-    pub struct JsonProof {
-        public_key: PublicKey,
-        signature: Signature,
-    }
-
-    impl From<(PublicKey, Signature)> for JsonProof {
-        fn from((public_key, signature): (PublicKey, Signature)) -> JsonProof {
-            JsonProof {
-                public_key,
-                signature,
-            }
-        }
-    }
-
-    impl From<JsonProof> for (PublicKey, Signature) {
-        fn from(proof: JsonProof) -> (PublicKey, Signature) {
-            (proof.public_key, proof.signature)
-        }
-    }
-
-    #[cfg(test)]
-    mod tests {
-        use super::*;
-
-        #[test]
-        fn block_json_roundtrip() {
-            let mut rng = TestRng::new();
-            let block: Block = Block::random(&mut rng);
-            let empty_signatures = BlockSignatures::new(*block.hash(), block.header().era_id);
-            let json_block = JsonBlock::new(&block, Some(empty_signatures));
-            let block_deserialized = Block::from(json_block);
-            assert_eq!(block, block_deserialized);
-        }
-    }
-}
-
-/// A validator's signature of a block, to confirm it is finalized. Clients and joining nodes should
-/// wait until the signers' combined weight exceeds their fault tolerance threshold before accepting
-/// the block as finalized.
->>>>>>> ec27792a
 #[cfg_attr(doc, aquamarine::aquamarine)]
 /// ```mermaid
 /// flowchart TD
