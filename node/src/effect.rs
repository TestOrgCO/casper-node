--- conflicted
+++ resolved
@@ -2097,7 +2097,6 @@
         .await
     }
 
-<<<<<<< HEAD
     /// Stores a batch of block headers in storage.
     ///
     /// Any previously stored block headers with matching hash will be overwritten.
@@ -2146,7 +2145,13 @@
         self.make_request(
             |responder| StorageRequest::GetBlockHashByHeight {
                 block_height,
-=======
+                responder,
+            },
+            QueueKind::Regular,
+        )
+        .await
+    }
+
     /// Requests execution of a single deploy, without commiting its effects.
     /// Inteded to be used for debugging & discovery purposes.
     pub(crate) async fn speculative_execute_deploy(
@@ -2161,7 +2166,6 @@
             |responder| ContractRuntimeRequest::SpeculativeDeployExecution {
                 execution_prestate,
                 deploy: Box::new(deploy),
->>>>>>> 0cd407d0
                 responder,
             },
             QueueKind::Regular,
