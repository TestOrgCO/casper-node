--- conflicted
+++ resolved
@@ -114,15 +114,11 @@
 use tokio::{sync::Semaphore, time};
 use tracing::{debug, error, warn};
 
-<<<<<<< HEAD
-use casper_storage::{
-    block_store::types::ApprovalsHashes,
-=======
 use casper_binary_port::{
     ConsensusStatus, ConsensusValidatorChanges, LastProgress, NetworkName, Uptime,
 };
 use casper_storage::{
->>>>>>> 4232609c
+    block_store::types::ApprovalsHashes,
     data_access_layer::{
         tagged_values::{TaggedValuesRequest, TaggedValuesResult},
         AddressableEntityResult, BalanceRequest, BalanceResult, EraValidatorsRequest,
@@ -130,10 +126,7 @@
         QueryRequest, QueryResult, RoundSeigniorageRateRequest, RoundSeigniorageRateResult,
         TotalSupplyRequest, TotalSupplyResult, TrieRequest, TrieResult,
     },
-<<<<<<< HEAD
-=======
     DbRawBytesSpec, RecordId,
->>>>>>> 4232609c
 };
 use casper_types::{
     execution::{Effects as ExecutionEffects, ExecutionResult},
@@ -151,7 +144,7 @@
             TrieAccumulatorResponse,
         },
         consensus::{ClContext, EraDump, ProposedBlock},
-        contract_runtime::{SpeculativeExecutionError, SpeculativeExecutionState},
+        contract_runtime::{SpeculativeExecutionError, SpeculativeExecutionResult},
         diagnostics_port::StopAtSpec,
         fetcher::{FetchItem, FetchResult},
         gossiper::GossipItem,
@@ -167,14 +160,6 @@
     },
     utils::{fmt_limit::FmtLimit, SharedFlag, Source},
 };
-<<<<<<< HEAD
-=======
-use casper_storage::block_store::types::ApprovalsHashes;
-
-use crate::{
-    contract_runtime::SpeculativeExecutionResult, effect::requests::TransactionBufferRequest,
-};
->>>>>>> 4232609c
 use announcements::{
     BlockAccumulatorAnnouncement, ConsensusAnnouncement, ContractRuntimeAnnouncement,
     ControlAnnouncement, FatalAnnouncement, FetchedNewBlockAnnouncement,
@@ -2233,11 +2218,7 @@
         self,
         block_header: Box<BlockHeader>,
         transaction: Box<Transaction>,
-<<<<<<< HEAD
-    ) -> Result<SpeculativeExecutionResult, SpeculativeExecutionError>
-=======
     ) -> SpeculativeExecutionResult
->>>>>>> 4232609c
     where
         REv: From<ContractRuntimeRequest>,
     {
