//! Effects subsystem.
//!
//! Effects describe things that the creator of the effect intends to happen, producing a value upon
//! completion (they actually are boxed futures).
//!
//! A pinned, boxed future returning an event is called an effect and typed as an `Effect<Ev>`,
//! where `Ev` is the event's type, as every effect must have its return value either wrapped in an
//! event through [`EffectExt::event`](crate::effect::EffectExt::event) or ignored using
//! [`EffectExt::ignore`](crate::effect::EffectExt::ignore). As an example, the
//! [`handle_event`](crate::components::Component::handle_event) function of a component always
//! returns `Effect<Self::Event>`.
//!
//! # A primer on events
//!
//! There are three distinct groups of events found around the node:
//!
//! * (unbound) events: These events are not associated with a particular reactor or component and
//!   represent information or requests by themselves. An example is the
//!   [`PeerBehaviorAnnouncement`](`crate::effect::announcements::PeerBehaviorAnnouncement`), it can
//!   be emitted through an effect by different components and contains the ID of a peer that should
//!   be shunned. It is not associated with a particular reactor or component though.
//!
//!   While the node is running, these unbound events cannot exist on their own, instead they are
//!   typically converted into a concrete reactor event by the effect builder as soon as they are
//!   created.
//!
//! * reactor events: A running reactor has a single event type that encompasses all possible
//!   unbound events that can occur during its operation and all component events of components it
//!   is made of. Usually they are implemented as one large `enum` with only newtype-variants.
//!
//! * component events: Every component defines its own set of events, typically for internal use.
//!   If the component is able to process unbound events like announcements or requests, it will
//!   have a `From` implementation that allows converting them into a suitable component event.
//!
//!   Component events are also created from the return values of effects: While effects do not
//!   return events themselves when called, their return values are turned first into component
//!   events through the [`event`](crate::effect::EffectExt) method. In a second step, inside the
//!   reactors routing code, `wrap_effect` will then convert from component to reactor event.
//!
//! # Using effects
//!
//! To create an effect, an `EffectBuilder` will be passed in by the calling reactor runner. For
//! example, given an effect builder `effect_builder`, we can create a `set_timeout` future and turn
//! it into an effect:
//!
//! ```ignore
//! use std::time::Duration;
//! use casper_node::effect::EffectExt;
//!
//! // Note: This is our "component" event.
//! enum Event {
//!     ThreeSecondsElapsed(Duration)
//! }
//!
//! effect_builder
//!     .set_timeout(Duration::from_secs(3))
//!     .event(Event::ThreeSecondsElapsed);
//! ```
//!
//! This example will produce an effect that, after three seconds, creates an
//! `Event::ThreeSecondsElapsed`. Note that effects do nothing on their own, they need to be passed
//! to a [`reactor`](../reactor/index.html) to be executed.
//!
//! # Arbitrary effects
//!
//! While it is technically possible to turn any future into an effect, it is in general advisable
//! to only use the methods on [`EffectBuilder`] or short, anonymous futures to create effects.
//!
//! # Announcements and requests
//!
//! Events are usually classified into either announcements or requests, although these properties
//! are not reflected in the type system.
//!
//! **Announcements** are events that are essentially "fire-and-forget"; the component that created
//! the effect resulting in the creation of the announcement will never expect an "answer".
//! Announcements are often dispatched to multiple components by the reactor; since that usually
//! involves a [`clone`](`Clone::clone`), they should be kept light.
//!
//! A good example is the arrival of a new deploy passed in by a client. Depending on the setup it
//! may be stored, buffered or, in certain testing setups, just discarded. None of this is a concern
//! of the component that talks to the client and deserializes the incoming deploy though, instead
//! it simply returns an effect that produces an announcement.
//!
//! **Requests** are complex events that are used when a component needs something from other
//! components. Typically, an effect (which uses [`EffectBuilder::make_request`] in its
//! implementation) is called resulting in the actual request being scheduled and handled. In
//! contrast to announcements, requests must always be handled by exactly one component.
//!
//! Every request has a [`Responder`]-typed field, which a handler of a request calls to produce
//! another effect that will send the return value to the original requesting component. Failing to
//! call the [`Responder::respond`] function will result in a runtime warning.

pub(crate) mod announcements;
pub(crate) mod diagnostics_port;
pub(crate) mod incoming;
pub(crate) mod requests;

use std::{
    any::type_name,
    borrow::Cow,
    collections::{BTreeMap, HashMap, HashSet},
    fmt::{self, Debug, Display, Formatter},
    future::Future,
    mem,
    sync::Arc,
    time::{Duration, Instant},
};

use datasize::DataSize;
use futures::{channel::oneshot, future::BoxFuture, FutureExt};
use once_cell::sync::Lazy;
use serde::{Serialize, Serializer};
use smallvec::{smallvec, SmallVec};
use tokio::{sync::Semaphore, time};
use tracing::{debug, error, warn};

use casper_storage::data_access_layer::{
    BalanceRequest, BalanceResult, BidsRequest, BidsResult, QueryRequest, QueryResult,
};

use casper_storage::data_access_layer::{
    AddressableEntityResult, EraValidatorsRequest, EraValidatorsResult,
    ExecutionResultsChecksumResult, PutTrieRequest, PutTrieResult, RoundSeigniorageRateRequest,
    RoundSeigniorageRateResult, TotalSupplyRequest, TotalSupplyResult, TrieRequest, TrieResult,
};
use casper_types::{
    contract_messages::Messages,
    execution::{Effects as ExecutionEffects, ExecutionResult, ExecutionResultV2},
    Block, BlockHash, BlockHeader, BlockSignatures, BlockV2, ChainspecRawBytes, DeployHash, Digest,
<<<<<<< HEAD
    EraId, FinalitySignature, FinalitySignatureId, FinalitySignatureV2, Key, Package, PublicKey,
    TimeDiff, Timestamp, Transaction, TransactionHash, TransactionHeader, TransactionId, Transfer,
    U512,
=======
    EraId, FinalitySignature, FinalitySignatureId, FinalitySignatureV2, FinalizedApprovals, Key,
    PublicKey, TimeDiff, Timestamp, Transaction, TransactionHash, TransactionHeader, TransactionId,
    TransactionWithFinalizedApprovals, Transfer, U512,
>>>>>>> 67075b59
};

use crate::{
    components::{
        block_synchronizer::{
            BlockSynchronizerStatus, GlobalStateSynchronizerError, GlobalStateSynchronizerResponse,
            TrieAccumulatorError, TrieAccumulatorResponse,
        },
        consensus::{ClContext, EraDump, ProposedBlock, ValidatorChange},
        contract_runtime::{SpeculativeExecutionError, SpeculativeExecutionState},
        diagnostics_port::StopAtSpec,
        fetcher::{FetchItem, FetchResult},
        gossiper::GossipItem,
        network::{blocklist::BlocklistJustification, FromIncoming, NetworkInsights},
        transaction_acceptor,
        upgrade_watcher::NextUpgrade,
    },
    failpoints::FailpointActivation,
    reactor::{main_reactor::ReactorState, EventQueueHandle, QueueKind},
    types::{
        appendable_block::AppendableBlock, AvailableBlockRange, BlockExecutionResultsOrChunk,
        BlockExecutionResultsOrChunkId, BlockWithMetadata, ExecutableBlock, ExecutionInfo,
        FinalizedBlock, LegacyDeploy, MetaBlock, MetaBlockState, NodeId, SignedBlock,
    },
    utils::{fmt_limit::FmtLimit, SharedFlag, Source},
};
use casper_storage::block_store::types::ApprovalsHashes;

use announcements::{
    BlockAccumulatorAnnouncement, ConsensusAnnouncement, ContractRuntimeAnnouncement,
    ControlAnnouncement, DeployBufferAnnouncement, FatalAnnouncement, FetchedNewBlockAnnouncement,
    FetchedNewFinalitySignatureAnnouncement, GossiperAnnouncement, MetaBlockAnnouncement,
    PeerBehaviorAnnouncement, QueueDumpFormat, TransactionAcceptorAnnouncement,
    UnexecutedBlockAnnouncement, UpgradeWatcherAnnouncement,
};
use diagnostics_port::DumpConsensusStateRequest;
use requests::{
    AcceptTransactionRequest, BeginGossipRequest, BlockAccumulatorRequest,
    BlockSynchronizerRequest, BlockValidationRequest, ChainspecRawBytesRequest, ConsensusRequest,
    ContractRuntimeRequest, DeployBufferRequest, FetcherRequest, MakeBlockExecutableRequest,
    MarkBlockCompletedRequest, MetricsRequest, NetworkInfoRequest, NetworkRequest,
    ReactorStatusRequest, SetNodeStopRequest, StorageRequest, SyncGlobalStateRequest,
    TrieAccumulatorRequest, UpgradeWatcherRequest,
};

/// A resource that will never be available, thus trying to acquire it will wait forever.
static UNOBTAINABLE: Lazy<Semaphore> = Lazy::new(|| Semaphore::new(0));

/// A pinned, boxed future that produces one or more events.
pub(crate) type Effect<Ev> = BoxFuture<'static, Multiple<Ev>>;

/// Multiple effects in a container.
pub(crate) type Effects<Ev> = Multiple<Effect<Ev>>;

/// A small collection of rarely more than two items.
///
/// Stored in a `SmallVec` to avoid allocations in case there are less than three items grouped. The
/// size of two items is chosen because one item is the most common use case, and large items are
/// typically boxed. In the latter case two pointers and one enum variant discriminator is almost
/// the same size as an empty vec, which is two pointers.
pub(crate) type Multiple<T> = SmallVec<[T; 2]>;

/// The type of peers that should receive the gossip message.
#[derive(Debug, Serialize, PartialEq, Eq, Hash, Copy, Clone, DataSize)]
pub(crate) enum GossipTarget {
    /// Both validators and non validators.
    Mixed(EraId),
    /// All peers.
    All,
}

impl Display for GossipTarget {
    fn fmt(&self, formatter: &mut Formatter<'_>) -> fmt::Result {
        match self {
            GossipTarget::Mixed(era_id) => write!(formatter, "gossip target mixed for {}", era_id),
            GossipTarget::All => write!(formatter, "gossip target all"),
        }
    }
}

/// A responder satisfying a request.
#[must_use]
#[derive(DataSize)]
pub(crate) struct Responder<T> {
    /// Sender through which the response ultimately should be sent.
    sender: Option<oneshot::Sender<T>>,
    /// Reactor flag indicating shutdown.
    is_shutting_down: SharedFlag,
}

/// A responder that will automatically send a `None` on drop.
#[must_use]
#[derive(DataSize, Debug)]
pub(crate) struct AutoClosingResponder<T>(Responder<Option<T>>);

impl<T> AutoClosingResponder<T> {
    /// Creates a new auto closing responder from a responder of `Option<T>`.
    pub(crate) fn from_opt_responder(responder: Responder<Option<T>>) -> Self {
        AutoClosingResponder(responder)
    }

    /// Extracts the inner responder.
    fn into_inner(mut self) -> Responder<Option<T>> {
        let is_shutting_down = self.0.is_shutting_down;
        mem::replace(
            &mut self.0,
            Responder {
                sender: None,
                is_shutting_down,
            },
        )
    }
}

impl<T: Debug> AutoClosingResponder<T> {
    /// Send `Some(data)` to the origin of the request.
    pub(crate) async fn respond(self, data: T) {
        self.into_inner().respond(Some(data)).await
    }

    /// Send `None` to the origin of the request.
    pub(crate) async fn respond_none(self) {
        self.into_inner().respond(None).await
    }
}

impl<T> Drop for AutoClosingResponder<T> {
    fn drop(&mut self) {
        if let Some(sender) = self.0.sender.take() {
            debug!(
                sending_value = %self.0,
                "responding None by dropping auto-close responder"
            );
            // We still haven't answered, send an answer.
            if let Err(_unsent_value) = sender.send(None) {
                debug!(
                    unsent_value = %self.0,
                    "failed to auto-close responder, ignoring"
                )
            }
        }
    }
}

impl<T: 'static + Send> Responder<T> {
    /// Creates a new `Responder`.
    #[inline]
    fn new(sender: oneshot::Sender<T>, is_shutting_down: SharedFlag) -> Self {
        Responder {
            sender: Some(sender),
            is_shutting_down,
        }
    }

    /// Helper method for tests.
    ///
    /// Allows creating a responder manually, without observing the shutdown flag. This function
    /// should not be used, unless you are writing alternative infrastructure, e.g. for tests.
    #[cfg(test)]
    #[inline]
    pub(crate) fn without_shutdown(sender: oneshot::Sender<T>) -> Self {
        Responder::new(sender, SharedFlag::global_shared())
    }
}

impl<T: Debug> Responder<T> {
    /// Send `data` to the origin of the request.
    pub(crate) async fn respond(mut self, data: T) {
        if let Some(sender) = self.sender.take() {
            if let Err(data) = sender.send(data) {
                // If we cannot send a response down the channel, it means the original requester is
                // no longer interested in our response. This typically happens during shutdowns, or
                // in cases where an originating external request has been cancelled.

                debug!(
                    data=?FmtLimit::new(1000, &data),
                    "ignored failure to send response to request down oneshot channel"
                );
            }
        } else {
            error!(
                data=?FmtLimit::new(1000, &data),
                "tried to send a value down a responder channel, but it was already used"
            );
        }
    }
}

impl<T> Debug for Responder<T> {
    fn fmt(&self, formatter: &mut Formatter<'_>) -> fmt::Result {
        write!(formatter, "Responder<{}>", type_name::<T>(),)
    }
}

impl<T> Display for Responder<T> {
    fn fmt(&self, formatter: &mut Formatter<'_>) -> fmt::Result {
        write!(formatter, "responder({})", type_name::<T>(),)
    }
}

impl<T> Drop for Responder<T> {
    fn drop(&mut self) {
        if self.sender.is_some() {
            if self.is_shutting_down.is_set() {
                debug!(
                    responder=?self,
                    "ignored dropping of responder during shutdown"
                );
            } else {
                // This is usually a very serious error, as another component will now be stuck.
                //
                // See the code `make_request` for more details.
                error!(
                    responder=?self,
                    "dropped without being responded to outside of shutdown"
                );
            }
        }
    }
}

impl<T> Serialize for Responder<T> {
    fn serialize<S: Serializer>(&self, serializer: S) -> Result<S::Ok, S::Error> {
        serializer.serialize_str(&format!("{:?}", self))
    }
}

impl<T> Serialize for AutoClosingResponder<T> {
    fn serialize<S: Serializer>(&self, serializer: S) -> Result<S::Ok, S::Error> {
        self.0.serialize(serializer)
    }
}

/// Effect extension for futures, used to convert futures into actual effects.
pub(crate) trait EffectExt: Future + Send {
    /// Finalizes a future into an effect that returns a single event.
    ///
    /// The function `f` is used to translate the returned value from an effect into an event.
    fn event<U, F>(self, f: F) -> Effects<U>
    where
        F: FnOnce(Self::Output) -> U + 'static + Send,
        U: 'static,
        Self: Sized;

    /// Finalizes a future into an effect that returns an iterator of events.
    ///
    /// The function `f` is used to translate the returned value from an effect into an iterator of
    /// events.
    fn events<U, F, I>(self, f: F) -> Effects<U>
    where
        F: FnOnce(Self::Output) -> I + 'static + Send,
        U: 'static,
        I: Iterator<Item = U>,
        Self: Sized;

    /// Finalizes a future into an effect that runs but drops the result.
    fn ignore<Ev>(self) -> Effects<Ev>;
}

/// Effect extension for futures, used to convert futures returning a `Result` into two different
/// effects.
pub(crate) trait EffectResultExt {
    /// The type the future will return if `Ok`.
    type Value;
    /// The type the future will return if `Err`.
    type Error;

    /// Finalizes a future returning a `Result` into two different effects.
    ///
    /// The function `f_ok` is used to translate the returned value from an effect into an event,
    /// while the function `f_err` does the same for a potential error.
    fn result<U, F, G>(self, f_ok: F, f_err: G) -> Effects<U>
    where
        F: FnOnce(Self::Value) -> U + 'static + Send,
        G: FnOnce(Self::Error) -> U + 'static + Send,
        U: 'static;
}

/// Effect extension for futures, used to convert futures returning an `Option` into two different
/// effects.
pub(crate) trait EffectOptionExt {
    /// The type the future will return if `Some`.
    type Value;

    /// Finalizes a future returning an `Option` into two different effects.
    ///
    /// The function `f_some` is used to translate the returned value from an effect into an event,
    /// while the function `f_none` does the same for a returned `None`.
    fn map_or_else<U, F, G>(self, f_some: F, f_none: G) -> Effects<U>
    where
        F: FnOnce(Self::Value) -> U + 'static + Send,
        G: FnOnce() -> U + 'static + Send,
        U: 'static;

    /// Finalizes a future returning an `Option` into two different effects.
    ///
    /// The function `f` is used to translate the returned value from an effect into an event,
    /// In the case of `None`, empty vector of effects is returned.
    fn map_some<U, F>(self, f: F) -> Effects<U>
    where
        F: FnOnce(Self::Value) -> U + 'static + Send,
        U: 'static;
}

impl<T: ?Sized> EffectExt for T
where
    T: Future + Send + 'static + Sized,
{
    fn event<U, F>(self, f: F) -> Effects<U>
    where
        F: FnOnce(Self::Output) -> U + 'static + Send,
        U: 'static,
    {
        smallvec![self.map(f).map(|item| smallvec![item]).boxed()]
    }

    fn events<U, F, I>(self, f: F) -> Effects<U>
    where
        F: FnOnce(Self::Output) -> I + 'static + Send,
        U: 'static,
        I: Iterator<Item = U>,
    {
        smallvec![self.map(f).map(|iter| iter.collect()).boxed()]
    }

    fn ignore<Ev>(self) -> Effects<Ev> {
        smallvec![self.map(|_| Multiple::new()).boxed()]
    }
}

impl<T, V, E> EffectResultExt for T
where
    T: Future<Output = Result<V, E>> + Send + 'static + Sized,
    T: ?Sized,
{
    type Value = V;
    type Error = E;

    fn result<U, F, G>(self, f_ok: F, f_err: G) -> Effects<U>
    where
        F: FnOnce(V) -> U + 'static + Send,
        G: FnOnce(E) -> U + 'static + Send,
        U: 'static,
    {
        smallvec![self
            .map(|result| result.map_or_else(f_err, f_ok))
            .map(|item| smallvec![item])
            .boxed()]
    }
}

impl<T, V> EffectOptionExt for T
where
    T: Future<Output = Option<V>> + Send + 'static + Sized,
    T: ?Sized,
{
    type Value = V;

    fn map_or_else<U, F, G>(self, f_some: F, f_none: G) -> Effects<U>
    where
        F: FnOnce(V) -> U + 'static + Send,
        G: FnOnce() -> U + 'static + Send,
        U: 'static,
    {
        smallvec![self
            .map(|option| option.map_or_else(f_none, f_some))
            .map(|item| smallvec![item])
            .boxed()]
    }

    /// Finalizes a future returning an `Option`.
    ///
    /// The function `f` is used to translate the returned value from an effect into an event,
    /// In the case of `None`, empty vector is returned.
    fn map_some<U, F>(self, f: F) -> Effects<U>
    where
        F: FnOnce(Self::Value) -> U + 'static + Send,
        U: 'static,
    {
        smallvec![self
            .map(|option| option
                .map(|el| smallvec![f(el)])
                .unwrap_or_else(|| smallvec![]))
            .boxed()]
    }
}

/// A builder for [`Effect`](type.Effect.html)s.
///
/// Provides methods allowing the creation of effects which need to be scheduled on the reactor's
/// event queue, without giving direct access to this queue.
///
/// The `REv` type parameter indicates which reactor event effects created by this builder will
/// produce as side-effects.
#[derive(Debug)]
pub(crate) struct EffectBuilder<REv: 'static> {
    /// A handle to the referenced event queue.
    event_queue: EventQueueHandle<REv>,
}

// Implement `Clone` and `Copy` manually, as `derive` will make it depend on `REv` otherwise.
impl<REv> Clone for EffectBuilder<REv> {
    fn clone(&self) -> Self {
        EffectBuilder {
            event_queue: self.event_queue,
        }
    }
}

impl<REv> Copy for EffectBuilder<REv> {}

impl<REv> EffectBuilder<REv> {
    /// Creates a new effect builder.
    pub(crate) fn new(event_queue: EventQueueHandle<REv>) -> Self {
        EffectBuilder { event_queue }
    }

    /// Extract the event queue handle out of the effect builder.
    pub(crate) fn into_inner(self) -> EventQueueHandle<REv> {
        self.event_queue
    }

    /// Performs a request.
    ///
    /// Given a request `Q`, that when completed will yield a result of `T`, produces a future that
    /// will
    ///
    /// 1. create an event to send the request to the respective component (thus `Q: Into<REv>`),
    /// 2. wait for a response and return it.
    ///
    /// This function is usually only used internally by effects implemented on the effects builder,
    /// but IO components may also make use of it.
    ///
    /// # Cancellation safety
    ///
    /// This future is cancellation safe: If it is dropped without being polled, it merely indicates
    /// the original requester is not longer interested in the result, which will be discarded.
    pub(crate) async fn make_request<T, Q, F>(self, f: F, queue_kind: QueueKind) -> T
    where
        T: Send + 'static,
        Q: Into<REv>,
        F: FnOnce(Responder<T>) -> Q,
    {
        let (event, wait_future) = self.create_request_parts(f);

        // Schedule the request before awaiting the response.
        self.event_queue.schedule(event, queue_kind).await;
        wait_future.await
    }

    /// Creates the part necessary to make a request.
    ///
    /// A request usually consists of two parts: The request event that needs to be scheduled on the
    /// reactor queue and associated future that allows waiting for the response. This function
    /// creates both of them without processing or spawning either.
    ///
    /// Usually you will want to call the higher level `make_request` function.
    pub(crate) fn create_request_parts<T, Q, F>(self, f: F) -> (REv, impl Future<Output = T>)
    where
        T: Send + 'static,
        Q: Into<REv>,
        F: FnOnce(Responder<T>) -> Q,
    {
        // Prepare a channel.
        let (sender, receiver) = oneshot::channel();

        // Create response function.
        let responder = Responder::new(sender, self.event_queue.shutdown_flag());

        // Now inject the request event into the event loop.
        let request_event = f(responder).into();

        let fut = async move {
            match receiver.await {
                Ok(value) => value,
                Err(err) => {
                    // The channel should usually not be closed except during shutdowns, as it
                    // indicates a panic or disappearance of the remote that is
                    // supposed to process the request.
                    //
                    // If it does happen, we pretend nothing happened instead of crashing.
                    if self.event_queue.shutdown_flag().is_set() {
                        debug!(%err, channel=?type_name::<T>(), "ignoring closed channel due to shutdown")
                    } else {
                        error!(%err, channel=?type_name::<T>(), "request for channel closed, this may be a bug? \
                            check if a component is stuck from now on");
                    }

                    // We cannot produce any value to satisfy the request, so we just abandon this
                    // task by waiting on a resource we can never acquire.
                    let _ = UNOBTAINABLE.acquire().await;
                    panic!("should never obtain unobtainable semaphore");
                }
            }
        };

        (request_event, fut)
    }

    /// Run and end effect immediately.
    ///
    /// Can be used to trigger events from effects when combined with `.event`. Do not use this to
    /// "do nothing", as it will still cause a task to be spawned.
    #[inline(always)]
    #[allow(clippy::manual_async_fn)]
    pub(crate) fn immediately(self) -> impl Future<Output = ()> + Send {
        // Note: This function is implemented manually without `async` sugar because the `Send`
        // inference seems to not work in all cases otherwise.
        async {}
    }

    /// Reports a fatal error.  Normally called via the `crate::fatal!()` macro.
    ///
    /// Usually causes the node to cease operations quickly and exit/crash.
    pub(crate) async fn fatal(self, file: &'static str, line: u32, msg: String)
    where
        REv: From<FatalAnnouncement>,
    {
        self.event_queue
            .schedule(FatalAnnouncement { file, line, msg }, QueueKind::Control)
            .await
    }

    /// Sets a timeout.
    pub(crate) async fn set_timeout(self, timeout: Duration) -> Duration {
        let then = Instant::now();
        time::sleep(timeout).await;
        Instant::now() - then
    }

    /// Retrieve a snapshot of the nodes current metrics formatted as string.
    ///
    /// If an error occurred producing the metrics, `None` is returned.
    pub(crate) async fn get_metrics(self) -> Option<String>
    where
        REv: From<MetricsRequest>,
    {
        self.make_request(
            |responder| MetricsRequest::RenderNodeMetricsText { responder },
            QueueKind::Api,
        )
        .await
    }

    /// Sends a network message.
    ///
    /// The message is queued and sent, but no delivery guaranteed. Will return after the message
    /// has been buffered in the outgoing kernel buffer and thus is subject to backpressure.
    pub(crate) async fn send_message<P>(self, dest: NodeId, payload: P)
    where
        REv: From<NetworkRequest<P>>,
    {
        self.make_request(
            |responder| NetworkRequest::SendMessage {
                dest: Box::new(dest),
                payload: Box::new(payload),
                respond_after_queueing: false,
                auto_closing_responder: AutoClosingResponder::from_opt_responder(responder),
            },
            QueueKind::Network,
        )
        .await;
    }

    /// Enqueues a network message.
    ///
    /// The message is queued in "fire-and-forget" fashion, there is no guarantee that the peer
    /// will receive it. Returns as soon as the message is queued inside the networking component.
    pub(crate) async fn enqueue_message<P>(self, dest: NodeId, payload: P)
    where
        REv: From<NetworkRequest<P>>,
    {
        self.make_request(
            |responder| NetworkRequest::SendMessage {
                dest: Box::new(dest),
                payload: Box::new(payload),
                respond_after_queueing: true,
                auto_closing_responder: AutoClosingResponder::from_opt_responder(responder),
            },
            QueueKind::Network,
        )
        .await;
    }

    /// Broadcasts a network message to validator peers in the given era.
    pub(crate) async fn broadcast_message_to_validators<P>(self, payload: P, era_id: EraId)
    where
        REv: From<NetworkRequest<P>>,
    {
        self.make_request(
            |responder| {
                debug!("validator broadcast for {}", era_id);
                NetworkRequest::ValidatorBroadcast {
                    payload: Box::new(payload),
                    era_id,
                    auto_closing_responder: AutoClosingResponder::from_opt_responder(responder),
                }
            },
            QueueKind::Network,
        )
        .await;
    }

    /// Gossips a network message.
    ///
    /// A low-level "gossip" function, selects `count` randomly chosen nodes on the network,
    /// excluding the indicated ones, and sends each a copy of the message.
    ///
    /// Returns the IDs of the chosen nodes.
    pub(crate) async fn gossip_message<P>(
        self,
        payload: P,
        gossip_target: GossipTarget,
        count: usize,
        exclude: HashSet<NodeId>,
    ) -> HashSet<NodeId>
    where
        REv: From<NetworkRequest<P>>,
        P: Send,
    {
        self.make_request(
            |responder| NetworkRequest::Gossip {
                payload: Box::new(payload),
                gossip_target,
                count,
                exclude,
                auto_closing_responder: AutoClosingResponder::from_opt_responder(responder),
            },
            QueueKind::Network,
        )
        .await
        .unwrap_or_default()
    }

    /// Gets a structure describing the current network status.
    pub(crate) async fn get_network_insights(self) -> NetworkInsights
    where
        REv: From<NetworkInfoRequest>,
    {
        self.make_request(
            |responder| NetworkInfoRequest::Insight { responder },
            QueueKind::Regular,
        )
        .await
    }

    /// Gets a map of the current network peers to their socket addresses.
    pub(crate) async fn network_peers(self) -> BTreeMap<NodeId, String>
    where
        REv: From<NetworkInfoRequest>,
    {
        self.make_request(
            |responder| NetworkInfoRequest::Peers { responder },
            QueueKind::Api,
        )
        .await
    }

    /// Gets up to `count` fully-connected network peers in random order.
    pub async fn get_fully_connected_peers(self, count: usize) -> Vec<NodeId>
    where
        REv: From<NetworkInfoRequest>,
    {
        self.make_request(
            |responder| NetworkInfoRequest::FullyConnectedPeers { count, responder },
            QueueKind::NetworkInfo,
        )
        .await
    }

    /// Announces which deploys have expired.
    pub(crate) async fn announce_expired_deploys(self, hashes: Vec<DeployHash>)
    where
        REv: From<DeployBufferAnnouncement>,
    {
        self.event_queue
            .schedule(
                DeployBufferAnnouncement::DeploysExpired(hashes),
                QueueKind::Validation,
            )
            .await;
    }

    /// Announces an incoming network message.
    pub(crate) async fn announce_incoming<P>(self, sender: NodeId, payload: P)
    where
        REv: FromIncoming<P>,
    {
        self.event_queue
            .schedule(
                <REv as FromIncoming<P>>::from_incoming(sender, payload),
                QueueKind::NetworkIncoming,
            )
            .await
    }

    /// Announces that a gossiper has received a new item, where the item's ID is the complete item.
    pub(crate) async fn announce_complete_item_received_via_gossip<T: GossipItem>(self, item: T::Id)
    where
        REv: From<GossiperAnnouncement<T>>,
    {
        assert!(
            T::ID_IS_COMPLETE_ITEM,
            "{} must be an item where the ID _is_ the complete item",
            item
        );
        self.event_queue
            .schedule(
                GossiperAnnouncement::NewCompleteItem(item),
                QueueKind::Gossip,
            )
            .await;
    }

    /// Announces that a gossiper has received a full item, where the item's ID is NOT the complete
    /// item.
    pub(crate) async fn announce_item_body_received_via_gossip<T: GossipItem>(
        self,
        item: Box<T>,
        sender: NodeId,
    ) where
        REv: From<GossiperAnnouncement<T>>,
    {
        self.event_queue
            .schedule(
                GossiperAnnouncement::NewItemBody { item, sender },
                QueueKind::Gossip,
            )
            .await;
    }

    /// Announces that the block accumulator has received and stored a new finality signature.
    pub(crate) async fn announce_finality_signature_accepted(
        self,
        finality_signature: Box<FinalitySignatureV2>,
    ) where
        REv: From<BlockAccumulatorAnnouncement>,
    {
        self.event_queue
            .schedule(
                BlockAccumulatorAnnouncement::AcceptedNewFinalitySignature { finality_signature },
                QueueKind::FinalitySignature,
            )
            .await;
    }

    /// Request that a block be made executable, if able to: `ExecutableBlock`.
    ///
    /// Completion means that the block can be enqueued for processing by the execution engine via
    /// the contract_runtime component.
    pub(crate) async fn make_block_executable(
        self,
        block_hash: BlockHash,
    ) -> Option<ExecutableBlock>
    where
        REv: From<MakeBlockExecutableRequest>,
    {
        self.make_request(
            |responder| MakeBlockExecutableRequest {
                block_hash,
                responder,
            },
            QueueKind::FromStorage,
        )
        .await
    }

    /// Request that a block with a specific height be marked completed.
    ///
    /// Completion means that the block itself (along with its header) and all of its deploys have
    /// been persisted to storage and its global state root hash is missing no dependencies in the
    /// global state.
    pub(crate) async fn mark_block_completed(self, block_height: u64) -> bool
    where
        REv: From<MarkBlockCompletedRequest>,
    {
        self.make_request(
            |responder| MarkBlockCompletedRequest {
                block_height,
                responder,
            },
            QueueKind::FromStorage,
        )
        .await
    }

    /// Try to accept a transaction received from the JSON-RPC server.
    pub(crate) async fn try_accept_transaction(
        self,
        transaction: Transaction,
        speculative_exec_at_block: Option<Box<BlockHeader>>,
    ) -> Result<(), transaction_acceptor::Error>
    where
        REv: From<AcceptTransactionRequest>,
    {
        self.make_request(
            |responder| AcceptTransactionRequest {
                transaction,
                speculative_exec_at_block,
                responder,
            },
            QueueKind::Api,
        )
        .await
    }

    /// Announces that a transaction not previously stored has now been accepted and stored.
    pub(crate) fn announce_new_transaction_accepted(
        self,
        transaction: Arc<Transaction>,
        source: Source,
    ) -> impl Future<Output = ()>
    where
        REv: From<TransactionAcceptorAnnouncement>,
    {
        self.event_queue.schedule(
            TransactionAcceptorAnnouncement::AcceptedNewTransaction {
                transaction,
                source,
            },
            QueueKind::Validation,
        )
    }

    /// Announces that we have received a gossip message from this peer,
    /// implying the peer holds the indicated item.
    pub(crate) async fn announce_gossip_received<T>(self, item_id: T::Id, sender: NodeId)
    where
        REv: From<GossiperAnnouncement<T>>,
        T: GossipItem,
    {
        self.event_queue
            .schedule(
                GossiperAnnouncement::GossipReceived { item_id, sender },
                QueueKind::Gossip,
            )
            .await;
    }

    /// Announces that we have finished gossiping the indicated item.
    pub(crate) async fn announce_finished_gossiping<T>(self, item_id: T::Id)
    where
        REv: From<GossiperAnnouncement<T>>,
        T: GossipItem,
    {
        self.event_queue
            .schedule(
                GossiperAnnouncement::FinishedGossiping(item_id),
                QueueKind::Gossip,
            )
            .await;
    }

    pub(crate) fn announce_invalid_transaction(
        self,
        transaction: Transaction,
        source: Source,
    ) -> impl Future<Output = ()>
    where
        REv: From<TransactionAcceptorAnnouncement>,
    {
        self.event_queue.schedule(
            TransactionAcceptorAnnouncement::InvalidTransaction {
                transaction,
                source,
            },
            QueueKind::Validation,
        )
    }

    /// Announces upgrade activation point read.
    pub(crate) async fn announce_upgrade_activation_point_read(self, next_upgrade: NextUpgrade)
    where
        REv: From<UpgradeWatcherAnnouncement>,
    {
        self.event_queue
            .schedule(
                UpgradeWatcherAnnouncement::UpgradeActivationPointRead(next_upgrade),
                QueueKind::Control,
            )
            .await
    }

    /// Announces a committed Step success.
    pub(crate) async fn announce_commit_step_success(self, era_id: EraId, effects: ExecutionEffects)
    where
        REv: From<ContractRuntimeAnnouncement>,
    {
        self.event_queue
            .schedule(
                ContractRuntimeAnnouncement::CommitStepSuccess { era_id, effects },
                QueueKind::ContractRuntime,
            )
            .await
    }

    /// Announces validators for upcoming era.
    pub(crate) async fn announce_upcoming_era_validators(
        self,
        era_that_is_ending: EraId,
        upcoming_era_validators: BTreeMap<EraId, BTreeMap<PublicKey, U512>>,
    ) where
        REv: From<ContractRuntimeAnnouncement>,
    {
        self.event_queue
            .schedule(
                ContractRuntimeAnnouncement::UpcomingEraValidators {
                    era_that_is_ending,
                    upcoming_era_validators,
                },
                QueueKind::ContractRuntime,
            )
            .await
    }

    /// Begins gossiping an item.
    pub(crate) async fn begin_gossip<T>(self, item_id: T::Id, source: Source, target: GossipTarget)
    where
        T: GossipItem,
        REv: From<BeginGossipRequest<T>>,
    {
        self.make_request(
            |responder| BeginGossipRequest {
                item_id,
                source,
                target,
                responder,
            },
            QueueKind::Gossip,
        )
        .await
    }

    /// Puts the given block into the linear block store.
    pub(crate) async fn put_block_to_storage(self, block: Arc<Block>) -> bool
    where
        REv: From<StorageRequest>,
    {
        self.make_request(
            |responder| StorageRequest::PutBlock { block, responder },
            QueueKind::ToStorage,
        )
        .await
    }

    /// Puts the given approvals hashes into the linear block store.
    pub(crate) async fn put_approvals_hashes_to_storage(
        self,
        approvals_hashes: Box<ApprovalsHashes>,
    ) -> bool
    where
        REv: From<StorageRequest>,
    {
        self.make_request(
            |responder| StorageRequest::PutApprovalsHashes {
                approvals_hashes,
                responder,
            },
            QueueKind::ToStorage,
        )
        .await
    }

    /// Puts the given block and approvals hashes into the linear block store.
    pub(crate) async fn put_executed_block_to_storage(
        self,
        block: Arc<BlockV2>,
        approvals_hashes: Box<ApprovalsHashes>,
        execution_results: HashMap<TransactionHash, ExecutionResult>,
    ) -> bool
    where
        REv: From<StorageRequest>,
    {
        self.make_request(
            |responder| StorageRequest::PutExecutedBlock {
                block,
                approvals_hashes,
                execution_results,
                responder,
            },
            QueueKind::ToStorage,
        )
        .await
    }

    /// Gets the requested block from the linear block store.
    pub(crate) async fn get_block_from_storage(self, block_hash: BlockHash) -> Option<Block>
    where
        REv: From<StorageRequest>,
    {
        self.make_request(
            |responder| StorageRequest::GetBlock {
                block_hash,
                responder,
            },
            QueueKind::FromStorage,
        )
        .await
    }

    pub(crate) async fn is_block_stored(self, block_hash: BlockHash) -> bool
    where
        REv: From<StorageRequest>,
    {
        self.make_request(
            |responder| StorageRequest::IsBlockStored {
                block_hash,
                responder,
            },
            QueueKind::FromStorage,
        )
        .await
    }

    /// Gets the requested `ApprovalsHashes` from storage.
    pub(crate) async fn get_approvals_hashes_from_storage(
        self,
        block_hash: BlockHash,
    ) -> Option<ApprovalsHashes>
    where
        REv: From<StorageRequest>,
    {
        self.make_request(
            |responder| StorageRequest::GetApprovalsHashes {
                block_hash,
                responder,
            },
            QueueKind::FromStorage,
        )
        .await
    }

    /// Gets the requested block header from the linear block store.
    pub(crate) async fn get_block_header_from_storage(
        self,
        block_hash: BlockHash,
        only_from_available_block_range: bool,
    ) -> Option<BlockHeader>
    where
        REv: From<StorageRequest>,
    {
        self.make_request(
            |responder| StorageRequest::GetBlockHeader {
                block_hash,
                only_from_available_block_range,
                responder,
            },
            QueueKind::FromStorage,
        )
        .await
    }

    pub(crate) async fn get_block_header_at_height_from_storage(
        self,
        block_height: u64,
        only_from_available_block_range: bool,
    ) -> Option<BlockHeader>
    where
        REv: From<StorageRequest>,
    {
        self.make_request(
            |responder| StorageRequest::GetBlockHeaderByHeight {
                block_height,
                only_from_available_block_range,
                responder,
            },
            QueueKind::FromStorage,
        )
        .await
    }

    pub(crate) async fn get_switch_block_header_by_era_id_from_storage(
        self,
        era_id: EraId,
    ) -> Option<BlockHeader>
    where
        REv: From<StorageRequest>,
    {
        self.make_request(
            |responder| StorageRequest::GetSwitchBlockHeaderByEra { era_id, responder },
            QueueKind::FromStorage,
        )
        .await
    }

    /// Gets the requested signature for a given block hash.
    pub(crate) async fn get_signature_from_storage(
        self,
        block_hash: BlockHash,
        public_key: PublicKey,
    ) -> Option<FinalitySignature>
    where
        REv: From<StorageRequest>,
    {
        self.make_request(
            |responder| StorageRequest::GetBlockSignature {
                block_hash,
                public_key: Box::new(public_key),
                responder,
            },
            QueueKind::FromStorage,
        )
        .await
    }

    pub(crate) async fn get_execution_results_from_storage(
        self,
        block_hash: BlockHash,
    ) -> Option<Vec<(TransactionHash, TransactionHeader, ExecutionResult)>>
    where
        REv: From<StorageRequest>,
    {
        self.make_request(
            |responder| StorageRequest::GetExecutionResults {
                block_hash,
                responder,
            },
            QueueKind::FromStorage,
        )
        .await
    }

    /// Puts a block header to storage.
    pub(crate) async fn put_block_header_to_storage(self, block_header: Box<BlockHeader>) -> bool
    where
        REv: From<StorageRequest>,
    {
        self.make_request(
            |responder| StorageRequest::PutBlockHeader {
                block_header,
                responder,
            },
            QueueKind::ToStorage,
        )
        .await
    }

    /// Puts the requested block signatures into storage.
    ///
    /// If `signatures.proofs` is empty, no attempt to store will be made, an error will be logged,
    /// and this function will return `false`.
    pub(crate) async fn put_signatures_to_storage(self, signatures: BlockSignatures) -> bool
    where
        REv: From<StorageRequest>,
    {
        self.make_request(
            |responder| StorageRequest::PutBlockSignatures {
                signatures,
                responder,
            },
            QueueKind::ToStorage,
        )
        .await
    }

    pub(crate) async fn put_finality_signature_to_storage(
        self,
        signature: FinalitySignature,
    ) -> bool
    where
        REv: From<StorageRequest>,
    {
        self.make_request(
            |responder| StorageRequest::PutFinalitySignature {
                signature: Box::new(signature),
                responder,
            },
            QueueKind::ToStorage,
        )
        .await
    }

    /// Gets the requested block's transfers from storage.
    pub(crate) async fn get_block_transfers_from_storage(
        self,
        block_hash: BlockHash,
    ) -> Option<Vec<Transfer>>
    where
        REv: From<StorageRequest>,
    {
        self.make_request(
            |responder| StorageRequest::GetBlockTransfers {
                block_hash,
                responder,
            },
            QueueKind::FromStorage,
        )
        .await
    }

    /// Returns the era IDs of the blocks in which the given transactions were executed.  If none
    /// of the transactions have been executed yet, an empty set will be returned.
    pub(crate) async fn get_transactions_era_ids(
        self,
        transaction_hashes: HashSet<TransactionHash>,
    ) -> HashSet<EraId>
    where
        REv: From<StorageRequest>,
    {
        self.make_request(
            |responder| StorageRequest::GetTransactionsEraIds {
                transaction_hashes,
                responder,
            },
            QueueKind::FromStorage,
        )
        .await
    }

    /// Requests the highest complete block.
    pub(crate) async fn get_highest_complete_block_from_storage(self) -> Option<Block>
    where
        REv: From<StorageRequest>,
    {
        self.make_request(
            |responder| StorageRequest::GetHighestCompleteBlock { responder },
            QueueKind::FromStorage,
        )
        .await
    }

    /// Requests the highest complete block header.
    pub(crate) async fn get_highest_complete_block_header_from_storage(self) -> Option<BlockHeader>
    where
        REv: From<StorageRequest>,
    {
        self.make_request(
            |responder| StorageRequest::GetHighestCompleteBlockHeader { responder },
            QueueKind::FromStorage,
        )
        .await
    }

    /// Requests the height range of fully available blocks (not just block headers).
    pub(crate) async fn get_available_block_range_from_storage(self) -> AvailableBlockRange
    where
        REv: From<StorageRequest>,
    {
        self.make_request(
            |responder| StorageRequest::GetAvailableBlockRange { responder },
            QueueKind::FromStorage,
        )
        .await
    }

    /// Synchronize global state under the given root hash.
    pub(crate) async fn sync_global_state(
        self,
        block_hash: BlockHash,
        state_root_hash: Digest,
    ) -> Result<GlobalStateSynchronizerResponse, GlobalStateSynchronizerError>
    where
        REv: From<SyncGlobalStateRequest>,
    {
        self.make_request(
            |responder| SyncGlobalStateRequest {
                block_hash,
                state_root_hash,
                responder,
            },
            QueueKind::SyncGlobalState,
        )
        .await
    }

    pub(crate) async fn get_reactor_status(self) -> (ReactorState, Timestamp)
    where
        REv: From<ReactorStatusRequest>,
    {
        self.make_request(ReactorStatusRequest, QueueKind::Regular)
            .await
    }

    pub(crate) async fn get_block_synchronizer_status(self) -> BlockSynchronizerStatus
    where
        REv: From<BlockSynchronizerRequest>,
    {
        self.make_request(
            |responder| BlockSynchronizerRequest::Status { responder },
            QueueKind::Regular,
        )
        .await
    }

    /// Get a trie or chunk by its ID.
    pub(crate) async fn get_trie(self, request: TrieRequest) -> TrieResult
    where
        REv: From<ContractRuntimeRequest>,
    {
        self.make_request(
            |responder| ContractRuntimeRequest::GetTrie { request, responder },
            QueueKind::ContractRuntime,
        )
        .await
    }

    /// Puts a trie into the trie store; succeeds only if all the children of the trie are already
    /// present in the store.
    /// Returns the digest under which the trie was stored if successful.
    pub(crate) async fn put_trie_if_all_children_present(
        self,
        request: PutTrieRequest,
    ) -> PutTrieResult
    where
        REv: From<ContractRuntimeRequest>,
    {
        self.make_request(
            |responder| ContractRuntimeRequest::PutTrie { request, responder },
            QueueKind::ContractRuntime,
        )
        .await
    }

    pub(crate) async fn put_transaction_to_storage(self, transaction: Transaction) -> bool
    where
        REv: From<StorageRequest>,
    {
        self.make_request(
            |responder| StorageRequest::PutTransaction {
                transaction: Arc::new(transaction),
                responder,
            },
            QueueKind::ToStorage,
        )
        .await
    }

    /// Gets the requested transactions from storage.
    ///
    /// Returns the "original" transactions, which are the first received by the node, along with a
    /// potentially different set of approvals used during execution of the recorded block.
    pub(crate) async fn get_transactions_from_storage(
        self,
        transaction_hashes: Vec<TransactionHash>,
    ) -> SmallVec<[Option<TransactionWithFinalizedApprovals>; 1]>
    where
        REv: From<StorageRequest>,
    {
        self.make_request(
            |responder| StorageRequest::GetTransactions {
                transaction_hashes,
                responder,
            },
            QueueKind::FromStorage,
        )
        .await
    }

    /// Gets the requested deploy from the deploy store by DeployHash only.
    ///
    /// Returns the legacy deploy containing the set of approvals used during execution of the
    /// recorded block, if known.
    pub(crate) async fn get_stored_legacy_deploy(
        self,
        deploy_hash: DeployHash,
    ) -> Option<LegacyDeploy>
    where
        REv: From<StorageRequest>,
    {
        self.make_request(
            |responder| StorageRequest::GetLegacyDeploy {
                deploy_hash,
                responder,
            },
            QueueKind::FromStorage,
        )
        .await
    }

    /// Gets the requested transaction from storage by TransactionId.
    ///
    /// Returns the "original" transaction, which is the first received by the node, along with a
    /// potentially different set of approvals used during execution of the recorded block.
    pub(crate) async fn get_stored_transaction(
        self,
        transaction_id: TransactionId,
    ) -> Option<Transaction>
    where
        REv: From<StorageRequest>,
    {
        self.make_request(
            |responder| StorageRequest::GetTransaction {
                transaction_id,
                responder,
            },
            QueueKind::FromStorage,
        )
        .await
    }

    pub(crate) async fn is_transaction_stored(self, transaction_id: TransactionId) -> bool
    where
        REv: From<StorageRequest>,
    {
        self.make_request(
            |responder| StorageRequest::IsTransactionStored {
                transaction_id,
                responder,
            },
            QueueKind::FromStorage,
        )
        .await
    }

    /// Stores the given execution results for the deploys in the given block in the linear block
    /// store.
    pub(crate) async fn put_execution_results_to_storage(
        self,
        block_hash: BlockHash,
        block_height: u64,
        era_id: EraId,
        execution_results: HashMap<TransactionHash, ExecutionResult>,
    ) where
        REv: From<StorageRequest>,
    {
        self.make_request(
            |responder| StorageRequest::PutExecutionResults {
                block_hash: Box::new(block_hash),
                block_height,
                era_id,
                execution_results,
                responder,
            },
            QueueKind::ToStorage,
        )
        .await
    }

    /// Gets the requested transaction and associated execution info if available.
    pub(crate) async fn get_transaction_and_execution_info_from_storage(
        self,
        transaction_hash: TransactionHash,
    ) -> Option<(TransactionWithFinalizedApprovals, Option<ExecutionInfo>)>
    where
        REv: From<StorageRequest>,
    {
        self.make_request(
            |responder| StorageRequest::GetTransactionAndExecutionInfo {
                transaction_hash,
                responder,
            },
            QueueKind::FromStorage,
        )
        .await
    }

    /// Gets the requested block and its finality signatures.
    pub(crate) async fn get_signed_block_at_height_from_storage(
        self,
        block_height: u64,
        only_from_available_block_range: bool,
    ) -> Option<SignedBlock>
    where
        REv: From<StorageRequest>,
    {
        self.make_request(
            |responder| StorageRequest::GetSignedBlockByHeight {
                block_height,
                only_from_available_block_range,
                responder,
            },
            QueueKind::FromStorage,
        )
        .await
    }

    /// Gets the requested block and its finality signatures.
    pub(crate) async fn get_block_at_height_with_metadata_from_storage(
        self,
        block_height: u64,
        only_from_available_block_range: bool,
    ) -> Option<BlockWithMetadata>
    where
        REv: From<StorageRequest>,
    {
        self.make_request(
            |responder| StorageRequest::GetBlockAndMetadataByHeight {
                block_height,
                only_from_available_block_range,
                responder,
            },
            QueueKind::FromStorage,
        )
        .await
    }

    pub(crate) async fn collect_past_blocks_with_metadata(
        self,
        range: std::ops::Range<u64>,
        only_from_available_block_range: bool,
    ) -> Vec<Option<BlockWithMetadata>>
    where
        REv: From<StorageRequest>,
    {
        futures::future::join_all(range.into_iter().map(|block_height| {
            self.get_block_at_height_with_metadata_from_storage(
                block_height,
                only_from_available_block_range,
            )
        }))
        .await
        .into_iter()
        .collect()
    }

    /// Gets the requested finality signature from storage.
    pub(crate) async fn get_finality_signature_from_storage(
        self,
        id: Box<FinalitySignatureId>,
    ) -> Option<FinalitySignature>
    where
        REv: From<StorageRequest>,
    {
        self.make_request(
            |responder| StorageRequest::GetFinalitySignature { id, responder },
            QueueKind::FromStorage,
        )
        .await
    }

    pub(crate) async fn is_finality_signature_stored(self, id: Box<FinalitySignatureId>) -> bool
    where
        REv: From<StorageRequest>,
    {
        self.make_request(
            |responder| StorageRequest::IsFinalitySignatureStored { id, responder },
            QueueKind::FromStorage,
        )
        .await
    }

    /// Gets the requested block by hash with its associated metadata.
    pub(crate) async fn get_signed_block_from_storage(
        self,
        block_hash: BlockHash,
        only_from_available_block_range: bool,
    ) -> Option<SignedBlock>
    where
        REv: From<StorageRequest>,
    {
        self.make_request(
            |responder| StorageRequest::GetSignedBlockByHash {
                block_hash,
                only_from_available_block_range,
                responder,
            },
            QueueKind::FromStorage,
        )
        .await
    }

    /// Gets the highest block with its associated metadata.
    pub(crate) async fn get_highest_signed_block_from_storage(
        self,
        only_from_available_block_range: bool,
    ) -> Option<SignedBlock>
    where
        REv: From<StorageRequest>,
    {
        self.make_request(
            |responder| StorageRequest::GetHighestSignedBlock {
                only_from_available_block_range,
                responder,
            },
            QueueKind::FromStorage,
        )
        .await
    }

    /// Fetches an item from a fetcher.
    pub(crate) async fn fetch<T>(
        self,
        id: T::Id,
        peer: NodeId,
        validation_metadata: Box<T::ValidationMetadata>,
    ) -> FetchResult<T>
    where
        REv: From<FetcherRequest<T>>,
        T: FetchItem + 'static,
    {
        self.make_request(
            |responder| FetcherRequest {
                id,
                peer,
                validation_metadata,
                responder,
            },
            QueueKind::Fetch,
        )
        .await
    }

    pub(crate) async fn fetch_trie(
        self,
        hash: Digest,
        peers: Vec<NodeId>,
    ) -> Result<TrieAccumulatorResponse, TrieAccumulatorError>
    where
        REv: From<TrieAccumulatorRequest>,
    {
        self.make_request(
            |responder| TrieAccumulatorRequest {
                hash,
                peers,
                responder,
            },
            QueueKind::SyncGlobalState,
        )
        .await
    }

    /// Passes the timestamp of a future block for which deploys are to be proposed.
    pub(crate) async fn request_appendable_block(self, timestamp: Timestamp) -> AppendableBlock
    where
        REv: From<DeployBufferRequest>,
    {
        self.make_request(
            |responder| DeployBufferRequest::GetAppendableBlock {
                timestamp,
                responder,
            },
            QueueKind::Consensus,
        )
        .await
    }

    /// Enqueues a finalized block execution.
    pub(crate) async fn enqueue_block_for_execution(
        self,
        executable_block: ExecutableBlock,
        meta_block_state: MetaBlockState,
    ) where
        REv: From<StorageRequest> + From<ContractRuntimeRequest>,
    {
        // Get the key block height for the current protocol version's activation point, i.e. the
        // height of the final block of the previous protocol version.
        let key_block_height_for_activation_point = self
            .make_request(
                |responder| StorageRequest::GetKeyBlockHeightForActivationPoint { responder },
                QueueKind::FromStorage,
            )
            .await
            .unwrap_or_else(|| {
                warn!("key block height for current activation point unknown");
                0
            });

        self.event_queue
            .schedule(
                ContractRuntimeRequest::EnqueueBlockForExecution {
                    executable_block,
                    key_block_height_for_activation_point,
                    meta_block_state,
                },
                QueueKind::ContractRuntime,
            )
            .await
    }

    /// Checks whether the deploys included in the block exist on the network and the block is
    /// valid.
    pub(crate) async fn validate_block(
        self,
        sender: NodeId,
        proposed_block_height: u64,
        block: ProposedBlock<ClContext>,
    ) -> bool
    where
        REv: From<BlockValidationRequest>,
    {
        self.make_request(
            |responder| BlockValidationRequest {
                proposed_block_height,
                block,
                sender,
                responder,
            },
            QueueKind::Regular,
        )
        .await
    }

    /// Announces that a block has been proposed.
    pub(crate) async fn announce_proposed_block(self, proposed_block: ProposedBlock<ClContext>)
    where
        REv: From<ConsensusAnnouncement>,
    {
        self.event_queue
            .schedule(
                ConsensusAnnouncement::Proposed(Box::new(proposed_block)),
                QueueKind::Consensus,
            )
            .await
    }

    /// Announces that a block has been finalized.
    pub(crate) async fn announce_finalized_block(self, finalized_block: FinalizedBlock)
    where
        REv: From<ConsensusAnnouncement>,
    {
        self.event_queue
            .schedule(
                ConsensusAnnouncement::Finalized(Box::new(finalized_block)),
                QueueKind::Consensus,
            )
            .await
    }

    /// Announces that a meta block has been created or its state has changed.
    pub(crate) async fn announce_meta_block(self, meta_block: MetaBlock)
    where
        REv: From<MetaBlockAnnouncement>,
    {
        self.event_queue
            .schedule(MetaBlockAnnouncement(meta_block), QueueKind::Regular)
            .await
    }

    /// Announces that a finalized block has been created, but it was not
    /// executed.
    pub(crate) async fn announce_unexecuted_block(self, block_height: u64)
    where
        REv: From<UnexecutedBlockAnnouncement>,
    {
        self.event_queue
            .schedule(
                UnexecutedBlockAnnouncement(block_height),
                QueueKind::Regular,
            )
            .await
    }

    /// An equivocation has been detected.
    pub(crate) async fn announce_fault_event(
        self,
        era_id: EraId,
        public_key: PublicKey,
        timestamp: Timestamp,
    ) where
        REv: From<ConsensusAnnouncement>,
    {
        self.event_queue
            .schedule(
                ConsensusAnnouncement::Fault {
                    era_id,
                    public_key: Box::new(public_key),
                    timestamp,
                },
                QueueKind::Consensus,
            )
            .await
    }

    /// Blocks a specific peer due to a transgression.
    ///
    /// This function will also emit a log message for the block.
    pub(crate) async fn announce_block_peer_with_justification(
        self,
        offender: NodeId,
        justification: BlocklistJustification,
    ) where
        REv: From<PeerBehaviorAnnouncement>,
    {
        warn!(%offender, %justification, "banning peer");
        self.event_queue
            .schedule(
                PeerBehaviorAnnouncement::OffenseCommitted {
                    offender: Box::new(offender),
                    justification: Box::new(justification),
                },
                QueueKind::NetworkInfo,
            )
            .await
    }

    /// Gets the next scheduled upgrade, if any.
    pub(crate) async fn get_next_upgrade(self) -> Option<NextUpgrade>
    where
        REv: From<UpgradeWatcherRequest> + Send,
    {
        self.make_request(UpgradeWatcherRequest, QueueKind::Control)
            .await
    }

    /// Requests a query be executed on the Contract Runtime component.
    pub(crate) async fn query_global_state(self, request: QueryRequest) -> QueryResult
    where
        REv: From<ContractRuntimeRequest>,
    {
        self.make_request(
            |responder| ContractRuntimeRequest::Query { request, responder },
            QueueKind::ContractRuntime,
        )
        .await
    }

    /// Retrieves an `AddressableEntity` from under the given key in global state if present.
    pub(crate) async fn get_addressable_entity(
        self,
        state_root_hash: Digest,
        key: Key,
    ) -> AddressableEntityResult
    where
        REv: From<ContractRuntimeRequest>,
    {
        self.make_request(
            |responder| ContractRuntimeRequest::GetAddressableEntity {
                state_root_hash,
                key,
                responder,
            },
            QueueKind::ContractRuntime,
        )
        .await
    }

    /// Retrieves a `Package` from under the given key in global state if present.
    pub(crate) async fn get_package(self, state_root_hash: Digest, key: Key) -> Option<Box<Package>>
    where
        REv: From<ContractRuntimeRequest>,
    {
        let query_request = QueryRequest::new(state_root_hash, key, vec![]);

        if let QueryResult::Success { value, .. } = self.query_global_state(query_request).await {
            value.into_package().map(Box::new)
        } else {
            None
        }
    }

    /// Requests a query be executed on the Contract Runtime component.
    pub(crate) async fn get_balance(self, request: BalanceRequest) -> BalanceResult
    where
        REv: From<ContractRuntimeRequest>,
    {
        self.make_request(
            |responder| ContractRuntimeRequest::GetBalance { request, responder },
            QueueKind::ContractRuntime,
        )
        .await
    }

    /// Returns a map of validators weights for all eras as known from `root_hash`.
    ///
    /// This operation is read only.
    pub(crate) async fn get_era_validators_from_contract_runtime(
        self,
        request: EraValidatorsRequest,
    ) -> EraValidatorsResult
    where
        REv: From<ContractRuntimeRequest>,
    {
        self.make_request(
            |responder| ContractRuntimeRequest::GetEraValidators { request, responder },
            QueueKind::ContractRuntime,
        )
        .await
    }

    /// Returns the total supply from the given `root_hash`.
    ///
    /// This operation is read only.
    pub(crate) async fn get_total_supply(self, request: TotalSupplyRequest) -> TotalSupplyResult
    where
        REv: From<ContractRuntimeRequest>,
    {
        self.make_request(
            move |responder| ContractRuntimeRequest::GetTotalSupply { request, responder },
            QueueKind::ContractRuntime,
        )
        .await
    }

    /// Returns the seigniorage rate from the given `root_hash`.
    ///
    /// This operation is read only.
    pub(crate) async fn get_round_seigniorage_rate(
        self,
        request: RoundSeigniorageRateRequest,
    ) -> RoundSeigniorageRateResult
    where
        REv: From<ContractRuntimeRequest>,
    {
        self.make_request(
            move |responder| ContractRuntimeRequest::GetRoundSeigniorageRate { request, responder },
            QueueKind::ContractRuntime,
        )
        .await
    }

    /// Requests a query be executed on the Contract Runtime component.
    pub(crate) async fn get_bids(self, request: BidsRequest) -> BidsResult
    where
        REv: From<ContractRuntimeRequest>,
    {
        self.make_request(
            |responder| ContractRuntimeRequest::GetBids { request, responder },
            QueueKind::ContractRuntime,
        )
        .await
    }

    /// Returns the value of the execution results checksum stored in the ChecksumRegistry for the
    /// given state root hash.
    pub(crate) async fn get_execution_results_checksum(
        self,
        state_root_hash: Digest,
    ) -> ExecutionResultsChecksumResult
    where
        REv: From<ContractRuntimeRequest>,
    {
        self.make_request(
            |responder| ContractRuntimeRequest::GetExecutionResultsChecksum {
                state_root_hash,
                responder,
            },
            QueueKind::ContractRuntime,
        )
        .await
    }

    /// Get our public key from consensus, and if we're a validator, the next round length.
    pub(crate) async fn consensus_status(self) -> Option<(PublicKey, Option<TimeDiff>)>
    where
        REv: From<ConsensusRequest>,
    {
        self.make_request(ConsensusRequest::Status, QueueKind::Consensus)
            .await
    }

    /// Returns a list of validator status changes, by public key.
    pub(crate) async fn get_consensus_validator_changes(
        self,
    ) -> BTreeMap<PublicKey, Vec<(EraId, ValidatorChange)>>
    where
        REv: From<ConsensusRequest>,
    {
        self.make_request(ConsensusRequest::ValidatorChanges, QueueKind::Consensus)
            .await
    }

    /// Dump consensus state for a specific era, using the supplied function to serialize the
    /// output.
    pub(crate) async fn diagnostics_port_dump_consensus_state(
        self,
        era_id: Option<EraId>,
        serialize: fn(&EraDump<'_>) -> Result<Vec<u8>, Cow<'static, str>>,
    ) -> Result<Vec<u8>, Cow<'static, str>>
    where
        REv: From<DumpConsensusStateRequest>,
    {
        self.make_request(
            |responder| DumpConsensusStateRequest {
                era_id,
                serialize,
                responder,
            },
            QueueKind::Control,
        )
        .await
    }

    /// Dump the event queue contents to the diagnostics port, using the given serializer.
    pub(crate) async fn diagnostics_port_dump_queue(self, dump_format: QueueDumpFormat)
    where
        REv: From<ControlAnnouncement>,
    {
        self.make_request(
            |responder| ControlAnnouncement::QueueDumpRequest {
                dump_format,
                finished: responder,
            },
            QueueKind::Control,
        )
        .await
    }

    /// Activates/deactivates a failpoint from a given activation.
    pub(crate) async fn activate_failpoint(self, activation: FailpointActivation)
    where
        REv: From<ControlAnnouncement>,
    {
        self.event_queue
            .schedule(
                ControlAnnouncement::ActivateFailpoint { activation },
                QueueKind::Control,
            )
            .await;
    }

    /// Announce that the node be shut down due to a request from a user.
    pub(crate) async fn announce_user_shutdown_request(self)
    where
        REv: From<ControlAnnouncement>,
    {
        self.event_queue
            .schedule(
                ControlAnnouncement::ShutdownDueToUserRequest,
                QueueKind::Control,
            )
            .await;
    }

    /// Announce that a block which wasn't previously stored on this node has been fetched and
    /// stored.
    pub(crate) async fn announce_fetched_new_block(self, block: Arc<Block>, peer: NodeId)
    where
        REv: From<FetchedNewBlockAnnouncement>,
    {
        self.event_queue
            .schedule(
                FetchedNewBlockAnnouncement { block, peer },
                QueueKind::Fetch,
            )
            .await;
    }

    /// Announce that a finality signature which wasn't previously stored on this node has been
    /// fetched and stored.
    pub(crate) async fn announce_fetched_new_finality_signature(
        self,
        finality_signature: Box<FinalitySignature>,
        peer: NodeId,
    ) where
        REv: From<FetchedNewFinalitySignatureAnnouncement>,
    {
        self.event_queue
            .schedule(
                FetchedNewFinalitySignatureAnnouncement {
                    finality_signature,
                    peer,
                },
                QueueKind::Fetch,
            )
            .await;
    }

    /// Get the bytes for the chainspec file and genesis_accounts
    /// and global_state bytes if the files are present.
    pub(crate) async fn get_chainspec_raw_bytes(self) -> Arc<ChainspecRawBytes>
    where
        REv: From<ChainspecRawBytesRequest> + Send,
    {
        self.make_request(
            ChainspecRawBytesRequest::GetChainspecRawBytes,
            QueueKind::NetworkInfo,
        )
        .await
    }

    /// Stores a set of given finalized approvals in storage.
    ///
    /// Any previously stored finalized approvals for the given hash are quietly overwritten
    pub(crate) async fn store_finalized_approvals(
        self,
        transaction_hash: TransactionHash,
        finalized_approvals: FinalizedApprovals,
    ) -> bool
    where
        REv: From<StorageRequest>,
    {
        self.make_request(
            |responder| StorageRequest::StoreFinalizedApprovals {
                transaction_hash,
                finalized_approvals,
                responder,
            },
            QueueKind::ToStorage,
        )
        .await
    }

    /// Requests execution of a single transaction, without committing its effects.  Intended to be
    /// used for debugging & discovery purposes.
    pub(crate) async fn speculatively_execute(
        self,
        execution_prestate: SpeculativeExecutionState,
        transaction: Box<Transaction>,
    ) -> Result<(ExecutionResultV2, Messages), SpeculativeExecutionError>
    where
        REv: From<ContractRuntimeRequest>,
    {
        self.make_request(
            |responder| ContractRuntimeRequest::SpeculativelyExecute {
                execution_prestate,
                transaction,
                responder,
            },
            QueueKind::ContractRuntime,
        )
        .await
    }

    /// Reads block execution results (or chunk) from Storage component.
    pub(crate) async fn get_block_execution_results_or_chunk_from_storage(
        self,
        id: BlockExecutionResultsOrChunkId,
    ) -> Option<BlockExecutionResultsOrChunk>
    where
        REv: From<StorageRequest>,
    {
        self.make_request(
            |responder| StorageRequest::GetBlockExecutionResultsOrChunk { id, responder },
            QueueKind::FromStorage,
        )
        .await
    }

    /// Gets peers for a given block from the block accumulator.
    pub(crate) async fn get_block_accumulated_peers(
        self,
        block_hash: BlockHash,
    ) -> Option<Vec<NodeId>>
    where
        REv: From<BlockAccumulatorRequest>,
    {
        self.make_request(
            |responder| BlockAccumulatorRequest::GetPeersForBlock {
                block_hash,
                responder,
            },
            QueueKind::NetworkInfo,
        )
        .await
    }

    /// Set a new stopping point for the node.
    ///
    /// Returns a potentially previously set stop-at spec.
    pub(crate) async fn set_node_stop_at(self, stop_at: Option<StopAtSpec>) -> Option<StopAtSpec>
    where
        REv: From<SetNodeStopRequest>,
    {
        self.make_request(
            |responder| SetNodeStopRequest { stop_at, responder },
            QueueKind::Control,
        )
        .await
    }
}

/// Construct a fatal error effect.
///
/// This macro is a convenient wrapper around `EffectBuilder::fatal` that inserts the `file!()` and
/// `line!()` number automatically.
#[macro_export]
macro_rules! fatal {
    ($effect_builder:expr, $($arg:tt)*) => {
        $effect_builder.fatal(file!(), line!(), format!($($arg)*))
    };
}<|MERGE_RESOLUTION|>--- conflicted
+++ resolved
@@ -127,15 +127,9 @@
     contract_messages::Messages,
     execution::{Effects as ExecutionEffects, ExecutionResult, ExecutionResultV2},
     Block, BlockHash, BlockHeader, BlockSignatures, BlockV2, ChainspecRawBytes, DeployHash, Digest,
-<<<<<<< HEAD
-    EraId, FinalitySignature, FinalitySignatureId, FinalitySignatureV2, Key, Package, PublicKey,
-    TimeDiff, Timestamp, Transaction, TransactionHash, TransactionHeader, TransactionId, Transfer,
-    U512,
-=======
     EraId, FinalitySignature, FinalitySignatureId, FinalitySignatureV2, FinalizedApprovals, Key,
-    PublicKey, TimeDiff, Timestamp, Transaction, TransactionHash, TransactionHeader, TransactionId,
-    TransactionWithFinalizedApprovals, Transfer, U512,
->>>>>>> 67075b59
+    Package, PublicKey, TimeDiff, Timestamp, Transaction, TransactionHash, TransactionHeader,
+    TransactionId, TransactionWithFinalizedApprovals, Transfer, U512,
 };
 
 use crate::{
