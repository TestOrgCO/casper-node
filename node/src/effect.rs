--- conflicted
+++ resolved
@@ -128,17 +128,10 @@
     contract_messages::Messages,
     execution::{Effects as ExecutionEffects, ExecutionResult, ExecutionResultV2},
     package::Package,
-<<<<<<< HEAD
-    system::auction::EraValidators,
-    AddressableEntity, Block, BlockHash, BlockHeader, BlockSignatures, BlockV2, ChainspecRawBytes,
-    DeployHash, Digest, EraId, FinalitySignature, FinalitySignatureId, FinalizedApprovals, Key,
-    PublicKey, TimeDiff, Timestamp, Transaction, TransactionHash, TransactionHeader, TransactionId,
+    Block, BlockHash, BlockHeader, BlockSignatures, BlockV2, ChainspecRawBytes, DeployHash, Digest,
+    EraId, FinalitySignature, FinalitySignatureId, FinalizedApprovals, Key, PublicKey, TimeDiff,
+    Timestamp, Transaction, TransactionHash, TransactionHeader, TransactionId,
     TransactionWithFinalizedApprovals, Transfer, U512,
-=======
-    Block, BlockHash, BlockHeader, BlockSignatures, BlockV2, ChainspecRawBytes, DeployHash, Digest,
-    EraId, FinalitySignature, FinalitySignatureId, Key, PublicKey, TimeDiff, Timestamp,
-    Transaction, TransactionHash, TransactionHeader, TransactionId, Transfer, U512,
->>>>>>> a483a0e6
 };
 
 use crate::{
@@ -159,17 +152,9 @@
     failpoints::FailpointActivation,
     reactor::{main_reactor::ReactorState, EventQueueHandle, QueueKind},
     types::{
-<<<<<<< HEAD
         appendable_block::AppendableBlock, AvailableBlockRange, BlockExecutionResultsOrChunk,
         BlockExecutionResultsOrChunkId, BlockWithMetadata, ExecutableBlock, ExecutionInfo,
-        FinalizedBlock, LegacyDeploy, MetaBlock, MetaBlockState, NodeId, SignedBlock, TrieOrChunk,
-        TrieOrChunkId,
-=======
-        appendable_block::AppendableBlock, ApprovalsHashes, AvailableBlockRange,
-        BlockExecutionResultsOrChunk, BlockExecutionResultsOrChunkId, BlockWithMetadata,
-        ExecutableBlock, ExecutionInfo, FinalizedApprovals, FinalizedBlock, LegacyDeploy,
-        MetaBlock, MetaBlockState, NodeId, SignedBlock, TransactionWithFinalizedApprovals,
->>>>>>> a483a0e6
+        FinalizedBlock, LegacyDeploy, MetaBlock, MetaBlockState, NodeId, SignedBlock,
     },
     utils::{fmt_limit::FmtLimit, SharedFlag, Source},
 };
