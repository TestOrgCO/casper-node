//! Effects subsystem.
//!
//! Effects describe things that the creator of the effect intends to happen, producing a value upon
//! completion (they actually are boxed futures).
//!
//! A pinned, boxed future returning an event is called an effect and typed as an `Effect<Ev>`,
//! where `Ev` is the event's type, as every effect must have its return value either wrapped in an
//! event through [`EffectExt::event`](crate::effect::EffectExt::event) or ignored using
//! [`EffectExt::ignore`](crate::effect::EffectExt::ignore). As an example, the
//! [`handle_event`](crate::components::Component::handle_event) function of a component always
//! returns `Effect<Self::Event>`.
//!
//! # A primer on events
//!
//! There are three distinct groups of events found around the node:
//!
//! * (unbound) events: These events are not associated with a particular reactor or component and
//!   represent information or requests by themselves. An example is the
//!   [`PeerBehaviorAnnouncement`](`crate::effect::announcements::PeerBehaviorAnnouncement`), it can
//!   be emitted through an effect by different components and contains the ID of a peer that should
//!   be shunned. It is not associated with a particular reactor or component though.
//!
//!   While the node is running, these unbound events cannot exist on their own, instead they are
//!   typically converted into a concrete reactor event by the effect builder as soon as they are
//!   created.
//!
//! * reactor events: A running reactor has a single event type that encompasses all possible
//!   unbound events that can occur during its operation and all component events of components it
//!   is made of. Usually they are implemented as one large `enum` with only newtype-variants.
//!
//! * component events: Every component defines its own set of events, typically for internal use.
//!   If the component is able to process unbound events like announcements or requests, it will
//!   have a `From` implementation that allows converting them into a suitable component event.
//!
//!   Component events are also created from the return values of effects: While effects do not
//!   return events themselves when called, their return values are turned first into component
//!   events through the [`event`](crate::effect::EffectExt) method. In a second step, inside the
//!   reactors routing code, `wrap_effect` will then convert from component to reactor event.
//!
//! # Using effects
//!
//! To create an effect, an `EffectBuilder` will be passed in by the calling reactor runner. For
//! example, given an effect builder `effect_builder`, we can create a `set_timeout` future and turn
//! it into an effect:
//!
//! ```ignore
//! use std::time::Duration;
//! use casper_node::effect::EffectExt;
//!
//! // Note: This is our "component" event.
//! enum Event {
//!     ThreeSecondsElapsed(Duration)
//! }
//!
//! effect_builder
//!     .set_timeout(Duration::from_secs(3))
//!     .event(Event::ThreeSecondsElapsed);
//! ```
//!
//! This example will produce an effect that, after three seconds, creates an
//! `Event::ThreeSecondsElapsed`. Note that effects do nothing on their own, they need to be passed
//! to a [`reactor`](../reactor/index.html) to be executed.
//!
//! # Arbitrary effects
//!
//! While it is technically possible to turn any future into an effect, it is in general advisable
//! to only use the methods on [`EffectBuilder`] or short, anonymous futures to create effects.
//!
//! # Announcements and requests
//!
//! Events are usually classified into either announcements or requests, although these properties
//! are not reflected in the type system.
//!
//! **Announcements** are events that are essentially "fire-and-forget"; the component that created
//! the effect resulting in the creation of the announcement will never expect an "answer".
//! Announcements are often dispatched to multiple components by the reactor; since that usually
//! involves a [`clone`](`Clone::clone`), they should be kept light.
//!
//! A good example is the arrival of a new deploy passed in by a client. Depending on the setup it
//! may be stored, buffered or, in certain testing setups, just discarded. None of this is a concern
//! of the component that talks to the client and deserializes the incoming deploy though, instead
//! it simply returns an effect that produces an announcement.
//!
//! **Requests** are complex events that are used when a component needs something from other
//! components. Typically, an effect (which uses [`EffectBuilder::make_request`] in its
//! implementation) is called resulting in the actual request being scheduled and handled. In
//! contrast to announcements, requests must always be handled by exactly one component.
//!
//! Every request has a [`Responder`]-typed field, which a handler of a request calls to produce
//! another effect that will send the return value to the original requesting component. Failing to
//! call the [`Responder::respond`] function will result in a runtime warning.

pub(crate) mod announcements;
pub(crate) mod diagnostics_port;
pub(crate) mod incoming;
pub(crate) mod requests;

use std::{
    any::type_name,
    borrow::Cow,
    collections::{BTreeMap, HashMap, HashSet},
    fmt::{self, Debug, Display, Formatter},
    future::Future,
    mem,
    sync::Arc,
    time::{Duration, Instant},
};

use datasize::DataSize;
use futures::{channel::oneshot, future::BoxFuture, FutureExt};
use num_rational::Ratio;
use once_cell::sync::Lazy;
use serde::{Serialize, Serializer};
use smallvec::{smallvec, SmallVec};
use tokio::{sync::Semaphore, time};
use tracing::{debug, error, warn};

use casper_execution_engine::engine_state::{
    self, era_validators::GetEraValidatorsError, BalanceRequest, BalanceResult, GetBidsRequest,
    GetBidsResult, QueryRequest, QueryResult,
};
use casper_storage::global_state::trie::TrieRaw;
use casper_types::{
    bytesrepr::Bytes,
    contract_messages::Messages,
    execution::{Effects as ExecutionEffects, ExecutionResult, ExecutionResultV2},
    package::Package,
    system::auction::EraValidators,
    AddressableEntity, Block, BlockHash, BlockHeader, BlockSignatures, BlockV2, ChainspecRawBytes,
    DeployHash, DeployHeader, Digest, EraId, FinalitySignature, FinalitySignatureId, Key,
    PublicKey, TimeDiff, Timestamp, Transaction, TransactionHash, TransactionId, Transfer, U512,
};

use crate::{
    components::{
        block_synchronizer::{
            BlockSynchronizerStatus, GlobalStateSynchronizerError, GlobalStateSynchronizerResponse,
            TrieAccumulatorError, TrieAccumulatorResponse,
        },
        consensus::{ClContext, EraDump, ProposedBlock, ValidatorChange},
        contract_runtime::{ContractRuntimeError, EraValidatorsRequest},
        diagnostics_port::StopAtSpec,
        fetcher::{FetchItem, FetchResult},
        gossiper::GossipItem,
        network::{blocklist::BlocklistJustification, FromIncoming, NetworkInsights},
        transaction_acceptor,
        upgrade_watcher::NextUpgrade,
    },
    contract_runtime::{
        RoundSeigniorageRateRequest, SpeculativeExecutionState, TotalSupplyRequest,
    },
    reactor::{main_reactor::ReactorState, EventQueueHandle, QueueKind},
    types::{
        appendable_block::AppendableBlock, ApprovalsHashes, AvailableBlockRange,
        BlockExecutionResultsOrChunk, BlockExecutionResultsOrChunkId, BlockWithMetadata,
        ExecutableBlock, ExecutionInfo, FinalizedApprovals, FinalizedBlock, LegacyDeploy,
        MetaBlock, MetaBlockState, NodeId, SignedBlock, TransactionWithFinalizedApprovals,
        TrieOrChunk, TrieOrChunkId,
    },
    utils::{fmt_limit::FmtLimit, SharedFlag, Source},
};
use announcements::{
    BlockAccumulatorAnnouncement, ConsensusAnnouncement, ContractRuntimeAnnouncement,
    ControlAnnouncement, DeployBufferAnnouncement, FatalAnnouncement, FetchedNewBlockAnnouncement,
    FetchedNewFinalitySignatureAnnouncement, GossiperAnnouncement, MetaBlockAnnouncement,
    PeerBehaviorAnnouncement, QueueDumpFormat, TransactionAcceptorAnnouncement,
    UnexecutedBlockAnnouncement, UpgradeWatcherAnnouncement,
};
use diagnostics_port::DumpConsensusStateRequest;
use requests::{
    AcceptTransactionRequest, BeginGossipRequest, BlockAccumulatorRequest,
    BlockSynchronizerRequest, BlockValidationRequest, ChainspecRawBytesRequest, ConsensusRequest,
    ContractRuntimeRequest, DeployBufferRequest, FetcherRequest, MakeBlockExecutableRequest,
    MarkBlockCompletedRequest, MetricsRequest, NetworkInfoRequest, NetworkRequest,
    ReactorStatusRequest, SetNodeStopRequest, StorageRequest, SyncGlobalStateRequest,
    TrieAccumulatorRequest, UpgradeWatcherRequest,
};

/// A resource that will never be available, thus trying to acquire it will wait forever.
static UNOBTAINABLE: Lazy<Semaphore> = Lazy::new(|| Semaphore::new(0));

/// A pinned, boxed future that produces one or more events.
pub(crate) type Effect<Ev> = BoxFuture<'static, Multiple<Ev>>;

/// Multiple effects in a container.
pub(crate) type Effects<Ev> = Multiple<Effect<Ev>>;

/// A small collection of rarely more than two items.
///
/// Stored in a `SmallVec` to avoid allocations in case there are less than three items grouped. The
/// size of two items is chosen because one item is the most common use case, and large items are
/// typically boxed. In the latter case two pointers and one enum variant discriminator is almost
/// the same size as an empty vec, which is two pointers.
pub(crate) type Multiple<T> = SmallVec<[T; 2]>;

/// The type of peers that should receive the gossip message.
#[derive(Debug, Serialize, PartialEq, Eq, Hash, Copy, Clone, DataSize)]
pub(crate) enum GossipTarget {
    /// Both validators and non validators.
    Mixed(EraId),
    /// All peers.
    All,
}

impl Display for GossipTarget {
    fn fmt(&self, formatter: &mut Formatter<'_>) -> fmt::Result {
        match self {
            GossipTarget::Mixed(era_id) => write!(formatter, "gossip target mixed for {}", era_id),
            GossipTarget::All => write!(formatter, "gossip target all"),
        }
    }
}

/// A responder satisfying a request.
#[must_use]
#[derive(DataSize)]
pub(crate) struct Responder<T> {
    /// Sender through which the response ultimately should be sent.
    sender: Option<oneshot::Sender<T>>,
    /// Reactor flag indicating shutdown.
    is_shutting_down: SharedFlag,
}

/// A responder that will automatically send a `None` on drop.
#[must_use]
#[derive(DataSize, Debug)]
pub(crate) struct AutoClosingResponder<T>(Responder<Option<T>>);

impl<T> AutoClosingResponder<T> {
    /// Creates a new auto closing responder from a responder of `Option<T>`.
    pub(crate) fn from_opt_responder(responder: Responder<Option<T>>) -> Self {
        AutoClosingResponder(responder)
    }

    /// Extracts the inner responder.
    fn into_inner(mut self) -> Responder<Option<T>> {
        let is_shutting_down = self.0.is_shutting_down;
        mem::replace(
            &mut self.0,
            Responder {
                sender: None,
                is_shutting_down,
            },
        )
    }
}

impl<T: Debug> AutoClosingResponder<T> {
    /// Send `Some(data)` to the origin of the request.
    pub(crate) async fn respond(self, data: T) {
        self.into_inner().respond(Some(data)).await
    }

    /// Send `None` to the origin of the request.
    pub(crate) async fn respond_none(self) {
        self.into_inner().respond(None).await
    }
}

impl<T> Drop for AutoClosingResponder<T> {
    fn drop(&mut self) {
        if let Some(sender) = self.0.sender.take() {
            debug!(
                sending_value = %self.0,
                "responding None by dropping auto-close responder"
            );
            // We still haven't answered, send an answer.
            if let Err(_unsent_value) = sender.send(None) {
                debug!(
                    unsent_value = %self.0,
                    "failed to auto-close responder, ignoring"
                )
            }
        }
    }
}

impl<T: 'static + Send> Responder<T> {
    /// Creates a new `Responder`.
    #[inline]
    fn new(sender: oneshot::Sender<T>, is_shutting_down: SharedFlag) -> Self {
        Responder {
            sender: Some(sender),
            is_shutting_down,
        }
    }

    /// Helper method for tests.
    ///
    /// Allows creating a responder manually, without observing the shutdown flag. This function
    /// should not be used, unless you are writing alternative infrastructure, e.g. for tests.
    #[cfg(test)]
    #[inline]
    pub(crate) fn without_shutdown(sender: oneshot::Sender<T>) -> Self {
        Responder::new(sender, SharedFlag::global_shared())
    }
}

impl<T: Debug> Responder<T> {
    /// Send `data` to the origin of the request.
    pub(crate) async fn respond(mut self, data: T) {
        if let Some(sender) = self.sender.take() {
            if let Err(data) = sender.send(data) {
                // If we cannot send a response down the channel, it means the original requester is
                // no longer interested in our response. This typically happens during shutdowns, or
                // in cases where an originating external request has been cancelled.

                debug!(
                    data=?FmtLimit::new(1000, &data),
                    "ignored failure to send response to request down oneshot channel"
                );
            }
        } else {
            error!(
                data=?FmtLimit::new(1000, &data),
                "tried to send a value down a responder channel, but it was already used"
            );
        }
    }
}

impl<T> Debug for Responder<T> {
    fn fmt(&self, formatter: &mut Formatter<'_>) -> fmt::Result {
        write!(formatter, "Responder<{}>", type_name::<T>(),)
    }
}

impl<T> Display for Responder<T> {
    fn fmt(&self, formatter: &mut Formatter<'_>) -> fmt::Result {
        write!(formatter, "responder({})", type_name::<T>(),)
    }
}

impl<T> Drop for Responder<T> {
    fn drop(&mut self) {
        if self.sender.is_some() {
            if self.is_shutting_down.is_set() {
                debug!(
                    responder=?self,
                    "ignored dropping of responder during shutdown"
                );
            } else {
                // This is usually a very serious error, as another component will now be stuck.
                //
                // See the code `make_request` for more details.
                error!(
                    responder=?self,
                    "dropped without being responded to outside of shutdown"
                );
            }
        }
    }
}

impl<T> Serialize for Responder<T> {
    fn serialize<S: Serializer>(&self, serializer: S) -> Result<S::Ok, S::Error> {
        serializer.serialize_str(&format!("{:?}", self))
    }
}

impl<T> Serialize for AutoClosingResponder<T> {
    fn serialize<S: Serializer>(&self, serializer: S) -> Result<S::Ok, S::Error> {
        self.0.serialize(serializer)
    }
}

/// Effect extension for futures, used to convert futures into actual effects.
pub(crate) trait EffectExt: Future + Send {
    /// Finalizes a future into an effect that returns a single event.
    ///
    /// The function `f` is used to translate the returned value from an effect into an event.
    fn event<U, F>(self, f: F) -> Effects<U>
    where
        F: FnOnce(Self::Output) -> U + 'static + Send,
        U: 'static,
        Self: Sized;

    /// Finalizes a future into an effect that returns an iterator of events.
    ///
    /// The function `f` is used to translate the returned value from an effect into an iterator of
    /// events.
    fn events<U, F, I>(self, f: F) -> Effects<U>
    where
        F: FnOnce(Self::Output) -> I + 'static + Send,
        U: 'static,
        I: Iterator<Item = U>,
        Self: Sized;

    /// Finalizes a future into an effect that runs but drops the result.
    fn ignore<Ev>(self) -> Effects<Ev>;
}

/// Effect extension for futures, used to convert futures returning a `Result` into two different
/// effects.
pub(crate) trait EffectResultExt {
    /// The type the future will return if `Ok`.
    type Value;
    /// The type the future will return if `Err`.
    type Error;

    /// Finalizes a future returning a `Result` into two different effects.
    ///
    /// The function `f_ok` is used to translate the returned value from an effect into an event,
    /// while the function `f_err` does the same for a potential error.
    fn result<U, F, G>(self, f_ok: F, f_err: G) -> Effects<U>
    where
        F: FnOnce(Self::Value) -> U + 'static + Send,
        G: FnOnce(Self::Error) -> U + 'static + Send,
        U: 'static;
}

/// Effect extension for futures, used to convert futures returning an `Option` into two different
/// effects.
pub(crate) trait EffectOptionExt {
    /// The type the future will return if `Some`.
    type Value;

    /// Finalizes a future returning an `Option` into two different effects.
    ///
    /// The function `f_some` is used to translate the returned value from an effect into an event,
    /// while the function `f_none` does the same for a returned `None`.
    fn map_or_else<U, F, G>(self, f_some: F, f_none: G) -> Effects<U>
    where
        F: FnOnce(Self::Value) -> U + 'static + Send,
        G: FnOnce() -> U + 'static + Send,
        U: 'static;

    /// Finalizes a future returning an `Option` into two different effects.
    ///
    /// The function `f` is used to translate the returned value from an effect into an event,
    /// In the case of `None`, empty vector of effects is returned.
    fn map_some<U, F>(self, f: F) -> Effects<U>
    where
        F: FnOnce(Self::Value) -> U + 'static + Send,
        U: 'static;
}

impl<T: ?Sized> EffectExt for T
where
    T: Future + Send + 'static + Sized,
{
    fn event<U, F>(self, f: F) -> Effects<U>
    where
        F: FnOnce(Self::Output) -> U + 'static + Send,
        U: 'static,
    {
        smallvec![self.map(f).map(|item| smallvec![item]).boxed()]
    }

    fn events<U, F, I>(self, f: F) -> Effects<U>
    where
        F: FnOnce(Self::Output) -> I + 'static + Send,
        U: 'static,
        I: Iterator<Item = U>,
    {
        smallvec![self.map(f).map(|iter| iter.collect()).boxed()]
    }

    fn ignore<Ev>(self) -> Effects<Ev> {
        smallvec![self.map(|_| Multiple::new()).boxed()]
    }
}

impl<T, V, E> EffectResultExt for T
where
    T: Future<Output = Result<V, E>> + Send + 'static + Sized,
    T: ?Sized,
{
    type Value = V;
    type Error = E;

    fn result<U, F, G>(self, f_ok: F, f_err: G) -> Effects<U>
    where
        F: FnOnce(V) -> U + 'static + Send,
        G: FnOnce(E) -> U + 'static + Send,
        U: 'static,
    {
        smallvec![self
            .map(|result| result.map_or_else(f_err, f_ok))
            .map(|item| smallvec![item])
            .boxed()]
    }
}

impl<T, V> EffectOptionExt for T
where
    T: Future<Output = Option<V>> + Send + 'static + Sized,
    T: ?Sized,
{
    type Value = V;

    fn map_or_else<U, F, G>(self, f_some: F, f_none: G) -> Effects<U>
    where
        F: FnOnce(V) -> U + 'static + Send,
        G: FnOnce() -> U + 'static + Send,
        U: 'static,
    {
        smallvec![self
            .map(|option| option.map_or_else(f_none, f_some))
            .map(|item| smallvec![item])
            .boxed()]
    }

    /// Finalizes a future returning an `Option`.
    ///
    /// The function `f` is used to translate the returned value from an effect into an event,
    /// In the case of `None`, empty vector is returned.
    fn map_some<U, F>(self, f: F) -> Effects<U>
    where
        F: FnOnce(Self::Value) -> U + 'static + Send,
        U: 'static,
    {
        smallvec![self
            .map(|option| option
                .map(|el| smallvec![f(el)])
                .unwrap_or_else(|| smallvec![]))
            .boxed()]
    }
}

/// A builder for [`Effect`](type.Effect.html)s.
///
/// Provides methods allowing the creation of effects which need to be scheduled on the reactor's
/// event queue, without giving direct access to this queue.
///
/// The `REv` type parameter indicates which reactor event effects created by this builder will
/// produce as side-effects.
#[derive(Debug)]
pub(crate) struct EffectBuilder<REv: 'static> {
    /// A handle to the referenced event queue.
    event_queue: EventQueueHandle<REv>,
}

// Implement `Clone` and `Copy` manually, as `derive` will make it depend on `REv` otherwise.
impl<REv> Clone for EffectBuilder<REv> {
    fn clone(&self) -> Self {
        EffectBuilder {
            event_queue: self.event_queue,
        }
    }
}

impl<REv> Copy for EffectBuilder<REv> {}

impl<REv> EffectBuilder<REv> {
    /// Creates a new effect builder.
    pub(crate) fn new(event_queue: EventQueueHandle<REv>) -> Self {
        EffectBuilder { event_queue }
    }

    /// Extract the event queue handle out of the effect builder.
    pub(crate) fn into_inner(self) -> EventQueueHandle<REv> {
        self.event_queue
    }

    /// Performs a request.
    ///
    /// Given a request `Q`, that when completed will yield a result of `T`, produces a future that
    /// will
    ///
    /// 1. create an event to send the request to the respective component (thus `Q: Into<REv>`),
    /// 2. wait for a response and return it.
    ///
    /// This function is usually only used internally by effects implemented on the effects builder,
    /// but IO components may also make use of it.
    ///
    /// # Cancellation safety
    ///
    /// This future is cancellation safe: If it is dropped without being polled, it merely indicates
    /// the original requester is not longer interested in the result, which will be discarded.
    pub(crate) async fn make_request<T, Q, F>(self, f: F, queue_kind: QueueKind) -> T
    where
        T: Send + 'static,
        Q: Into<REv>,
        F: FnOnce(Responder<T>) -> Q,
    {
        let (event, wait_future) = self.create_request_parts(f);

        // Schedule the request before awaiting the response.
        self.event_queue.schedule(event, queue_kind).await;
        wait_future.await
    }

    /// Creates the part necessary to make a request.
    ///
    /// A request usually consists of two parts: The request event that needs to be scheduled on the
    /// reactor queue and associated future that allows waiting for the response. This function
    /// creates both of them without processing or spawning either.
    ///
    /// Usually you will want to call the higher level `make_request` function.
    pub(crate) fn create_request_parts<T, Q, F>(self, f: F) -> (REv, impl Future<Output = T>)
    where
        T: Send + 'static,
        Q: Into<REv>,
        F: FnOnce(Responder<T>) -> Q,
    {
        // Prepare a channel.
        let (sender, receiver) = oneshot::channel();

        // Create response function.
        let responder = Responder::new(sender, self.event_queue.shutdown_flag());

        // Now inject the request event into the event loop.
        let request_event = f(responder).into();

        let fut = async move {
            match receiver.await {
                Ok(value) => value,
                Err(err) => {
                    // The channel should usually not be closed except during shutdowns, as it
                    // indicates a panic or disappearance of the remote that is
                    // supposed to process the request.
                    //
                    // If it does happen, we pretend nothing happened instead of crashing.
                    if self.event_queue.shutdown_flag().is_set() {
                        debug!(%err, channel=?type_name::<T>(), "ignoring closed channel due to shutdown")
                    } else {
                        error!(%err, channel=?type_name::<T>(), "request for channel closed, this may be a bug? \
                            check if a component is stuck from now on");
                    }

                    // We cannot produce any value to satisfy the request, so we just abandon this
                    // task by waiting on a resource we can never acquire.
                    let _ = UNOBTAINABLE.acquire().await;
                    panic!("should never obtain unobtainable semaphore");
                }
            }
        };

        (request_event, fut)
    }

    /// Run and end effect immediately.
    ///
    /// Can be used to trigger events from effects when combined with `.event`. Do not use this to
    /// "do nothing", as it will still cause a task to be spawned.
    #[inline(always)]
    #[allow(clippy::manual_async_fn)]
    pub(crate) fn immediately(self) -> impl Future<Output = ()> + Send {
        // Note: This function is implemented manually without `async` sugar because the `Send`
        // inference seems to not work in all cases otherwise.
        async {}
    }

    /// Reports a fatal error.  Normally called via the `crate::fatal!()` macro.
    ///
    /// Usually causes the node to cease operations quickly and exit/crash.
    pub(crate) async fn fatal(self, file: &'static str, line: u32, msg: String)
    where
        REv: From<FatalAnnouncement>,
    {
        self.event_queue
            .schedule(FatalAnnouncement { file, line, msg }, QueueKind::Control)
            .await
    }

    /// Sets a timeout.
    pub(crate) async fn set_timeout(self, timeout: Duration) -> Duration {
        let then = Instant::now();
        time::sleep(timeout).await;
        Instant::now() - then
    }

    /// Retrieve a snapshot of the nodes current metrics formatted as string.
    ///
    /// If an error occurred producing the metrics, `None` is returned.
    pub(crate) async fn get_metrics(self) -> Option<String>
    where
        REv: From<MetricsRequest>,
    {
        self.make_request(
            |responder| MetricsRequest::RenderNodeMetricsText { responder },
            QueueKind::Api,
        )
        .await
    }

    /// Sends a network message.
    ///
    /// The message is queued and sent, but no delivery guaranteed. Will return after the message
    /// has been buffered in the outgoing kernel buffer and thus is subject to backpressure.
    pub(crate) async fn send_message<P>(self, dest: NodeId, payload: P)
    where
        REv: From<NetworkRequest<P>>,
    {
        self.make_request(
            |responder| NetworkRequest::SendMessage {
                dest: Box::new(dest),
                payload: Box::new(payload),
                respond_after_queueing: false,
                auto_closing_responder: AutoClosingResponder::from_opt_responder(responder),
            },
            QueueKind::Network,
        )
        .await;
    }

    /// Enqueues a network message.
    ///
    /// The message is queued in "fire-and-forget" fashion, there is no guarantee that the peer
    /// will receive it. Returns as soon as the message is queued inside the networking component.
    pub(crate) async fn enqueue_message<P>(self, dest: NodeId, payload: P)
    where
        REv: From<NetworkRequest<P>>,
    {
        self.make_request(
            |responder| NetworkRequest::SendMessage {
                dest: Box::new(dest),
                payload: Box::new(payload),
                respond_after_queueing: true,
                auto_closing_responder: AutoClosingResponder::from_opt_responder(responder),
            },
            QueueKind::Network,
        )
        .await;
    }

    /// Broadcasts a network message to validator peers in the given era.
    pub(crate) async fn broadcast_message_to_validators<P>(self, payload: P, era_id: EraId)
    where
        REv: From<NetworkRequest<P>>,
    {
        self.make_request(
            |responder| {
                debug!("validator broadcast for {}", era_id);
                NetworkRequest::ValidatorBroadcast {
                    payload: Box::new(payload),
                    era_id,
                    auto_closing_responder: AutoClosingResponder::from_opt_responder(responder),
                }
            },
            QueueKind::Network,
        )
        .await;
    }

    /// Gossips a network message.
    ///
    /// A low-level "gossip" function, selects `count` randomly chosen nodes on the network,
    /// excluding the indicated ones, and sends each a copy of the message.
    ///
    /// Returns the IDs of the chosen nodes.
    pub(crate) async fn gossip_message<P>(
        self,
        payload: P,
        gossip_target: GossipTarget,
        count: usize,
        exclude: HashSet<NodeId>,
    ) -> HashSet<NodeId>
    where
        REv: From<NetworkRequest<P>>,
        P: Send,
    {
        self.make_request(
            |responder| NetworkRequest::Gossip {
                payload: Box::new(payload),
                gossip_target,
                count,
                exclude,
                auto_closing_responder: AutoClosingResponder::from_opt_responder(responder),
            },
            QueueKind::Network,
        )
        .await
        .unwrap_or_default()
    }

    /// Gets a structure describing the current network status.
    pub(crate) async fn get_network_insights(self) -> NetworkInsights
    where
        REv: From<NetworkInfoRequest>,
    {
        self.make_request(
            |responder| NetworkInfoRequest::Insight { responder },
            QueueKind::Regular,
        )
        .await
    }

    /// Gets a map of the current network peers to their socket addresses.
    pub(crate) async fn network_peers(self) -> BTreeMap<NodeId, String>
    where
        REv: From<NetworkInfoRequest>,
    {
        self.make_request(
            |responder| NetworkInfoRequest::Peers { responder },
            QueueKind::Api,
        )
        .await
    }

    /// Gets up to `count` fully-connected network peers in random order.
    pub async fn get_fully_connected_peers(self, count: usize) -> Vec<NodeId>
    where
        REv: From<NetworkInfoRequest>,
    {
        self.make_request(
            |responder| NetworkInfoRequest::FullyConnectedPeers { count, responder },
            QueueKind::NetworkInfo,
        )
        .await
    }

    /// Announces which deploys have expired.
    pub(crate) async fn announce_expired_deploys(self, hashes: Vec<DeployHash>)
    where
        REv: From<DeployBufferAnnouncement>,
    {
        self.event_queue
            .schedule(
                DeployBufferAnnouncement::DeploysExpired(hashes),
                QueueKind::Validation,
            )
            .await;
    }

    /// Announces an incoming network message.
    pub(crate) async fn announce_incoming<P>(self, sender: NodeId, payload: P)
    where
        REv: FromIncoming<P>,
    {
        self.event_queue
            .schedule(
                <REv as FromIncoming<P>>::from_incoming(sender, payload),
                QueueKind::NetworkIncoming,
            )
            .await
    }

    /// Announces that a gossiper has received a new item, where the item's ID is the complete item.
    pub(crate) async fn announce_complete_item_received_via_gossip<T: GossipItem>(self, item: T::Id)
    where
        REv: From<GossiperAnnouncement<T>>,
    {
        assert!(
            T::ID_IS_COMPLETE_ITEM,
            "{} must be an item where the ID _is_ the complete item",
            item
        );
        self.event_queue
            .schedule(
                GossiperAnnouncement::NewCompleteItem(item),
                QueueKind::Gossip,
            )
            .await;
    }

    /// Announces that a gossiper has received a full item, where the item's ID is NOT the complete
    /// item.
    pub(crate) async fn announce_item_body_received_via_gossip<T: GossipItem>(
        self,
        item: Box<T>,
        sender: NodeId,
    ) where
        REv: From<GossiperAnnouncement<T>>,
    {
        self.event_queue
            .schedule(
                GossiperAnnouncement::NewItemBody { item, sender },
                QueueKind::Gossip,
            )
            .await;
    }

    /// Announces that the block accumulator has received and stored a new finality signature.
    pub(crate) async fn announce_finality_signature_accepted(
        self,
        finality_signature: Box<FinalitySignature>,
    ) where
        REv: From<BlockAccumulatorAnnouncement>,
    {
        self.event_queue
            .schedule(
                BlockAccumulatorAnnouncement::AcceptedNewFinalitySignature { finality_signature },
                QueueKind::FinalitySignature,
            )
            .await;
    }

    /// Request that a block be made executable, if able to: `ExecutableBlock`.
    ///
    /// Completion means that the block can be enqueued for processing by the execution engine via
    /// the contract_runtime component.
    pub(crate) async fn make_block_executable(
        self,
        block_hash: BlockHash,
    ) -> Option<ExecutableBlock>
    where
        REv: From<MakeBlockExecutableRequest>,
    {
        self.make_request(
            |responder| MakeBlockExecutableRequest {
                block_hash,
                responder,
            },
            QueueKind::FromStorage,
        )
        .await
    }

    /// Request that a block with a specific height be marked completed.
    ///
    /// Completion means that the block itself (along with its header) and all of its deploys have
    /// been persisted to storage and its global state root hash is missing no dependencies in the
    /// global state.
    pub(crate) async fn mark_block_completed(self, block_height: u64) -> bool
    where
        REv: From<MarkBlockCompletedRequest>,
    {
        self.make_request(
            |responder| MarkBlockCompletedRequest {
                block_height,
                responder,
            },
            QueueKind::FromStorage,
        )
        .await
    }

    /// Try to accept a transaction received from the JSON-RPC server.
    pub(crate) async fn try_accept_transaction(
        self,
        transaction: Transaction,
        speculative_exec_at_block: Option<Box<BlockHeader>>,
    ) -> Result<(), transaction_acceptor::Error>
    where
        REv: From<AcceptTransactionRequest>,
    {
        self.make_request(
            |responder| AcceptTransactionRequest {
                transaction,
                speculative_exec_at_block,
                responder,
            },
            QueueKind::Api,
        )
        .await
    }

    /// Announces that a transaction not previously stored has now been accepted and stored.
    pub(crate) fn announce_new_transaction_accepted(
        self,
        transaction: Arc<Transaction>,
        source: Source,
    ) -> impl Future<Output = ()>
    where
        REv: From<TransactionAcceptorAnnouncement>,
    {
        self.event_queue.schedule(
            TransactionAcceptorAnnouncement::AcceptedNewTransaction {
                transaction,
                source,
            },
            QueueKind::Validation,
        )
    }

    /// Announces that we have received a gossip message from this peer,
    /// implying the peer holds the indicated item.
    pub(crate) async fn announce_gossip_received<T>(self, item_id: T::Id, sender: NodeId)
    where
        REv: From<GossiperAnnouncement<T>>,
        T: GossipItem,
    {
        self.event_queue
            .schedule(
                GossiperAnnouncement::GossipReceived { item_id, sender },
                QueueKind::Gossip,
            )
            .await;
    }

    /// Announces that we have finished gossiping the indicated item.
    pub(crate) async fn announce_finished_gossiping<T>(self, item_id: T::Id)
    where
        REv: From<GossiperAnnouncement<T>>,
        T: GossipItem,
    {
        self.event_queue
            .schedule(
                GossiperAnnouncement::FinishedGossiping(item_id),
                QueueKind::Gossip,
            )
            .await;
    }

    pub(crate) fn announce_invalid_transaction(
        self,
        transaction: Transaction,
        source: Source,
    ) -> impl Future<Output = ()>
    where
        REv: From<TransactionAcceptorAnnouncement>,
    {
        self.event_queue.schedule(
            TransactionAcceptorAnnouncement::InvalidTransaction {
                transaction,
                source,
            },
            QueueKind::Validation,
        )
    }

    /// Announces upgrade activation point read.
    pub(crate) async fn announce_upgrade_activation_point_read(self, next_upgrade: NextUpgrade)
    where
        REv: From<UpgradeWatcherAnnouncement>,
    {
        self.event_queue
            .schedule(
                UpgradeWatcherAnnouncement::UpgradeActivationPointRead(next_upgrade),
                QueueKind::Control,
            )
            .await
    }

    /// Announces a committed Step success.
    pub(crate) async fn announce_commit_step_success(self, era_id: EraId, effects: ExecutionEffects)
    where
        REv: From<ContractRuntimeAnnouncement>,
    {
        self.event_queue
            .schedule(
                ContractRuntimeAnnouncement::CommitStepSuccess { era_id, effects },
                QueueKind::ContractRuntime,
            )
            .await
    }

    /// Announces validators for upcoming era.
    pub(crate) async fn announce_upcoming_era_validators(
        self,
        era_that_is_ending: EraId,
        upcoming_era_validators: BTreeMap<EraId, BTreeMap<PublicKey, U512>>,
    ) where
        REv: From<ContractRuntimeAnnouncement>,
    {
        self.event_queue
            .schedule(
                ContractRuntimeAnnouncement::UpcomingEraValidators {
                    era_that_is_ending,
                    upcoming_era_validators,
                },
                QueueKind::ContractRuntime,
            )
            .await
    }

    /// Begins gossiping an item.
    pub(crate) async fn begin_gossip<T>(self, item_id: T::Id, source: Source, target: GossipTarget)
    where
        T: GossipItem,
        REv: From<BeginGossipRequest<T>>,
    {
        self.make_request(
            |responder| BeginGossipRequest {
                item_id,
                source,
                target,
                responder,
            },
            QueueKind::Gossip,
        )
        .await
    }

    /// Puts the given block into the linear block store.
    pub(crate) async fn put_block_to_storage(self, block: Arc<Block>) -> bool
    where
        REv: From<StorageRequest>,
    {
        self.make_request(
            |responder| StorageRequest::PutBlock { block, responder },
            QueueKind::ToStorage,
        )
        .await
    }

    /// Puts the given approvals hashes into the linear block store.
    pub(crate) async fn put_approvals_hashes_to_storage(
        self,
        approvals_hashes: Box<ApprovalsHashes>,
    ) -> bool
    where
        REv: From<StorageRequest>,
    {
        self.make_request(
            |responder| StorageRequest::PutApprovalsHashes {
                approvals_hashes,
                responder,
            },
            QueueKind::ToStorage,
        )
        .await
    }

    /// Puts the given block and approvals hashes into the linear block store.
    pub(crate) async fn put_executed_block_to_storage(
        self,
        block: Arc<BlockV2>,
        approvals_hashes: Box<ApprovalsHashes>,
        execution_results: HashMap<DeployHash, ExecutionResult>,
    ) -> bool
    where
        REv: From<StorageRequest>,
    {
        self.make_request(
            |responder| StorageRequest::PutExecutedBlock {
                block,
                approvals_hashes,
                execution_results,
                responder,
            },
            QueueKind::ToStorage,
        )
        .await
    }

    /// Gets the requested block from the linear block store.
    pub(crate) async fn get_block_from_storage(self, block_hash: BlockHash) -> Option<Block>
    where
        REv: From<StorageRequest>,
    {
        self.make_request(
            |responder| StorageRequest::GetBlock {
                block_hash,
                responder,
            },
            QueueKind::FromStorage,
        )
        .await
    }

    pub(crate) async fn is_block_stored(self, block_hash: BlockHash) -> bool
    where
        REv: From<StorageRequest>,
    {
        self.make_request(
            |responder| StorageRequest::IsBlockStored {
                block_hash,
                responder,
            },
            QueueKind::FromStorage,
        )
        .await
    }

    /// Gets the requested `ApprovalsHashes` from storage.
    pub(crate) async fn get_approvals_hashes_from_storage(
        self,
        block_hash: BlockHash,
    ) -> Option<ApprovalsHashes>
    where
        REv: From<StorageRequest>,
    {
        self.make_request(
            |responder| StorageRequest::GetApprovalsHashes {
                block_hash,
                responder,
            },
            QueueKind::FromStorage,
        )
        .await
    }

    /// Gets the requested block header from the linear block store.
    pub(crate) async fn get_block_header_from_storage(
        self,
        block_hash: BlockHash,
        only_from_available_block_range: bool,
    ) -> Option<BlockHeader>
    where
        REv: From<StorageRequest>,
    {
        self.make_request(
            |responder| StorageRequest::GetBlockHeader {
                block_hash,
                only_from_available_block_range,
                responder,
            },
            QueueKind::FromStorage,
        )
        .await
    }

    pub(crate) async fn get_block_header_at_height_from_storage(
        self,
        block_height: u64,
        only_from_available_block_range: bool,
    ) -> Option<BlockHeader>
    where
        REv: From<StorageRequest>,
    {
        self.make_request(
            |responder| StorageRequest::GetBlockHeaderByHeight {
                block_height,
                only_from_available_block_range,
                responder,
            },
            QueueKind::FromStorage,
        )
        .await
    }

    pub(crate) async fn get_switch_block_header_by_era_id_from_storage(
        self,
        era_id: EraId,
    ) -> Option<BlockHeader>
    where
        REv: From<StorageRequest>,
    {
        self.make_request(
            |responder| StorageRequest::GetSwitchBlockHeaderByEra { era_id, responder },
            QueueKind::FromStorage,
        )
        .await
    }

    /// Gets the requested signature for a given block hash.
    pub(crate) async fn get_signature_from_storage(
        self,
        block_hash: BlockHash,
        public_key: PublicKey,
    ) -> Option<FinalitySignature>
    where
        REv: From<StorageRequest>,
    {
        self.make_request(
            |responder| StorageRequest::GetBlockSignature {
                block_hash,
                public_key: Box::new(public_key),
                responder,
            },
            QueueKind::FromStorage,
        )
        .await
    }

    pub(crate) async fn get_execution_results_from_storage(
        self,
        block_hash: BlockHash,
    ) -> Option<Vec<(DeployHash, DeployHeader, ExecutionResult)>>
    where
        REv: From<StorageRequest>,
    {
        self.make_request(
            |responder| StorageRequest::GetExecutionResults {
                block_hash,
                responder,
            },
            QueueKind::FromStorage,
        )
        .await
    }

    /// Puts a block header to storage.
    pub(crate) async fn put_block_header_to_storage(self, block_header: Box<BlockHeader>) -> bool
    where
        REv: From<StorageRequest>,
    {
        self.make_request(
            |responder| StorageRequest::PutBlockHeader {
                block_header,
                responder,
            },
            QueueKind::ToStorage,
        )
        .await
    }

    /// Puts the requested block signatures into storage.
    ///
    /// If `signatures.proofs` is empty, no attempt to store will be made, an error will be logged,
    /// and this function will return `false`.
    pub(crate) async fn put_signatures_to_storage(self, signatures: BlockSignatures) -> bool
    where
        REv: From<StorageRequest>,
    {
        self.make_request(
            |responder| StorageRequest::PutBlockSignatures {
                signatures,
                responder,
            },
            QueueKind::ToStorage,
        )
        .await
    }

    pub(crate) async fn put_finality_signature_to_storage(
        self,
        signature: FinalitySignature,
    ) -> bool
    where
        REv: From<StorageRequest>,
    {
        self.make_request(
            |responder| StorageRequest::PutFinalitySignature {
                signature: Box::new(signature),
                responder,
            },
            QueueKind::ToStorage,
        )
        .await
    }

    /// Gets the requested block's transfers from storage.
    pub(crate) async fn get_block_transfers_from_storage(
        self,
        block_hash: BlockHash,
    ) -> Option<Vec<Transfer>>
    where
        REv: From<StorageRequest>,
    {
        self.make_request(
            |responder| StorageRequest::GetBlockTransfers {
                block_hash,
                responder,
            },
            QueueKind::FromStorage,
        )
        .await
    }

    /// Requests the header of the block containing the given deploy.
    pub(crate) async fn get_block_header_for_deploy_from_storage(
        self,
        deploy_hash: DeployHash,
    ) -> Option<BlockHeader>
    where
        REv: From<StorageRequest>,
    {
        self.make_request(
            |responder| StorageRequest::GetBlockHeaderForDeploy {
                deploy_hash,
                responder,
            },
            QueueKind::FromStorage,
        )
        .await
    }

    /// Requests the highest complete block.
    pub(crate) async fn get_highest_complete_block_from_storage(self) -> Option<Block>
    where
        REv: From<StorageRequest>,
    {
        self.make_request(
            |responder| StorageRequest::GetHighestCompleteBlock { responder },
            QueueKind::FromStorage,
        )
        .await
    }

    /// Requests the highest complete block header.
    pub(crate) async fn get_highest_complete_block_header_from_storage(self) -> Option<BlockHeader>
    where
        REv: From<StorageRequest>,
    {
        self.make_request(
            |responder| StorageRequest::GetHighestCompleteBlockHeader { responder },
            QueueKind::FromStorage,
        )
        .await
    }

    /// Requests the height range of fully available blocks (not just block headers).
    pub(crate) async fn get_available_block_range_from_storage(self) -> AvailableBlockRange
    where
        REv: From<StorageRequest>,
    {
        self.make_request(
            |responder| StorageRequest::GetAvailableBlockRange { responder },
            QueueKind::FromStorage,
        )
        .await
    }

    /// Synchronize global state under the given root hash.
    pub(crate) async fn sync_global_state(
        self,
        block_hash: BlockHash,
        state_root_hash: Digest,
    ) -> Result<GlobalStateSynchronizerResponse, GlobalStateSynchronizerError>
    where
        REv: From<SyncGlobalStateRequest>,
    {
        self.make_request(
            |responder| SyncGlobalStateRequest {
                block_hash,
                state_root_hash,
                responder,
            },
            QueueKind::SyncGlobalState,
        )
        .await
    }

    /// Get a trie or chunk by its ID.
    pub(crate) async fn get_trie(
        self,
        trie_or_chunk_id: TrieOrChunkId,
    ) -> Result<Option<TrieOrChunk>, ContractRuntimeError>
    where
        REv: From<ContractRuntimeRequest>,
    {
        self.make_request(
            |responder| ContractRuntimeRequest::GetTrie {
                trie_or_chunk_id,
                responder,
            },
            QueueKind::ContractRuntime,
        )
        .await
    }

    pub(crate) async fn get_reactor_status(self) -> (ReactorState, Timestamp)
    where
        REv: From<ReactorStatusRequest>,
    {
        self.make_request(ReactorStatusRequest, QueueKind::Regular)
            .await
    }

    pub(crate) async fn get_block_synchronizer_status(self) -> BlockSynchronizerStatus
    where
        REv: From<BlockSynchronizerRequest>,
    {
        self.make_request(
            |responder| BlockSynchronizerRequest::Status { responder },
            QueueKind::Regular,
        )
        .await
    }

    /// Get a trie by its hash key.
    pub(crate) async fn get_trie_full(
        self,
        trie_key: Digest,
    ) -> Result<Option<Bytes>, engine_state::Error>
    where
        REv: From<ContractRuntimeRequest>,
    {
        self.make_request(
            |responder| ContractRuntimeRequest::GetTrieFull {
                trie_key,
                responder,
            },
            QueueKind::ContractRuntime,
        )
        .await
    }

    /// Puts a trie into the trie store; succeeds only if all the children of the trie are already
    /// present in the store.
    /// Returns the digest under which the trie was stored if successful.
    pub(crate) async fn put_trie_if_all_children_present(
        self,
        trie_bytes: TrieRaw,
    ) -> Result<Digest, engine_state::Error>
    where
        REv: From<ContractRuntimeRequest>,
    {
        self.make_request(
            |responder| ContractRuntimeRequest::PutTrie {
                trie_bytes,
                responder,
            },
            QueueKind::ContractRuntime,
        )
        .await
    }

    pub(crate) async fn put_transaction_to_storage(self, transaction: Transaction) -> bool
    where
        REv: From<StorageRequest>,
    {
        self.make_request(
            |responder| StorageRequest::PutTransaction {
                transaction: Arc::new(transaction),
                responder,
            },
            QueueKind::ToStorage,
        )
        .await
    }

    /// Gets the requested transactions from storage.
    ///
    /// Returns the "original" transactions, which are the first received by the node, along with a
    /// potentially different set of approvals used during execution of the recorded block.
    pub(crate) async fn get_transactions_from_storage(
        self,
        transaction_hashes: Vec<TransactionHash>,
    ) -> SmallVec<[Option<TransactionWithFinalizedApprovals>; 1]>
    where
        REv: From<StorageRequest>,
    {
        self.make_request(
            |responder| StorageRequest::GetTransactions {
                transaction_hashes,
                responder,
            },
            QueueKind::FromStorage,
        )
        .await
    }

    /// Gets the requested deploy from the deploy store by DeployHash only.
    ///
    /// Returns the legacy deploy containing the set of approvals used during execution of the
    /// recorded block, if known.
    pub(crate) async fn get_stored_legacy_deploy(
        self,
        deploy_hash: DeployHash,
    ) -> Option<LegacyDeploy>
    where
        REv: From<StorageRequest>,
    {
        self.make_request(
            |responder| StorageRequest::GetLegacyDeploy {
                deploy_hash,
                responder,
            },
            QueueKind::FromStorage,
        )
        .await
    }

    /// Gets the requested transaction from storage by DeployId.
    ///
    /// Returns the "original" transaction, which is the first received by the node, along with a
    /// potentially different set of approvals used during execution of the recorded block.
    pub(crate) async fn get_stored_transaction(
        self,
        transaction_id: TransactionId,
    ) -> Option<Transaction>
    where
        REv: From<StorageRequest>,
    {
        self.make_request(
            |responder| StorageRequest::GetTransaction {
                transaction_id,
                responder,
            },
            QueueKind::FromStorage,
        )
        .await
    }

    pub(crate) async fn is_transaction_stored(self, transaction_id: TransactionId) -> bool
    where
        REv: From<StorageRequest>,
    {
        self.make_request(
            |responder| StorageRequest::IsTransactionStored {
                transaction_id,
                responder,
            },
            QueueKind::FromStorage,
        )
        .await
    }

    /// Stores the given execution results for the deploys in the given block in the linear block
    /// store.
    pub(crate) async fn put_execution_results_to_storage(
        self,
        block_hash: BlockHash,
        block_height: u64,
        execution_results: HashMap<DeployHash, ExecutionResult>,
    ) where
        REv: From<StorageRequest>,
    {
        self.make_request(
            |responder| StorageRequest::PutExecutionResults {
                block_hash: Box::new(block_hash),
                block_height,
                execution_results,
                responder,
            },
            QueueKind::ToStorage,
        )
        .await
    }

    /// Gets the requested transaction and associated execution info if available.
    pub(crate) async fn get_transaction_and_execution_info_from_storage(
        self,
        transaction_hash: TransactionHash,
    ) -> Option<(TransactionWithFinalizedApprovals, Option<ExecutionInfo>)>
    where
        REv: From<StorageRequest>,
    {
        self.make_request(
            |responder| StorageRequest::GetTransactionAndExecutionInfo {
                transaction_hash,
                responder,
            },
            QueueKind::FromStorage,
        )
        .await
    }

    /// Gets the requested block and its finality signatures.
    pub(crate) async fn get_signed_block_at_height_from_storage(
        self,
        block_height: u64,
        only_from_available_block_range: bool,
    ) -> Option<SignedBlock>
    where
        REv: From<StorageRequest>,
    {
        self.make_request(
            |responder| StorageRequest::GetSignedBlockByHeight {
                block_height,
                only_from_available_block_range,
                responder,
            },
            QueueKind::FromStorage,
        )
        .await
    }

    /// Gets the requested block and its finality signatures.
    pub(crate) async fn get_block_at_height_with_metadata_from_storage(
        self,
        block_height: u64,
        only_from_available_block_range: bool,
    ) -> Option<BlockWithMetadata>
    where
        REv: From<StorageRequest>,
    {
        self.make_request(
            |responder| StorageRequest::GetBlockAndMetadataByHeight {
                block_height,
                only_from_available_block_range,
                responder,
            },
            QueueKind::FromStorage,
        )
        .await
    }

    pub(crate) async fn collect_past_blocks_with_metadata(
        self,
        range: std::ops::Range<u64>,
        only_from_available_block_range: bool,
    ) -> Vec<Option<BlockWithMetadata>>
    where
        REv: From<StorageRequest>,
    {
        futures::future::join_all(range.into_iter().map(|block_height| {
            self.get_block_at_height_with_metadata_from_storage(
                block_height,
                only_from_available_block_range,
            )
        }))
        .await
        .into_iter()
        .collect()
    }

    /// Gets the requested finality signature from storage.
    pub(crate) async fn get_finality_signature_from_storage(
        self,
        id: Box<FinalitySignatureId>,
    ) -> Option<FinalitySignature>
    where
        REv: From<StorageRequest>,
    {
        self.make_request(
            |responder| StorageRequest::GetFinalitySignature { id, responder },
            QueueKind::FromStorage,
        )
        .await
    }

    pub(crate) async fn is_finality_signature_stored(self, id: Box<FinalitySignatureId>) -> bool
    where
        REv: From<StorageRequest>,
    {
        self.make_request(
            |responder| StorageRequest::IsFinalitySignatureStored { id, responder },
            QueueKind::FromStorage,
        )
        .await
    }

    /// Gets the requested block by hash with its associated metadata.
    pub(crate) async fn get_signed_block_from_storage(
        self,
        block_hash: BlockHash,
        only_from_available_block_range: bool,
    ) -> Option<SignedBlock>
    where
        REv: From<StorageRequest>,
    {
        self.make_request(
            |responder| StorageRequest::GetSignedBlockByHash {
                block_hash,
                only_from_available_block_range,
                responder,
            },
            QueueKind::FromStorage,
        )
        .await
    }

    /// Gets the highest block with its associated metadata.
    pub(crate) async fn get_highest_signed_block_from_storage(
        self,
        only_from_available_block_range: bool,
    ) -> Option<SignedBlock>
    where
        REv: From<StorageRequest>,
    {
        self.make_request(
            |responder| StorageRequest::GetHighestSignedBlock {
                only_from_available_block_range,
                responder,
            },
            QueueKind::FromStorage,
        )
        .await
    }

    /// Fetches an item from a fetcher.
    pub(crate) async fn fetch<T>(
        self,
        id: T::Id,
        peer: NodeId,
        validation_metadata: Box<T::ValidationMetadata>,
    ) -> FetchResult<T>
    where
        REv: From<FetcherRequest<T>>,
        T: FetchItem + 'static,
    {
        self.make_request(
            |responder| FetcherRequest {
                id,
                peer,
                validation_metadata,
                responder,
            },
            QueueKind::Fetch,
        )
        .await
    }

    pub(crate) async fn fetch_trie(
        self,
        hash: Digest,
        peers: Vec<NodeId>,
    ) -> Result<TrieAccumulatorResponse, TrieAccumulatorError>
    where
        REv: From<TrieAccumulatorRequest>,
    {
        self.make_request(
            |responder| TrieAccumulatorRequest {
                hash,
                peers,
                responder,
            },
            QueueKind::SyncGlobalState,
        )
        .await
    }

    /// Passes the timestamp of a future block for which deploys are to be proposed.
    pub(crate) async fn request_appendable_block(self, timestamp: Timestamp) -> AppendableBlock
    where
        REv: From<DeployBufferRequest>,
    {
        self.make_request(
            |responder| DeployBufferRequest::GetAppendableBlock {
                timestamp,
                responder,
            },
            QueueKind::Consensus,
        )
        .await
    }

    /// Enqueues a finalized block execution.
    pub(crate) async fn enqueue_block_for_execution(
        self,
        executable_block: ExecutableBlock,
        meta_block_state: MetaBlockState,
    ) where
        REv: From<StorageRequest> + From<ContractRuntimeRequest>,
    {
        // Get the key block height for the current protocol version's activation point, i.e. the
        // height of the final block of the previous protocol version.
        let key_block_height_for_activation_point = self
            .make_request(
                |responder| StorageRequest::GetKeyBlockHeightForActivationPoint { responder },
                QueueKind::FromStorage,
            )
            .await
            .unwrap_or_else(|| {
                warn!("key block height for current activation point unknown");
                0
            });

        self.event_queue
            .schedule(
                ContractRuntimeRequest::EnqueueBlockForExecution {
                    executable_block,
                    key_block_height_for_activation_point,
                    meta_block_state,
                },
                QueueKind::ContractRuntime,
            )
            .await
    }

    /// Checks whether the deploys included in the block exist on the network and the block is
    /// valid.
    pub(crate) async fn validate_block(
        self,
        sender: NodeId,
        block: ProposedBlock<ClContext>,
    ) -> bool
    where
        REv: From<BlockValidationRequest>,
    {
        self.make_request(
            |responder| BlockValidationRequest {
                block,
                sender,
                responder,
            },
            QueueKind::Regular,
        )
        .await
    }

    /// Announces that a block has been proposed.
    pub(crate) async fn announce_proposed_block(self, proposed_block: ProposedBlock<ClContext>)
    where
        REv: From<ConsensusAnnouncement>,
    {
        self.event_queue
            .schedule(
                ConsensusAnnouncement::Proposed(Box::new(proposed_block)),
                QueueKind::Consensus,
            )
            .await
    }

    /// Announces that a block has been finalized.
    pub(crate) async fn announce_finalized_block(self, finalized_block: FinalizedBlock)
    where
        REv: From<ConsensusAnnouncement>,
    {
        self.event_queue
            .schedule(
                ConsensusAnnouncement::Finalized(Box::new(finalized_block)),
                QueueKind::Consensus,
            )
            .await
    }

    /// Announces that a meta block has been created or its state has changed.
    pub(crate) async fn announce_meta_block(self, meta_block: MetaBlock)
    where
        REv: From<MetaBlockAnnouncement>,
    {
        self.event_queue
            .schedule(MetaBlockAnnouncement(meta_block), QueueKind::Regular)
            .await
    }

    /// Announces that a finalized block has been created, but it was not
    /// executed.
    pub(crate) async fn announce_unexecuted_block(self, block_height: u64)
    where
        REv: From<UnexecutedBlockAnnouncement>,
    {
        self.event_queue
            .schedule(
                UnexecutedBlockAnnouncement(block_height),
                QueueKind::Regular,
            )
            .await
    }

    /// An equivocation has been detected.
    pub(crate) async fn announce_fault_event(
        self,
        era_id: EraId,
        public_key: PublicKey,
        timestamp: Timestamp,
    ) where
        REv: From<ConsensusAnnouncement>,
    {
        self.event_queue
            .schedule(
                ConsensusAnnouncement::Fault {
                    era_id,
                    public_key: Box::new(public_key),
                    timestamp,
                },
                QueueKind::Consensus,
            )
            .await
    }

    /// Blocks a specific peer due to a transgression.
    ///
    /// This function will also emit a log message for the block.
    pub(crate) async fn announce_block_peer_with_justification(
        self,
        offender: NodeId,
        justification: BlocklistJustification,
    ) where
        REv: From<PeerBehaviorAnnouncement>,
    {
        warn!(%offender, %justification, "banning peer");
        self.event_queue
            .schedule(
                PeerBehaviorAnnouncement::OffenseCommitted {
                    offender: Box::new(offender),
                    justification: Box::new(justification),
                },
                QueueKind::NetworkInfo,
            )
            .await
    }

    /// Gets the next scheduled upgrade, if any.
    pub(crate) async fn get_next_upgrade(self) -> Option<NextUpgrade>
    where
        REv: From<UpgradeWatcherRequest> + Send,
    {
        self.make_request(UpgradeWatcherRequest, QueueKind::Control)
            .await
    }

    /// Requests a query be executed on the Contract Runtime component.
    pub(crate) async fn query_global_state(
        self,
        query_request: QueryRequest,
    ) -> Result<QueryResult, engine_state::Error>
    where
        REv: From<ContractRuntimeRequest>,
    {
        self.make_request(
            |responder| ContractRuntimeRequest::Query {
                query_request,
                responder,
            },
            QueueKind::ContractRuntime,
        )
        .await
    }

    /// Retrieves an `AddressableEntity` from under the given key in global state if present.
    pub(crate) async fn get_addressable_entity(
        self,
        state_root_hash: Digest,
        key: Key,
    ) -> Option<AddressableEntity>
    where
        REv: From<ContractRuntimeRequest>,
    {
        self.make_request(
            |responder| ContractRuntimeRequest::GetAddressableEntity {
                state_root_hash,
                key,
                responder,
            },
            QueueKind::ContractRuntime,
        )
        .await
    }

    /// Retrieves a `Package` from under the given key in global state if present.
    pub(crate) async fn get_package(self, state_root_hash: Digest, key: Key) -> Option<Box<Package>>
    where
        REv: From<ContractRuntimeRequest>,
    {
        let query_request = QueryRequest::new(state_root_hash, key, vec![]);
        match self.query_global_state(query_request).await {
            Ok(QueryResult::Success { value, .. }) => {
                value.as_package().map(|pkg| Box::new(pkg.clone()))
            }
            Ok(_) | Err(_) => None,
        }
    }

    /// Requests a query be executed on the Contract Runtime component.
    pub(crate) async fn get_balance(
        self,
        balance_request: BalanceRequest,
    ) -> Result<BalanceResult, engine_state::Error>
    where
        REv: From<ContractRuntimeRequest>,
    {
        self.make_request(
            |responder| ContractRuntimeRequest::GetBalance {
                balance_request,
                responder,
            },
            QueueKind::ContractRuntime,
        )
        .await
    }

    /// Returns a map of validators weights for all eras as known from `root_hash`.
    ///
    /// This operation is read only.
    pub(crate) async fn get_era_validators_from_contract_runtime(
        self,
        request: EraValidatorsRequest,
    ) -> Result<EraValidators, GetEraValidatorsError>
    where
        REv: From<ContractRuntimeRequest>,
    {
        self.make_request(
            |responder| ContractRuntimeRequest::GetEraValidators { request, responder },
            QueueKind::ContractRuntime,
        )
        .await
    }

    /// Returns the total supply from the given `root_hash`.
    ///
    /// This operation is read only.
    #[allow(unused)] //TODO remove in the next ticket implementation.
    pub(crate) async fn get_total_supply(
        self,
        state_hash: Digest,
    ) -> Result<U512, engine_state::Error>
    where
        REv: From<ContractRuntimeRequest>,
    {
        let total_supply_request = TotalSupplyRequest::new(state_hash);
        self.make_request(
            move |responder| ContractRuntimeRequest::GetTotalSupply {
                total_supply_request,
                responder,
            },
            QueueKind::ContractRuntime,
        )
        .await
    }

    /// Returns the seigniorage rate from the given `root_hash`.
    ///
    /// This operation is read only.
    #[allow(unused)] //TODO remove in the next ticket implementation.
    pub(crate) async fn get_round_seigniorage_rate(
        self,
        state_hash: Digest,
    ) -> Result<Ratio<U512>, engine_state::Error>
    where
        REv: From<ContractRuntimeRequest>,
    {
        let round_seigniorage_rate_request = RoundSeigniorageRateRequest::new(state_hash);
        self.make_request(
            move |responder| ContractRuntimeRequest::GetRoundSeigniorageRate {
                round_seigniorage_rate_request,
                responder,
            },
            QueueKind::ContractRuntime,
        )
        .await
    }

    /// Requests a query be executed on the Contract Runtime component.
    pub(crate) async fn get_bids(
        self,
        get_bids_request: GetBidsRequest,
    ) -> Result<GetBidsResult, engine_state::Error>
    where
        REv: From<ContractRuntimeRequest>,
    {
        self.make_request(
            |responder| ContractRuntimeRequest::GetBids {
                get_bids_request,
                responder,
            },
            QueueKind::ContractRuntime,
        )
        .await
    }

    /// Returns the value of the execution results checksum stored in the ChecksumRegistry for the
    /// given state root hash.
    pub(crate) async fn get_execution_results_checksum(
        self,
        state_root_hash: Digest,
    ) -> Result<Option<Digest>, engine_state::Error>
    where
        REv: From<ContractRuntimeRequest>,
    {
        self.make_request(
            |responder| ContractRuntimeRequest::GetExecutionResultsChecksum {
                state_root_hash,
                responder,
            },
            QueueKind::ContractRuntime,
        )
        .await
    }

    /// Get our public key from consensus, and if we're a validator, the next round length.
    pub(crate) async fn consensus_status(self) -> Option<(PublicKey, Option<TimeDiff>)>
    where
        REv: From<ConsensusRequest>,
    {
        self.make_request(ConsensusRequest::Status, QueueKind::Consensus)
            .await
    }

    /// Returns a list of validator status changes, by public key.
    pub(crate) async fn get_consensus_validator_changes(
        self,
    ) -> BTreeMap<PublicKey, Vec<(EraId, ValidatorChange)>>
    where
        REv: From<ConsensusRequest>,
    {
        self.make_request(ConsensusRequest::ValidatorChanges, QueueKind::Consensus)
            .await
    }

    /// Dump consensus state for a specific era, using the supplied function to serialize the
    /// output.
    pub(crate) async fn diagnostics_port_dump_consensus_state(
        self,
        era_id: Option<EraId>,
        serialize: fn(&EraDump<'_>) -> Result<Vec<u8>, Cow<'static, str>>,
    ) -> Result<Vec<u8>, Cow<'static, str>>
    where
        REv: From<DumpConsensusStateRequest>,
    {
        self.make_request(
            |responder| DumpConsensusStateRequest {
                era_id,
                serialize,
                responder,
            },
            QueueKind::Control,
        )
        .await
    }

    /// Dump the event queue contents to the diagnostics port, using the given serializer.
    pub(crate) async fn diagnostics_port_dump_queue(self, dump_format: QueueDumpFormat)
    where
        REv: From<ControlAnnouncement>,
    {
        self.make_request(
            |responder| ControlAnnouncement::QueueDumpRequest {
                dump_format,
                finished: responder,
            },
            QueueKind::Control,
        )
        .await
    }

    /// Announce that the node be shut down due to a request from a user.
    pub(crate) async fn announce_user_shutdown_request(self)
    where
        REv: From<ControlAnnouncement>,
    {
        self.event_queue
            .schedule(
                ControlAnnouncement::ShutdownDueToUserRequest,
                QueueKind::Control,
            )
            .await;
    }

    /// Announce that a block which wasn't previously stored on this node has been fetched and
    /// stored.
    pub(crate) async fn announce_fetched_new_block(self, block: Arc<Block>, peer: NodeId)
    where
        REv: From<FetchedNewBlockAnnouncement>,
    {
        self.event_queue
            .schedule(
                FetchedNewBlockAnnouncement { block, peer },
                QueueKind::Fetch,
            )
            .await;
    }

    /// Announce that a finality signature which wasn't previously stored on this node has been
    /// fetched and stored.
    pub(crate) async fn announce_fetched_new_finality_signature(
        self,
        finality_signature: Box<FinalitySignature>,
        peer: NodeId,
    ) where
        REv: From<FetchedNewFinalitySignatureAnnouncement>,
    {
        self.event_queue
            .schedule(
                FetchedNewFinalitySignatureAnnouncement {
                    finality_signature,
                    peer,
                },
                QueueKind::Fetch,
            )
            .await;
    }

    /// Get the bytes for the chainspec file and genesis_accounts
    /// and global_state bytes if the files are present.
    pub(crate) async fn get_chainspec_raw_bytes(self) -> Arc<ChainspecRawBytes>
    where
        REv: From<ChainspecRawBytesRequest> + Send,
    {
        self.make_request(
            ChainspecRawBytesRequest::GetChainspecRawBytes,
            QueueKind::NetworkInfo,
        )
        .await
    }

    /// Stores a set of given finalized approvals in storage.
    ///
    /// Any previously stored finalized approvals for the given hash are quietly overwritten
    pub(crate) async fn store_finalized_approvals(
        self,
        transaction_hash: TransactionHash,
        finalized_approvals: FinalizedApprovals,
    ) -> bool
    where
        REv: From<StorageRequest>,
    {
        self.make_request(
            |responder| StorageRequest::StoreFinalizedApprovals {
                transaction_hash,
                finalized_approvals,
                responder,
            },
            QueueKind::ToStorage,
        )
        .await
    }

    /// Requests execution of a single transaction, without committing its effects.  Intended to be
    /// used for debugging & discovery purposes.
    pub(crate) async fn speculatively_execute(
        self,
        execution_prestate: SpeculativeExecutionState,
<<<<<<< HEAD
        deploy: Arc<Deploy>,
    ) -> Result<Option<(ExecutionResultV2, Messages)>, engine_state::Error>
=======
        transaction: Box<Transaction>,
    ) -> Result<Option<ExecutionResultV2>, engine_state::Error>
>>>>>>> 797b823c
    where
        REv: From<ContractRuntimeRequest>,
    {
        self.make_request(
            |responder| ContractRuntimeRequest::SpeculativelyExecute {
                execution_prestate,
                transaction,
                responder,
            },
            QueueKind::ContractRuntime,
        )
        .await
    }

    /// Reads block execution results (or chunk) from Storage component.
    pub(crate) async fn get_block_execution_results_or_chunk_from_storage(
        self,
        id: BlockExecutionResultsOrChunkId,
    ) -> Option<BlockExecutionResultsOrChunk>
    where
        REv: From<StorageRequest>,
    {
        self.make_request(
            |responder| StorageRequest::GetBlockExecutionResultsOrChunk { id, responder },
            QueueKind::FromStorage,
        )
        .await
    }

    /// Gets peers for a given block from the block accumulator.
    pub(crate) async fn get_block_accumulated_peers(
        self,
        block_hash: BlockHash,
    ) -> Option<Vec<NodeId>>
    where
        REv: From<BlockAccumulatorRequest>,
    {
        self.make_request(
            |responder| BlockAccumulatorRequest::GetPeersForBlock {
                block_hash,
                responder,
            },
            QueueKind::NetworkInfo,
        )
        .await
    }

    /// Set a new stopping point for the node.
    ///
    /// Returns a potentially previously set stop-at spec.
    pub(crate) async fn set_node_stop_at(self, stop_at: Option<StopAtSpec>) -> Option<StopAtSpec>
    where
        REv: From<SetNodeStopRequest>,
    {
        self.make_request(
            |responder| SetNodeStopRequest { stop_at, responder },
            QueueKind::Control,
        )
        .await
    }
}

/// Construct a fatal error effect.
///
/// This macro is a convenient wrapper around `EffectBuilder::fatal` that inserts the `file!()` and
/// `line!()` number automatically.
#[macro_export]
macro_rules! fatal {
    ($effect_builder:expr, $($arg:tt)*) => {
        $effect_builder.fatal(file!(), line!(), format!($($arg)*))
    };
}<|MERGE_RESOLUTION|>--- conflicted
+++ resolved
@@ -2248,13 +2248,8 @@
     pub(crate) async fn speculatively_execute(
         self,
         execution_prestate: SpeculativeExecutionState,
-<<<<<<< HEAD
-        deploy: Arc<Deploy>,
+        transaction: Box<Transaction>,
     ) -> Result<Option<(ExecutionResultV2, Messages)>, engine_state::Error>
-=======
-        transaction: Box<Transaction>,
-    ) -> Result<Option<ExecutionResultV2>, engine_state::Error>
->>>>>>> 797b823c
     where
         REv: From<ContractRuntimeRequest>,
     {
