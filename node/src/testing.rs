--- conflicted
+++ resolved
@@ -361,51 +361,11 @@
     debug!("advanced time by {} secs", duration.as_secs());
 }
 
-<<<<<<< HEAD
-/// Assert that the file at `schema_path` matches the provided `RootSchema`, which can be derived
-/// from `schemars::schema_for!` or `schemars::schema_for_value!`, for example. This method will
-/// create a temporary file with the actual schema and print the location if it fails.
-pub fn assert_schema(schema_path: &str, actual_schema: RootSchema) {
-    let expected_schema = fs::read_to_string(schema_path).unwrap();
-=======
-/// Creates a test deploy created at given instant and with given ttl.
-pub(crate) fn create_test_deploy(
-    created_ago: TimeDiff,
-    ttl: TimeDiff,
-    now: Timestamp,
-    test_rng: &mut TestRng,
-) -> Deploy {
-    Deploy::random_with_timestamp_and_ttl(test_rng, now - created_ago, ttl)
-}
-
-/// Creates a random deploy that is considered expired.
-pub(crate) fn create_expired_deploy(now: Timestamp, test_rng: &mut TestRng) -> Deploy {
-    create_test_deploy(
-        TimeDiff::from_seconds(20),
-        TimeDiff::from_seconds(10),
-        now,
-        test_rng,
-    )
-}
-
-// TODO - remove `allow` once used in tests again.
-#[allow(dead_code)]
-/// Creates a random deploy that is considered not expired.
-pub(crate) fn create_not_expired_deploy(now: Timestamp, test_rng: &mut TestRng) -> Deploy {
-    create_test_deploy(
-        TimeDiff::from_seconds(20),
-        TimeDiff::from_seconds(60),
-        now,
-        test_rng,
-    )
-}
-
 /// Assert that the file at `schema_path` matches the provided `actual_schema`, which can be derived
 /// from `schemars::schema_for!` or `schemars::schema_for_value!`, for example. This method will
 /// create a temporary file with the actual schema and print the location if it fails.
 pub fn assert_schema(schema_path: String, actual_schema: String) {
     let expected_schema = fs::read_to_string(&schema_path).unwrap();
->>>>>>> ec27792a
     let expected_schema: Value = serde_json::from_str(&expected_schema).unwrap();
     let mut temp_file = tempfile::Builder::new()
         .suffix(".json")
