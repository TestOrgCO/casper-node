//! Command-line option parsing.
//!
//! Most configuration is done via config files (see [`config`](../config/index.html) for details).

pub mod arglang;

use std::{
    alloc::System,
    fs,
    path::{Path, PathBuf},
    str::FromStr,
    sync::Arc,
};

use anyhow::{self, bail, Context};
use prometheus::Registry;
use regex::Regex;
use stats_alloc::{StatsAlloc, INSTRUMENTED_SYSTEM};
use structopt::StructOpt;
use toml::{value::Table, Value};
use tracing::info;

use casper_types::{Chainspec, ChainspecRawBytes};

use crate::{
    components::network::{within_message_size_limit_tolerance, Identity as NetworkIdentity},
    logging,
    reactor::{main_reactor, Runner},
    setup_signal_hooks,
    types::ExitCode,
    utils::{chain_specification::validate_chainspec, Loadable, WithDir},
};

// We override the standard allocator to gather metrics and tune the allocator via the MALLOC_CONF
// env var.
#[global_allocator]
static ALLOC: &StatsAlloc<System> = &INSTRUMENTED_SYSTEM;

// Note: The docstring on `Cli` is the help shown when calling the binary with `--help`.
#[derive(Debug, StructOpt)]
#[structopt(version = crate::VERSION_STRING_COLOR.as_str())]
#[allow(rustdoc::invalid_html_tags)]
/// Casper blockchain node.
pub enum Cli {
    /// Run the node in standard mode.
    ///
    /// Loads the configuration values from the given configuration file or uses defaults if not
    /// given, then runs the reactor.
    #[structopt(alias = "validator")]
    Standard {
        /// Path to configuration file.
        config: PathBuf,

        #[structopt(
            short = "C",
            long,
            env = "NODE_CONFIG",
            use_delimiter(true),
            value_delimiter(";")
        )]
        /// Overrides and extensions for configuration file entries in the form
        /// <SECTION>.<KEY>=<VALUE>.  For example, '-C=node.chainspec_config_path=chainspec.toml'
        config_ext: Vec<ConfigExt>,
    },
    /// Migrate modified values from the old config as required after an upgrade.
    MigrateConfig {
        /// Path to configuration file of previous version of node.
        #[structopt(long)]
        old_config: PathBuf,
        /// Path to configuration file of this version of node.
        #[structopt(long)]
        new_config: PathBuf,
    },
    /// Migrate any stored data as required after an upgrade.
    MigrateData {
        /// Path to configuration file of previous version of node.
        #[structopt(long)]
        old_config: PathBuf,
        /// Path to configuration file of this version of node.
        #[structopt(long)]
        new_config: PathBuf,
    },
}

#[derive(Debug)]
/// Command line extension to be applied to TOML-based config file values.
pub struct ConfigExt {
    section: String,
    key: String,
    value: String,
}

impl ConfigExt {
    /// Updates TOML table with updated or extended key value pairs.
    ///
    /// Returns errors if the respective sections to be updated are not TOML tables or if parsing
    /// the command line options failed.
    fn update_toml_table(&self, toml_value: &mut Value) -> anyhow::Result<()> {
        let table = toml_value
            .as_table_mut()
            .ok_or_else(|| anyhow::anyhow!("configuration table is not a table"))?;

        if !table.contains_key(&self.section) {
            table.insert(self.section.clone(), Value::Table(Table::new()));
        }
        let val = arglang::parse(&self.value)?;
        table[&self.section]
            .as_table_mut()
            .ok_or_else(|| {
                anyhow::anyhow!("configuration section {} is not a table", self.section)
            })?
            .insert(self.key.clone(), val);
        Ok(())
    }
}

impl FromStr for ConfigExt {
    type Err = anyhow::Error;

    /// Attempts to create a ConfigExt from a str patterned as `section.key=value`
    fn from_str(input: &str) -> Result<Self, Self::Err> {
        let re = Regex::new(r"^([^.]+)\.([^=]+)=(.+)$").unwrap();
        let captures = re
            .captures(input)
            .context("could not parse config_ext (see README.md)")?;
        Ok(ConfigExt {
            section: captures
                .get(1)
                .context("failed to find section")?
                .as_str()
                .to_owned(),
            key: captures
                .get(2)
                .context("failed to find key")?
                .as_str()
                .to_owned(),
            value: captures
                .get(3)
                .context("failed to find value")?
                .as_str()
                .to_owned(),
        })
    }
}

impl Cli {
    /// Executes selected CLI command.
    pub async fn run(self) -> anyhow::Result<i32> {
        match self {
            Cli::Standard { config, config_ext } => {
                // Setup UNIX signal hooks.
                setup_signal_hooks();

                let mut validator_config = Self::init(&config, config_ext)?;

                // We use a `ChaCha20Rng` for the production node. For one, we want to completely
                // eliminate any chance of runtime failures, regardless of how small (these
                // exist with `OsRng`). Additionally, we want to limit the number of syscalls for
                // performance reasons.
                let mut rng = crate::new_rng();

                let registry = Registry::new();

                let (chainspec, chainspec_raw_bytes) =
                    <(Chainspec, ChainspecRawBytes)>::from_path(validator_config.dir())?;

                info!(
                    protocol_version = %chainspec.protocol_version(),
                    build_version = %crate::VERSION_STRING.as_str(),
                    "node starting up"
                );

                if !validate_chainspec(&chainspec) {
                    bail!("invalid chainspec");
                }

<<<<<<< HEAD
                if !within_message_size_limit_tolerance(&chainspec) {
                    // Ensure the size of the largest message generated under these
                    // chainspec settings does not exceed the configured message size limit.
                    bail!("chainspec configured message limit not within tolerance");
                }
=======
                validator_config.value_mut().ensure_valid(&chainspec);
>>>>>>> ec27792a

                let network_identity = NetworkIdentity::from_config(WithDir::new(
                    validator_config.dir(),
                    validator_config.value().network.clone(),
                ))
                .context("failed to create a network identity")?;

                let mut main_runner = Runner::<main_reactor::MainReactor>::with_metrics(
                    validator_config,
                    Arc::new(chainspec),
                    Arc::new(chainspec_raw_bytes),
                    network_identity,
                    &mut rng,
                    &registry,
                )
                .await?;

                let exit_code = main_runner.run(&mut rng).await;
                Ok(exit_code as i32)
            }
            Cli::MigrateConfig {
                old_config,
                new_config,
            } => {
                let new_config = Self::init(&new_config, vec![])?;

                let old_root = old_config
                    .parent()
                    .map(|path| path.to_owned())
                    .unwrap_or_else(|| "/".into());
                let encoded_old_config = fs::read_to_string(&old_config)
                    .context("could not read old configuration file")
                    .with_context(|| old_config.display().to_string())?;
                let old_config = toml::from_str(&encoded_old_config)?;

                info!(build_version = %crate::VERSION_STRING.as_str(), "migrating config");
                crate::config_migration::migrate_config(
                    WithDir::new(old_root, old_config),
                    new_config,
                )?;
                Ok(ExitCode::Success as i32)
            }
            Cli::MigrateData {
                old_config,
                new_config,
            } => {
                let new_config = Self::init(&new_config, vec![])?;

                let old_root = old_config
                    .parent()
                    .map(|path| path.to_owned())
                    .unwrap_or_else(|| "/".into());
                let encoded_old_config = fs::read_to_string(&old_config)
                    .context("could not read old configuration file")
                    .with_context(|| old_config.display().to_string())?;
                let old_config = toml::from_str(&encoded_old_config)?;

                info!(build_version = %crate::VERSION_STRING.as_str(), "migrating data");
                crate::data_migration::migrate_data(
                    WithDir::new(old_root, old_config),
                    new_config,
                )?;
                Ok(ExitCode::Success as i32)
            }
        }
    }

    /// Parses the config file for the current version of casper-node, and initializes logging.
    fn init(
        config: &Path,
        config_ext: Vec<ConfigExt>,
    ) -> anyhow::Result<WithDir<main_reactor::Config>> {
        // Determine the parent directory of the configuration file, if any.
        // Otherwise, we default to `/`.
        let root = config
            .parent()
            .map(|path| path.to_owned())
            .unwrap_or_else(|| "/".into());

        // The app supports running without a config file, using default values.
        let encoded_config = fs::read_to_string(config)
            .context("could not read configuration file")
            .with_context(|| config.display().to_string())?;

        // Get the TOML table version of the config indicated from CLI args, or from a new
        // defaulted config instance if one is not provided.
        let mut config_table: Value = toml::from_str(&encoded_config)?;

        // If any command line overrides to the config values are passed, apply them.
        for item in config_ext {
            item.update_toml_table(&mut config_table)?;
        }

        // Create main config, including any overridden values.
        let main_config: main_reactor::Config = config_table.try_into()?;
        logging::init_with_config(&main_config.logging)?;

        Ok(WithDir::new(root, main_config))
    }
}<|MERGE_RESOLUTION|>--- conflicted
+++ resolved
@@ -23,7 +23,7 @@
 use casper_types::{Chainspec, ChainspecRawBytes};
 
 use crate::{
-    components::network::{within_message_size_limit_tolerance, Identity as NetworkIdentity},
+    components::network::Identity as NetworkIdentity,
     logging,
     reactor::{main_reactor, Runner},
     setup_signal_hooks,
@@ -174,15 +174,7 @@
                     bail!("invalid chainspec");
                 }
 
-<<<<<<< HEAD
-                if !within_message_size_limit_tolerance(&chainspec) {
-                    // Ensure the size of the largest message generated under these
-                    // chainspec settings does not exceed the configured message size limit.
-                    bail!("chainspec configured message limit not within tolerance");
-                }
-=======
                 validator_config.value_mut().ensure_valid(&chainspec);
->>>>>>> ec27792a
 
                 let network_identity = NetworkIdentity::from_config(WithDir::new(
                     validator_config.dir(),
