--- conflicted
+++ resolved
@@ -22,12 +22,8 @@
 
 use casper_storage::{
     data_access_layer::{
-<<<<<<< HEAD
-        balance::BalanceHandling, BalanceRequest, BalanceResult, BidsRequest, BidsResult,
-=======
         balance::{BalanceHandling, BalanceResult},
         AddressableEntityRequest, AddressableEntityResult, BalanceRequest, BidsRequest, BidsResult,
->>>>>>> b9e9d120
         TotalSupplyRequest, TotalSupplyResult,
     },
     global_state::state::{StateProvider, StateReader},
@@ -41,21 +37,12 @@
         AUCTION,
     },
     testing::TestRng,
-<<<<<<< HEAD
-    AccessRights, AccountConfig, AccountsConfig, ActivationPoint, AddressableEntityHash,
-    AvailableBlockRange, Block, BlockHash, BlockHeader, BlockV2, CLValue, Chainspec,
-    ChainspecRawBytes, ConsensusProtocolName, Deploy, EraId, HoldsEpoch, Key, Motes, NextUpgrade,
-    PricingMode, ProtocolVersion, PublicKey, Rewards, SecretKey, StoredValue, SystemEntityRegistry,
-    TimeDiff, Timestamp, Transaction, TransactionHash, TransactionV1Builder, URef, ValidatorConfig,
-    U512,
-=======
     AccountConfig, AccountsConfig, ActivationPoint, AddressableEntityHash, AvailableBlockRange,
     Block, BlockHash, BlockHeader, BlockV2, CLValue, Chainspec, ChainspecRawBytes,
     ConsensusProtocolName, Deploy, EraId, FeeHandling, Gas, HoldsEpoch, Key, Motes, NextUpgrade,
     PricingHandling, PricingMode, ProtocolVersion, PublicKey, RefundHandling, Rewards, SecretKey,
     StoredValue, SystemEntityRegistry, TimeDiff, Timestamp, Transaction, TransactionHash,
     TransactionV1Builder, ValidatorConfig, U512,
->>>>>>> b9e9d120
 };
 
 use crate::{
