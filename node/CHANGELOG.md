# Changelog

All notable changes to this project will be documented in this file.  The format is based on [Keep a Changelog].

[comment]: <> (Added:      new features)
[comment]: <> (Changed:    changes in existing functionality)
[comment]: <> (Deprecated: soon-to-be removed features)
[comment]: <> (Removed:    now removed features)
[comment]: <> (Fixed:      any bug fixes)
[comment]: <> (Security:   in case of vulnerabilities)



## Unreleased (2.0.0)

### Added
* Add `BinaryPort` interface along with the relevant config entries.

### Changed
* All SSE events are emitted via the `<IP:Port>/events` endpoint. None of the previous ones (`/events/main`, `/events/deploys`, and `/events/sigs`) is available any longer.
* `DeployBuffer` was renamed to `TransactionBuffer` along with the related metrics.
<<<<<<< HEAD
=======

### Removed
* Remove the JSON-RPC and speculative execution interfaces.
>>>>>>> 73ad1d79



## 1.5.4

### Added
* New environment variable `CL_EVENT_QUEUE_DUMP_THRESHOLD` to enable dumping of queue event counts to log when a certain threshold is exceeded.
* Add initial support for private chain. 
* Add support for CA signed client certificates for private chain.
* Add a Highway Analysis tool for checking the state of the consensus.

### Changed
* The `state_identifier` parameter of the `query_global_state` JSON-RPC method is now optional. If no `state_identifier` is specified, the highest complete block known to the node will be used to fulfill the request.
* `state_get_account_info` RPC handler can now handle an `AccountIdentifier` as a parameter.
* Replace the `sync_to_genesis` node config field with `sync_handling`.
  * The new `sync_handling` field accepts three values:
    - `genesis` - node will attempt to acquire all block data back to genesis
    - `ttl` - node will attempt to acquire all block data to comply with time to live enforcement
    - `nosync` - node will only acquire blocks moving forward

### Fixed
* Now possible to build outside a git repository context (e.g. from a source tarball). In such cases, the node's build version (as reported vie status endpoints) will not contain a trailing git short hash.
* Remove an error that would unnecessarily be raised when a node includes its highest orphaned block within the current era.
* Short-circuit initialization of block and deploy metadata DB to resolve delays after an upgrade.

### Security
* Update `openssl` to version 0.10.55 as mitigation for [RUSTSEC-2023-0044](https://rustsec.org/advisories/RUSTSEC-2023-0044).



## 1.5.3

### Added
* Add `deploy_acceptor` section to config with a single option `timestamp_leeway` to allow a small leeway when deciding if a deploy is future-dated.
* Add `deploys.max_timestamp_leeway` chainspec option to define the upper limit for the new config option `deploy_acceptor.timestamp_leeway`.
* Add `block_validator.max_completed_entries` config option to control the number of recently validated proposed blocks to retain.

### Changed
* Change the limit of the `core_config.simultaneous_peer_requests` chainspec parameter to 255.
* Optimize the `BlockValidator` component to reduce the number of simultaneous fetch events created for a given proposed block.

### Fixed
* Fix issue in `chain_get_block_transfers` JSON-RPC where blocks with no deploys could be reported as having `null` transfers rather than `[]`.
* Fix issue in `chain_get_block_transfers` JSON-RPC where blocks containing successful transfers could erroneously be reported as having none.

### Removed
* Remove the `block_synchronizer.stall_limit` node config parameter since it is no longer needed.



## 1.5.2

### Added
* Added the `cors_origin` config option under the `[rest_server]`, `[rpc_server]`, `[event_stream_server]` and `[speculative_exec_server]` sections to allow configuration of the CORS Origin.



## 1.5.1

### Added
* Added the `upgrade_timeout` config option under the `[node]` section.

### Changed
* `speculative_exec` server now routes deploys to `DeployAcceptor` for more comprehensive validation, including cryptographic verification of signatures.



## 1.5.0-rc.1

### Added
* Introduce fast-syncing to join the network, avoiding the need to execute every block to catch up.
* Add config sections for new components to support fast-sync: `[block_accumulator]`, `[block_synchronizer]`, `[deploy_buffer]` and `[upgrade_watcher]`.
* Add new Zug consensus protocol, disabled by default, along with a new `[consensus.zug]` config section.
* Add a `consensus_protocol` option to the chainspec to choose a consensus protocol, and a `minimum_block_time` setting for the minimum difference between a block's timestamp and its child's.
* Add a `vesting_schedule_period` option to the chainspec to define the period in which genesis validators' bids are released over time after they are unlocked.
* Add a `simultaneous_peer_requests` option to the chainspec to define the maximum number of simultaneous block-sync and sync-leap requests.
* Add following config options under `[node]` section to support fast-sync:
  * `sync_to_genesis` which if set to `true` will cause the node to retrieve all blocks, deploys and global state back to genesis.
  * `idle_tolerance` which defines the time after which the syncing process is considered stalled.
  * `max_attempts` which defines the maximum number of attempts to sync before exiting the node process after the syncing process is considered stalled.
  * `control_logic_default_delay` which defines the default delay for the control events that have no dedicated delay requirements.
  * `force_resync` which if set to `true` will cause the node to resync all of the blocks.
* Add following config options under `[network]` section:
  * `min_peers_for_initialization` which defines the minimum number of fully-connected peers to consider network component initialized.
  * `handshake_timeout` which defines connection handshake timeouts (they were hardcoded at 20 seconds previously).
  * `max_incoming_peer_connections` which defines the maximum number of incoming connections per unique peer allowed.
  * `max_in_flight_demands` which defines the maximum number of in-flight requests for data from a single peer.
  * `tarpit_version_threshold`, `tarpit_duration` and `tarpit_chance` to configure the tarpitting feature, designed to reduce the impact of old node versions making repeated, rapid reconnection attempts.
  * `blocklist_retain_duration` which defines how long peers remain blocked after they get blocklisted.
  * optional `[network.identity]` section to support loading existing network identity certificates signed by a certificate authority.
  * In addition to `consensus` and `deploy_requests`, the following values can now be controlled via the `[network.estimator_weights]` section in config: `gossip`, `finality_signatures`, `deploy_responses`, `block_requests`, `block_responses`, `trie_requests` and `trie_responses`.
* The network handshake now contains the hash of the chainspec used and will be successful only if they match.
* Checksums for execution results and deploy approvals are written to global state after each block execution.
* Add a new config option `[rpc_server.max_body_bytes]` to allow a configurable value for the maximum size of the body of a JSON-RPC request.
* Add `enable_server` option to all HTTP server configuration sections (`rpc_server`, `rest_server`, `event_stream_server`) which allow users to enable/disable each server independently (enabled by default).
* Add `enable_server`, `address`, `qps_limit` and `max_body_bytes` to new `speculative_exec_server` section to `config.toml` to configure speculative execution JSON-RPC server (disabled by default).
* Add new event to the main SSE server stream across all endpoints `<IP:PORT>/events/*` which emits a shutdown event when the node shuts down.
* Add following fields to the `/status` endpoint and the `info_get_status` JSON-RPC:
  * `reactor_state` indicating the node's current operating mode.
  * `last_progress` indicating the time the node last made progress.
  * `available_block_range` indicating the highest contiguous sequence of the block chain for which the node has complete data.
  * `block_sync` indicating the state of the block synchronizer component.
* Add new REST `/chainspec` and JSON-RPC `info_get_chainspec` endpoints that return the raw bytes of the `chainspec.toml`, `accounts.toml` and `global_state.toml` files as read at node startup.
* Add a new JSON-RPC endpoint `query_balance` which queries for balances under a given `PurseIdentifier`.
* Add new JSON-RPC endpoint `/speculative_exec` that accepts a deploy and a block hash and executes that deploy, returning the execution effects.
* Add `strict_argument_checking` to the chainspec to enable strict args checking when executing a contract; i.e. that all non-optional args are provided and of the correct `CLType`.
* A diagnostics port can now be enabled via the `[diagnostics_port]` config section. See the `README.md` for details.
* Add `SIGUSR2` signal handling to dump the queue in JSON format (see "Changed" section for `SIGUSR1`).
* Add `validate_and_store_timeout` config option under `[gossip]` section to control the time the gossiper waits for another component to validate and store an item received via gossip.
* Add metrics:
  * `block_accumulator_block_acceptors`, `block_accumulator_known_child_blocks` to report status of the block accumulator component
  * `(forward|historical)_block_sync_duration_seconds` to report the progress of block synchronization
  * `deploy_buffer_total_deploys`, `deploy_buffer_held_deploys`, `deploy_buffer_dead_deploys` to report status of the deploy buffer component
  * `(lowest|highest)_available_block_height` to report the low/high values of the complete block range (the highest contiguous chain of blocks for which the node has complete data)
  * `sync_leap_duration_seconds`, `sync_leap_fetched_from_peer_total`, `sync_leap_rejected_by_peer_total`, `sync_leap_cant_fetch_total` to report progress of the sync leaper component
  * `execution_queue_size` to report the number of blocks enqueued pending execution
  * `accumulated_(outgoing|incoming)_limiter_delay` to report how much time was spent throttling other peers.
* Add `testing` feature to casper-node crate to support test-only functionality (random constructors) on blocks and deploys.
* Connections to unresponsive nodes will be terminated, based on a watchdog feature.

### Changed
* The `starting_state_root_hash` field from the REST and JSON-RPC status endpoints now represents the state root hash of the lowest block in the available block range.
* Detection of a crash no longer triggers DB integrity checks to run on node start; the checks can be triggered manually instead.
* Nodes no longer connect to nodes that do not speak the same protocol version by default.
* Incoming connections from peers are rejected if they are exceeding the default incoming connections per peer limit of 3.
* Chain automatically creates a switch block immediately after genesis or an upgrade, known as "immediate switch blocks".
* Requests for data from a peer are now de-prioritized over networking messages necessary for consensus and chain advancement.
* Replace network message format with a more efficient encoding while keeping the initial handshake intact.
* Flush outgoing messages immediately, trading bandwidth for latency and hence optimizing feedback loops of various components in the system.
* Move `finality_threshold_fraction` from the `[highway]` to the `[core]` section in the chainspec.
* Move `max_execution_delay` config option from `[consensus.highway]` to `[consensus]` section.
* Add CORS behavior to allow any route on the JSON-RPC, REST and SSE servers.
* The JSON-RPC server now returns more useful responses in many error cases.
* Add a new parameter to `info_get_deploys` JSON-RPC, `finalized_approvals` - controlling whether the approvals returned with the deploy should be the ones originally received by the node, or overridden by the approvals that were finalized along with the deploy.
* Support using block height as the `state_identifier` parameter of JSON-RPC `query_global_state` requests.
* Add new `block_hash` and `block_height` optional fields to JSON-RPC `info_get_deploy` response which will be present when execution results aren't available.
* JSON-RPC responses which fail to provide requested data will now also include an indication of that node's available block range, i.e. the block heights for which it holds all global state.  See [#2789](https://github.com/casper-network/casper-node/pull/2789) for an example of the new error response.
* Add a `lock_status` field to the JSON representation of the `ContractPackage` values.
* `Key::SystemContractRegistry` is now readable and can be queried via the `query_global_state` JSON-RPC.
* Unify log messages for blocked nodes and provide more detailed reasons for blocking peers.
* Rename `current_era` metric to `consensus_current_era`.

### Deprecated
* `null` should no longer be used as a value for `params` in JSON-RPC requests.  Prefer an empty Array or Object.
* Deprecate the `chain_height` metric in favor of `highest_available_block_height`.

### Removed
* Remove legacy synchronization from genesis in favor of fast-sync.
* Remove config options no longer required due to fast-sync: `[linear_chain_sync]`, `[block_proposer]` and `[consensus.highway.standstill_timeout]`.
* Remove chainspec setting `[protocol.last_emergency_restart]` as fast sync will use the global state directly for recognizing such restarts instead.
* Remove a temporary chainspec setting `[core.max_stored_value_size]` which was used to limit the size of individual values stored in global state.
* Remove config section `[deploy_acceptor]` which only has one option `verify_accounts`, meaning deploys received from clients always undergo account balance checks to assess suitability for execution or not.
* Remove storage integrity check.
* Remove `SIGUSR1`/`SIGUSR2` queue dumps in favor of the diagnostics port.
* Remove `casper-mainnet` feature flag.

### Fixed
* Limiters for incoming requests and outgoing bandwidth will no longer inadvertently delay some validator traffic when maxed out due to joining nodes.
* Dropped connections no longer cause the outstanding messages metric to become incorrect.
* JSON-RPC server is now mostly compliant with the standard. Specifically, correct error values are now returned in responses in many failure cases.

### Security
* Bump `openssl` crate to version 0.10.48, if compiling with vendored OpenSSL to address latest RUSTSEC advisories.



## 1.4.15-alt

### Changed
* Update dependencies (in particular `casper-types` to v2.0.0 due to additional `Key` variant).  Note that publishing `1.4.15-alt` is only to rectify the issue where `casper-types` was published as v1.6.0 despite having a breaking change.  It is expected to only be consumed as a crate; there will be no upgrade of Casper Mainnet, Testnet, etc to protocol version `1.4.15-alt`.



## 1.4.15

### Changed
* Modified JSON-RPCs `chain_get_era_info_by_switch_block` and `chain_get_era_summary` to use either `Key::EraInfo` or `Key::EraSummary` as appropriate in order to provide useful responses.



## 1.4.14

### Added
* Node executes new prune process after executing each block, whereby entries under `Key::EraInfo` are removed in batches of size defined by the new chainspec option `[core.prune_batch_size]`.
* After executing a switch block, information about that era is stored to global state under a new static key `Key::EraSummary`.
* Add a new JSON-RPC endpoint `chain_get_era_summary` to retrieve the information stored under `Key::EraSummary`.

### Changed
* Rather than storing an ever-increasing collection of era information after executing a switch block under `Key::EraInfo`, the node now stores only the information relevant to that era under `Key::EraSummary`.
* Update `openssl` and `openssl-sys` to latest versions.

### Removed
* Remove asymmetric key functionality (move to `casper-types` crate behind feature `std`).
* Remove time types (move to `casper-types` with some functionality behind feature `std`).

### Fixed
* Fix issue in BlockValidator inhibiting the use of fallback peers to fetch missing deploys.



## 1.4.13

### Changed
* Update `casper-execution-engine`.



## 1.4.8

### Added
* Add an `identity` option to load existing network identity certificates signed by a CA.



### Changed
* Update `casper-execution-engine`.



## 1.4.7

### Changed
* Update `casper-execution-engine` and three `openssl` crates to latest versions.



## 1.4.6

### Changed
* Update dependencies to make use of scratch global state in the contract runtime.



## 1.4.5

### Added
* Add a temporary chainspec setting `max_stored_value_size` to limit the size of individual values stored in global state.
* Add a chainspec setting `minimum_delegation_amount` to limit the minimal amount of motes that can be delegated by a first time delegator.
* Add a chainspec setting `block_max_approval_count` to limit the maximum number of approvals across all deploys in a single block.
* Add a `finalized_approvals` field to the GetDeploy RPC, which if `true` causes the response to include finalized approvals substituted for the originally-received ones.

### Fixed
* Include deploy approvals in block payloads upon which consensus operates.
* Fixes a bug where historical auction data was unavailable via `get-auction-info` RPC.



## 1.4.4 - 2021-12-29

### Added
* Add `contract_runtime_latest_commit_step` gauge metric indicating the execution duration of the latest `commit_step` call.

### Changed
* No longer checksum-hex encode various types.



## 1.4.3 - 2021-12-06

### Added
* Add new event to the main SSE server stream accessed via `<IP:Port>/events/main` which emits hashes of expired deploys.

### Changed
* `enable_manual_sync` configuration parameter defaults to `true`.
* Default behavior of LMDB changed to use [`NO_READAHEAD`](https://docs.rs/lmdb/0.8.0/lmdb/struct.EnvironmentFlags.html#associatedconstant.NO_READAHEAD).



## [1.4.2] - 2021-11-11

### Changed
* There are now less false warnings/errors regarding dropped responders or closed channels during a shutdown, where they are expected and harmless.
* Execution transforms are ordered by insertion order.

### Removed
* The config option `consensus.highway.unit_hashes_folder` has been removed.

### Fixed
* The block proposer component now retains pending deploys and transfers across a restart.



## [1.4.0] - 2021-10-04

### Added
* Add `enable_manual_sync` boolean option to `[contract_runtime]` in the config.toml which enables manual LMDB sync.
* Add `contract_runtime_execute_block` histogram tracking execution time of a whole block.
* Long-running events now log their event type.
* Individual weights for traffic throttling can now be set through the configuration value `network.estimator_weights`.
* Add `consensus.highway.max_request_batch_size` configuration parameter. Defaults to 20.
* New histogram metrics `deploy_acceptor_accepted_deploy` and `deploy_acceptor_rejected_deploy` that track how long the initial verification took.
* Add gzip content negotiation (using accept-encoding header) to rpc endpoints.
* Add `state_get_trie` JSON-RPC endpoint.
* Add `info_get_validator_changes` JSON-RPC endpoint and REST endpoint `validator-changes` that return the status changes of active validators.

### Changed
* The following Highway timers are now separate, configurable, and optional (if the entry is not in the config, the timer is never called):
  * `standstill_timeout` causes the node to restart if no progress is made.
  * `request_state_interval` makes the node periodically request the latest state from a peer.
  * `log_synchronizer_interval` periodically logs the number of entries in the synchronizer queues.
* Add support for providing node uptime via the addition of an `uptime` parameter in the response to the `/status` endpoint and the `info_get_status` JSON-RPC.
* Support building and testing using stable Rust.
* Log chattiness in `debug` or lower levels has been reduced and performance at `info` or higher slightly improved.
* The following parameters in the `[gossip]` section of the config has been renamed:
  * `[finished_entry_duration_secs]` => `[finished_entry_duration]`
  * `[gossip_request_timeout_secs]` => `[gossip_request_timeout]`
  * `[get_remainder_timeout_secs]` => `[get_remainder_timeout]`
* The following parameters in config now follow the humantime convention ('30sec', '120min', etc.):
  * `[network][gossip_interval]`
  * `[gossip][finished_entry_duration]`
  * `[gossip][gossip_request_timeout]`
  * `[gossip][get_remainder_timeout]`
  * `[fetcher][get_from_peer_timeout]`

### Removed
* The unofficial support for nix-related derivations and support tooling has been removed.
* Experimental, nix-based kubernetes testing support has been removed.
* Experimental support for libp2p has been removed.
* The `isolation_reconnect_delay` configuration, which has been ignored since 1.3, has been removed.
* The libp2p-exclusive metrics of `read_futures_in_flight`, `read_futures_total`, `write_futures_in_flight`, `write_futures_total` have been removed.

### Fixed
* Resolve an issue where `Deploys` with payment amounts exceeding the block gas limit would not be rejected.
* Resolve issue of duplicated config option `max_associated_keys`.



## [1.3.2] - 2021-08-02

### Fixed
* Resolve an issue in the `state_get_dictionary_item` JSON-RPC when a `ContractHash` is used.
* Corrected network state engine to hold in blocked state for full 10 minutes when encountering out of order race condition.



## [1.3.1] - 2021-07-26

### Fixed
* Parametrized sync_timeout and increased value to stop possible post upgrade restart loop.



## [1.3.0] - 2021-07-19

### Added
* Add support for providing historical auction information via the addition of an optional block ID in the `state_get_auction_info` JSON-RPC.
* Exclude inactive validators from proposing blocks.
* Add validation of the `[protocol]` configuration on startup, to ensure the contained values make sense.
* Add optional outgoing bandwidth limiter to the networking component, controllable via new `[network][max_outgoing_byte_rate_non_validators]` config option.
* Add optional incoming message limiter to the networking component, controllable via new `[network][max_incoming_message_rate_non_validators]` config option.
* Add optional in-memory deduplication of deploys, controllable via new `[storage]` config options `[enable_mem_deduplication]` and `[mem_pool_prune_interval]`.
* Add a new event stream to SSE server accessed via `<IP:Port>/events/deploys` which emits deploys in full as they are accepted.
* Events now log their ancestors, so detailed tracing of events is possible.

### Changed
* Major rewrite of the network component, covering connection negotiation and management, periodic housekeeping and logging.
* Exchange and authenticate Validator public keys in network handshake between peers.
* Remove needless copying of outgoing network messages.
* Move finality signatures to separate event stream and change stream endpoints to `/events/main` and `/events/sigs`.
* Avoid truncating the state root hash when reporting node's status via JSON-RPC or REST servers.
* The JSON-RPC server waits until an incoming deploy has been sent to storage before responding to the client.
* Persist event stream event index across node restarts.
* Separate transfers from other deploys in the block proposer.
* Enable getting validators for future eras in `EffectBuilder::get_era_validators()`.
* Improve logging around stalled consensus detection.
* Skip storage integrity checks if the node didn't previously crash.
* Update pinned version of Rust to `nightly-2021-06-17`.
* Changed LMDB flags to reduce flushing and optimize IO performance in the Contract Runtime.
* Don't shut down by default anymore if stalled. To enable set config option `shutdown_on_standstill = true` in `[consensus.highway]`.
* Major rewrite of the contract runtime component.
* Ports used for local testing are now determined in a manner that hopefully leads to less accidental conflicts.
* At log level `DEBUG`, single events are no longer logged (use `TRACE` instead).
* More node modules are now `pub(crate)`.

### Removed
* Remove systemd notify support, including removal of `[network][systemd_support]` config option.
* Removed dead code revealed by making modules `pub(crate)`.
* The networking layer no longer gives preferences to validators from the previous era.

### Fixed
* Avoid redundant requests caused by the Highway synchronizer.
* Update "current era" metric also for initial era.
* Keep syncing until the node is in the current era, rather than allowing an acceptable drift.
* Update the list of peers with newly-learned ones in linear chain sync.
* Drain the joiner reactor queue on exit, to eliminate stale connections whose handshake has completed, but which live on the queue.
* Shut down SSE event streams gracefully.
* Limit the maximum number of clients connected to the event stream server via the `[event_stream_server][max_concurrent_subscribers]` config option.
* Avoid emitting duplicate events in the event stream.
* Change `BlockIdentifier` params in the Open-RPC schema to be optional.
* Asymmetric connections are now swept regularly again.



## [1.2.0] - 2021-05-27

### Added
* Add configuration options for `[consensus][highway][round_success_meter]`.
* Add `[protocol][last_emergency_restart]` field to the chainspec for use by fast sync.
* Add an endpoint at `/rpc-schema` to the REST server which returns the OpenRPC-compatible schema of the JSON-RPC API.
* Have consensus component shut down the node on an absence of messages for the last era for a given period.
* Add a new `Step` event to the event stream which displays the contract runtime `Step` execution results.
* Add a configurable delay before proposing dependencies, to give deploys time to be gossiped before inclusion in a new block.
* Add instrumentation to the network component.
* Add fetchers for block headers.
* Add joiner test.

### Changed
* Change to Apache 2.0 license.
* Provide an efficient way of finding the block to which a given deploy belongs.
* On hard-reset upgrades, only remove stored blocks with old protocol versions, and remove all data associated with a removed block.
* Restrict expensive startup integrity checks to sessions following unclean shutdowns.
* Improve node joining process.
* Improve linear chain component, including cleanups and optimized handling of finality signatures.
* Make the syncing process, linear chain component and joiner reactor not depend on the Era Supervisor.
* Improve logging of banned peers.
* Change trigger for upgrade checks to timed interval rather than announcement of new block.
* Use the same JSON representation for a block in the event stream as for the JSON-RPC server.
* Avoid creating a new era when shutting down for an upgrade.
* Allow consensus to disconnect from faulty peers.
* Use own most recent round exponent instead of the median when initializing a new era.
* Request protocol state from peers only for the latest era.
* Add an instance ID to consensus pings, so that they are only handled in the era and the network they were meant for.
* Avoid requesting a consensus dependency that is already in the synchronizer queue.
* Change replay detection to not use execution results.
* Initialize consensus round success meter with current timestamp.
* Era Supervisor now accounts for the last emergency restart.
* Upgrade dependencies, in particular tokio.
* Use `minimum_block_time` and `maximum_round_length` in Highway, instead of `minimum_round_exponent` and `maximum_round_exponent`. The minimum round length doesn't have to be a power of two in milliseconds anymore.

### Removed
* Remove `impl Sub<Timestamp> for Timestamp` to help avoid panicking in non-obvious edge cases.
* Remove `impl Sub<TimeDiff> for Timestamp` from production code to help avoid panicking in non-obvious edge cases.
* Remove `[event_stream_server][broadcast_channel_size]` from config.toml, and make it a factor of the event stream buffer size.

### Fixed
* Have casper-node process exit with the exit code returned by the validator reactor.
* Restore cached block proposer state correctly.
* Runtime memory estimator now registered in the joiner reactor.
* Avoid potential arithmetic overflow in consensus component.
* Avoid potential index out of bounds error in consensus component.
* Avoid panic on dropping an event responder.
* Validate each block size in the block validator component.
* Prevent deploy replays.
* Ensure finality signatures received after storing a block are gossiped and stored.
* Ensure isolated bootstrap nodes attempt to reconnect properly.
* Ensure the reactor doesn't skip fatal errors before successfully exiting.
* Collect only verified signatures from bonded validators.
* Fix a race condition where new metrics were replaced before the networking component had shut down completely, resulting in a panic.
* Ensure an era is not activated twice.
* Avoid redundant requests caused by the Highway synchronizer.
* Reduce duplication in block validation requests made by the Highway synchronizer.
* Request latest consensus state only if consensus has stalled locally.



## [1.1.1] - 2021-04-19

### Changed
* Ensure consistent validation when adding deploys and transfers while proposing and validating blocks.



## [1.1.0] - 2021-04-13 [YANKED]

### Changed
* Ensure that global state queries will only be permitted to recurse to a fixed maximum depth.



## [1.0.1] - 2021-04-08

### Added
* Add `[deploys][max_deploy_size]` to chainspec to limit the size of valid deploys.
* Add `[network][maximum_net_message_size]` to chainspec to limit the size of peer-to-peer messages.

### Changed
* Check deploy size does not exceed maximum permitted as part of deploy validation.
* Include protocol version and maximum message size in network handshake of nodes.
* Change accounts.toml to only be included in v1.0.0 configurations.



## [1.0.0] - 2021-03-30

### Added
* Initial release of node for Casper mainnet.



[Keep a Changelog]: https://keepachangelog.com/en/1.0.0
[unreleased]: https://github.com/casper-network/casper-node/compare/37d561634adf73dab40fffa7f1f1ee47e80bf8a1...dev
[1.4.2]: https://github.com/casper-network/casper-node/compare/v1.4.0...37d561634adf73dab40fffa7f1f1ee47e80bf8a1
[1.4.0]: https://github.com/casper-network/casper-node/compare/v1.3.0...v1.4.0
[1.3.0]: https://github.com/casper-network/casper-node/compare/v1.2.0...v1.3.0
[1.2.0]: https://github.com/casper-network/casper-node/compare/v1.1.1...v1.2.0
[1.1.1]: https://github.com/casper-network/casper-node/compare/v1.0.1...v1.1.1
[1.1.0]: https://github.com/casper-network/casper-node/compare/v1.0.1...v1.1.1
[1.0.1]: https://github.com/casper-network/casper-node/compare/v1.0.0...v1.0.1
[1.0.0]: https://github.com/casper-network/casper-node/releases/tag/v1.0.0<|MERGE_RESOLUTION|>--- conflicted
+++ resolved
@@ -19,12 +19,9 @@
 ### Changed
 * All SSE events are emitted via the `<IP:Port>/events` endpoint. None of the previous ones (`/events/main`, `/events/deploys`, and `/events/sigs`) is available any longer.
 * `DeployBuffer` was renamed to `TransactionBuffer` along with the related metrics.
-<<<<<<< HEAD
-=======
 
 ### Removed
 * Remove the JSON-RPC and speculative execution interfaces.
->>>>>>> 73ad1d79
 
 
 
