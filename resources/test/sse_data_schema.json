--- conflicted
+++ resolved
@@ -1366,15 +1366,6 @@
     },
     "OpKind": {
       "description": "The type of operation performed while executing a deploy.",
-<<<<<<< HEAD
-      "type": "string",
-      "enum": [
-        "Read",
-        "Write",
-        "Add",
-        "NoOp",
-        "Prune"
-=======
       "oneOf": [
         {
           "description": "A read operation.",
@@ -1404,7 +1395,6 @@
             "NoOp"
           ]
         }
->>>>>>> b1e0f2ae
       ]
     },
     "TransformEntry": {
@@ -1669,38 +1659,11 @@
           "additionalProperties": false
         },
         {
-<<<<<<< HEAD
-          "description": "Removes pathing to keyed value within global state. This is a form of soft delete; the underlying value remains in global state and is reachable from older global state root hashes where it was included in the hash up.",
-          "type": "object",
-          "required": [
-            "Prune"
-          ],
-          "properties": {
-            "Prune": {
-              "$ref": "#/definitions/Key"
-            }
-          },
-          "additionalProperties": false
-        },
-        {
-          "description": "Writes the given BidKind to global state.",
-          "type": "object",
-          "required": [
-            "WriteBidKind"
-          ],
-          "properties": {
-            "WriteBidKind": {
-              "$ref": "#/definitions/BidKind"
-            }
-          },
-          "additionalProperties": false
-=======
           "description": "Writes the addressable entity to global state.",
           "type": "string",
           "enum": [
             "WriteAddressableEntity"
           ]
->>>>>>> b1e0f2ae
         }
       ]
     },
@@ -2260,62 +2223,6 @@
       },
       "additionalProperties": false
     },
-<<<<<<< HEAD
-    "Key": {
-      "description": "The type under which data (e.g. [`CLValue`](crate::CLValue)s, smart contracts, user accounts) are indexed on the network.",
-      "anyOf": [
-        {
-          "type": "string",
-          "enum": [
-            "SystemContractRegistry",
-            "EraSummary",
-            "ChainspecRegistry",
-            "ChecksumRegistry"
-          ]
-        },
-        {
-          "description": "A `Key` under which a user account is stored.",
-          "type": "object",
-          "required": [
-            "Account"
-          ],
-          "properties": {
-            "Account": {
-              "$ref": "#/definitions/AccountHash"
-            }
-          },
-          "additionalProperties": false
-        },
-        {
-          "description": "A `Key` under which a smart contract is stored and which is the pseudo-hash of the contract.",
-          "type": "object",
-          "required": [
-            "Hash"
-          ],
-          "properties": {
-            "Hash": {
-              "type": "array",
-              "items": {
-                "type": "integer",
-                "format": "uint8",
-                "minimum": 0.0
-              },
-              "maxItems": 32,
-              "minItems": 32
-            }
-          },
-          "additionalProperties": false
-        },
-        {
-          "description": "A `Key` which is a [`URef`], under which most types of data can be stored.",
-          "type": "object",
-          "required": [
-            "URef"
-          ],
-          "properties": {
-            "URef": {
-              "$ref": "#/definitions/URef"
-=======
     "ExecutionResultV2": {
       "description": "The result of executing a single deploy.",
       "oneOf": [
@@ -2364,127 +2271,11 @@
                 }
               },
               "additionalProperties": false
->>>>>>> b1e0f2ae
-            }
-          },
-          "additionalProperties": false
-        },
-        {
-<<<<<<< HEAD
-          "description": "A `Key` under which we store a transfer.",
-          "type": "object",
-          "required": [
-            "Transfer"
-          ],
-          "properties": {
-            "Transfer": {
-              "$ref": "#/definitions/TransferAddr"
-            }
-          },
-          "additionalProperties": false
-        },
-        {
-          "description": "A `Key` under which we store a deploy info.",
-          "type": "object",
-          "required": [
-            "DeployInfo"
-          ],
-          "properties": {
-            "DeployInfo": {
-              "$ref": "#/definitions/DeployHash"
-            }
-          },
-          "additionalProperties": false
-        },
-        {
-          "description": "A `Key` under which we store an era info.",
-          "type": "object",
-          "required": [
-            "EraInfo"
-          ],
-          "properties": {
-            "EraInfo": {
-              "$ref": "#/definitions/EraId"
-            }
-          },
-          "additionalProperties": false
-        },
-        {
-          "description": "A `Key` under which we store a purse balance.",
-          "type": "object",
-          "required": [
-            "Balance"
-          ],
-          "properties": {
-            "Balance": {
-              "type": "array",
-              "items": {
-                "type": "integer",
-                "format": "uint8",
-                "minimum": 0.0
-              },
-              "maxItems": 32,
-              "minItems": 32
-            }
-          },
-          "additionalProperties": false
-        },
-        {
-          "description": "A `Key` under which we store bid information",
-          "type": "object",
-          "required": [
-            "Bid"
-          ],
-          "properties": {
-            "Bid": {
-              "$ref": "#/definitions/BidAddr"
-            }
-          },
-          "additionalProperties": false
-        },
-        {
-          "description": "A `Key` under which we store withdraw information.",
-          "type": "object",
-          "required": [
-            "Withdraw"
-          ],
-          "properties": {
-            "Withdraw": {
-              "$ref": "#/definitions/AccountHash"
-            }
-          },
-          "additionalProperties": false
-        },
-        {
-          "description": "A `Key` variant whose value is derived by hashing [`URef`]s address and arbitrary data.",
-          "type": "object",
-          "required": [
-            "Dictionary"
-          ],
-          "properties": {
-            "Dictionary": {
-              "type": "array",
-              "items": {
-                "type": "integer",
-                "format": "uint8",
-                "minimum": 0.0
-              },
-              "maxItems": 32,
-              "minItems": 32
-            }
-          },
-          "additionalProperties": false
-        },
-        {
-          "description": "A `Key` under which we store unbond information.",
-          "type": "object",
-          "required": [
-            "Unbond"
-          ],
-          "properties": {
-            "Unbond": {
-              "$ref": "#/definitions/AccountHash"
-=======
+            }
+          },
+          "additionalProperties": false
+        },
+        {
           "description": "The result of a successful execution.",
           "type": "object",
           "required": [
@@ -2524,157 +2315,18 @@
                 }
               },
               "additionalProperties": false
->>>>>>> b1e0f2ae
             }
           },
           "additionalProperties": false
         }
       ]
     },
-<<<<<<< HEAD
-    "BidAddr": {
-      "description": "Bid Address",
-      "type": "array",
-      "items": [
-        {
-          "$ref": "#/definitions/AccountHash"
-        },
-        {
-          "anyOf": [
-            {
-              "$ref": "#/definitions/AccountHash"
-            },
-            {
-              "type": "null"
-            }
-          ]
-        },
-        {
-          "$ref": "#/definitions/BidAddrTag"
-        }
-      ],
-      "maxItems": 3,
-      "minItems": 3
-    },
-    "BidAddrTag": {
-      "description": "Serialization tag for BidAddr variants.",
-      "type": "string",
-      "enum": [
-        "Unified",
-        "Validator",
-        "Delegator"
-      ]
-    },
-    "BidKind": {
-      "description": "Auction bid variants.",
-      "anyOf": [
-        {
-          "description": "A unified record indexed on validator data, with an embedded collection of all delegator bids assigned to that validator. The Unified variant is for legacy retrograde support, new instances will not be created going forward.",
-          "type": "object",
-          "required": [
-            "Unified"
-          ],
-          "properties": {
-            "Unified": {
-              "$ref": "#/definitions/Bid"
-            }
-          },
-          "additionalProperties": false
-        },
-        {
-          "description": "A bid record containing only validator data.",
-          "type": "object",
-          "required": [
-            "Validator"
-          ],
-          "properties": {
-            "Validator": {
-              "$ref": "#/definitions/ValidatorBid"
-            }
-          },
-          "additionalProperties": false
-        },
-        {
-          "description": "A bid record containing only delegator data.",
-          "type": "object",
-          "required": [
-            "Delegator"
-          ],
-          "properties": {
-            "Delegator": {
-              "$ref": "#/definitions/Delegator"
-            }
-          },
-          "additionalProperties": false
-        }
-      ]
-    },
-    "ValidatorBid": {
-      "description": "An entry in the validator map.",
-      "type": "object",
-      "required": [
-        "bonding_purse",
-        "delegation_rate",
-        "inactive",
-        "staked_amount",
-        "validator_public_key"
-      ],
-      "properties": {
-        "validator_public_key": {
-          "description": "Validator public key",
-          "allOf": [
-            {
-              "$ref": "#/definitions/PublicKey"
-            }
-          ]
-        },
-        "bonding_purse": {
-          "description": "The purse that was used for bonding.",
-          "allOf": [
-            {
-              "$ref": "#/definitions/URef"
-            }
-          ]
-        },
-        "staked_amount": {
-          "description": "The amount of tokens staked by a validator (not including delegators).",
-          "allOf": [
-            {
-              "$ref": "#/definitions/U512"
-            }
-          ]
-        },
-        "delegation_rate": {
-          "description": "Delegation rate",
-          "type": "integer",
-          "format": "uint8",
-          "minimum": 0.0
-        },
-        "vesting_schedule": {
-          "description": "Vesting schedule for a genesis validator. `None` if non-genesis validator.",
-          "anyOf": [
-            {
-              "$ref": "#/definitions/VestingSchedule"
-            },
-            {
-              "type": "null"
-            }
-          ]
-        },
-        "inactive": {
-          "description": "`true` if validator has been \"evicted\"",
-          "type": "boolean"
-        }
-      },
-      "additionalProperties": false
-=======
     "Effects": {
       "description": "A log of all transforms produced during execution.",
       "type": "array",
       "items": {
         "$ref": "#/definitions/Transform"
       }
->>>>>>> b1e0f2ae
     },
     "FinalitySignature": {
       "description": "A validator's signature of a block, confirming it is finalized.",
