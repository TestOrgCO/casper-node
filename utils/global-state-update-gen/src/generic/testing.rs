use std::collections::BTreeMap;

use rand::Rng;

use casper_types::{
    account::{Account, AccountHash},
    system::auction::{
        Bid, Bids, Delegator, SeigniorageRecipient, SeigniorageRecipients,
        SeigniorageRecipientsSnapshot, UnbondingPurses,
    },
    testing::TestRng,
    AccessRights, CLValue, Key, PublicKey, StoredValue, URef, URefAddr, U512,
};

use super::{
    config::{AccountConfig, Config, DelegatorConfig, Transfer, ValidatorConfig},
    get_update,
    state_reader::StateReader,
};

const TOTAL_SUPPLY_KEY: URef = URef::new([1; 32], AccessRights::READ_ADD_WRITE);
const SEIGNIORAGE_RECIPIENTS_KEY: URef = URef::new([2; 32], AccessRights::READ_ADD_WRITE);

struct MockStateReader {
    accounts: BTreeMap<AccountHash, Account>,
    purses: BTreeMap<URefAddr, U512>,
    total_supply: U512,
    seigniorage_recipients: SeigniorageRecipientsSnapshot,
    bids: Bids,
}

impl MockStateReader {
    fn new() -> Self {
        Self {
            accounts: BTreeMap::new(),
            purses: BTreeMap::new(),
            total_supply: U512::zero(),
            seigniorage_recipients: SeigniorageRecipientsSnapshot::new(),
            bids: Bids::new(),
        }
    }

    fn with_account<R: Rng>(
        mut self,
        account_hash: AccountHash,
        balance: U512,
        rng: &mut R,
    ) -> Self {
        let main_purse = URef::new(rng.gen(), AccessRights::READ_ADD_WRITE);
        let account = Account::create(account_hash, Default::default(), main_purse);
        self.purses.insert(main_purse.addr(), balance);
        // If `insert` returns `Some()`, it means we used the same account hash twice, which is
        // a programmer error and the function will panic.
        assert!(self.accounts.insert(account_hash, account).is_none());
        self.total_supply += balance;
        self
    }

    fn with_validators<R: Rng>(
        mut self,
        validators: Vec<(PublicKey, U512, ValidatorConfig)>,
        rng: &mut R,
    ) -> Self {
        let mut recipients = SeigniorageRecipients::new();
        for (public_key, balance, validator_cfg) in validators {
            let stake = validator_cfg.bonded_amount;
            let delegation_rate = validator_cfg.delegation_rate.unwrap_or_default();
            let delegators = validator_cfg.delegators_map().unwrap_or_default();
            // add an entry to the recipients snapshot
            let recipient = SeigniorageRecipient::new(stake, delegation_rate, delegators.clone());
            recipients.insert(public_key.clone(), recipient);

            // create the account if it doesn't exist
            let account_hash = public_key.to_account_hash();
            if !self.accounts.contains_key(&account_hash) {
                self = self.with_account(account_hash, balance, rng);
            }

            let bonding_purse = URef::new(rng.gen(), AccessRights::READ_ADD_WRITE);
            self.purses.insert(bonding_purse.addr(), stake);
            self.total_supply += stake;

            for delegator_pub_key in delegators.keys() {
                let account_hash = delegator_pub_key.to_account_hash();
                if !self.accounts.contains_key(&account_hash) {
                    self = self.with_account(account_hash, U512::zero(), rng);
                }
            }

            // create the bid
            let mut bid = Bid::unlocked(public_key.clone(), bonding_purse, stake, delegation_rate);

            for (delegator_pub_key, delegator_stake) in &delegators {
                let bonding_purse = URef::new(rng.gen(), AccessRights::READ_ADD_WRITE);
                self.purses.insert(bonding_purse.addr(), *delegator_stake);
                self.total_supply += *delegator_stake;

                let delegator = Delegator::unlocked(
                    delegator_pub_key.clone(),
                    *delegator_stake,
                    bonding_purse,
                    public_key.clone(),
                );
                bid.delegators_mut()
                    .insert(delegator_pub_key.clone(), delegator);
            }

            self.bids.insert(public_key, bid);
        }

        for era_id in 0..5 {
            self.seigniorage_recipients
                .insert(era_id.into(), recipients.clone());
        }

        self
    }
}

impl StateReader for MockStateReader {
    fn query(&mut self, key: Key) -> Option<StoredValue> {
        match key {
            Key::URef(uref) if uref == TOTAL_SUPPLY_KEY => Some(StoredValue::from(
                CLValue::from_t(self.total_supply).expect("should convert to CLValue"),
            )),
            Key::URef(uref) if uref == SEIGNIORAGE_RECIPIENTS_KEY => Some(StoredValue::from(
                CLValue::from_t(self.seigniorage_recipients.clone())
                    .expect("should convert seigniorage recipients to CLValue"),
            )),
            Key::Account(acc_hash) => self
                .accounts
                .get(&acc_hash)
                .map(|account| StoredValue::from(account.clone())),
            Key::Balance(purse_addr) => self.purses.get(&purse_addr).map(|balance| {
                StoredValue::from(CLValue::from_t(*balance).expect("should convert to CLValue"))
            }),
            _ => None,
        }
    }

    fn get_total_supply_key(&mut self) -> Key {
        Key::URef(TOTAL_SUPPLY_KEY)
    }

    fn get_seigniorage_recipients_key(&mut self) -> Key {
        Key::URef(SEIGNIORAGE_RECIPIENTS_KEY)
    }

    fn get_account(&mut self, account_hash: AccountHash) -> Option<Account> {
        self.accounts.get(&account_hash).cloned()
    }

    fn get_bids(&mut self) -> Bids {
        self.bids.clone()
    }

    fn get_unbonds(&mut self) -> UnbondingPurses {
        UnbondingPurses::new()
    }
}

#[test]
fn should_transfer_funds() {
    let mut rng = TestRng::new();

    let public_key1 = PublicKey::random(&mut rng);
    let public_key2 = PublicKey::random(&mut rng);
    let account1 = public_key1.to_account_hash();
    let account2 = public_key2.to_account_hash();

    let mut reader = MockStateReader::new().with_validators(
        vec![
            (
                public_key1.clone(),
                U512::from(1_000_000_000),
                ValidatorConfig {
                    bonded_amount: U512::from(1),
                    ..Default::default()
                },
            ),
            (
                public_key2.clone(),
                U512::zero(),
                ValidatorConfig {
                    bonded_amount: U512::zero(),
                    ..Default::default()
                },
            ),
        ],
        &mut rng,
    );

    let config = Config {
        transfers: vec![Transfer {
            from: account1,
            to: account2,
            amount: U512::from(300_000_000),
        }],
        ..Default::default()
    };

    let update = get_update(&mut reader, config);
<<<<<<< HEAD
=======

    // check that the update contains the correct list of validators
    update.assert_validators(&[&public_key1, &public_key2]);
>>>>>>> 0d8b781f

    // should write decreased balance to the first purse
    let account1 = reader.get_account(account1).expect("should have account");
    update.assert_written_balance(account1.main_purse(), 700_000_000);

    // should write increased balance to the second purse
    let account2 = reader.get_account(account2).expect("should have account");
    update.assert_written_balance(account2.main_purse(), 300_000_000);

    // total supply is written on every purse balance change, so we'll have a write to this key
    // even though the changes cancel each other out
<<<<<<< HEAD
    update.assert_total_supply(&mut reader, 1_000_000_000);
=======
    update.assert_total_supply(&mut reader, 1_000_000_001);
>>>>>>> 0d8b781f

    // 3 keys should be written:
    // - balance of account 1
    // - balance of account 2
    // - total supply
    assert_eq!(update.len(), 3);
}

#[test]
fn should_create_account_when_transferring_funds() {
    let mut rng = TestRng::new();

    let public_key1 = PublicKey::random(&mut rng);
    let public_key2 = PublicKey::random(&mut rng);
    let account1 = public_key1.to_account_hash();
    let account2 = public_key2.to_account_hash();

    let mut reader = MockStateReader::new().with_validators(
        vec![(
            public_key1.clone(),
            U512::from(1_000_000_000),
            ValidatorConfig {
                bonded_amount: U512::from(1),
                ..Default::default()
            },
        )],
        &mut rng,
    );

    let config = Config {
        transfers: vec![Transfer {
            from: account1,
            to: account2,
            amount: U512::from(300_000_000),
        }],
        ..Default::default()
    };

    let update = get_update(&mut reader, config);
<<<<<<< HEAD
=======

    // check that the update contains the correct list of validators
    update.assert_validators(&[&public_key1]);
>>>>>>> 0d8b781f

    let account1 = reader.get_account(account1).expect("should have account");
    // account2 shouldn't exist in the reader itself, only the update should be creating it
    assert!(reader.get_account(account2).is_none());
    let account2 = update.get_written_account(account2);

    // should write decreased balance to the first purse
    update.assert_written_balance(account1.main_purse(), 700_000_000);

    // check that the main purse for the new account has been created with the correct amount
    update.assert_written_balance(account2.main_purse(), 300_000_000);
    update.assert_written_purse_is_unit(account2.main_purse());

    // total supply is written on every purse balance change, so we'll have a write to this key
    // even though the changes cancel each other out
<<<<<<< HEAD
    update.assert_total_supply(&mut reader, 1_000_000_000);
=======
    update.assert_total_supply(&mut reader, 1_000_000_001);
>>>>>>> 0d8b781f

    // 5 keys should be written:
    // - balance of account 1
    // - account 2
    // - main purse of account 2
    // - balance of account 2
    // - total supply
    assert_eq!(update.len(), 5);
}

#[test]
fn should_change_one_validator() {
    let mut rng = TestRng::new();

    let validator1 = PublicKey::random(&mut rng);
    let validator2 = PublicKey::random(&mut rng);
    let validator3 = PublicKey::random(&mut rng);

    let mut reader = MockStateReader::new().with_validators(
        vec![
            (
<<<<<<< HEAD
                validator1,
=======
                validator1.clone(),
>>>>>>> 0d8b781f
                U512::from(101),
                ValidatorConfig {
                    bonded_amount: U512::from(101),
                    ..Default::default()
                },
            ),
            (
<<<<<<< HEAD
                validator2,
=======
                validator2.clone(),
>>>>>>> 0d8b781f
                U512::from(102),
                ValidatorConfig {
                    bonded_amount: U512::from(102),
                    ..Default::default()
                },
            ),
            (
                validator3.clone(),
                U512::from(103),
                ValidatorConfig {
                    bonded_amount: U512::from(103),
                    ..Default::default()
                },
            ),
        ],
        &mut rng,
    );

    // we'll be updating only the stake and balance of validator 3
    let config = Config {
        accounts: vec![AccountConfig {
            public_key: validator3.clone(),
            balance: Some(U512::from(100)),
            validator: Some(ValidatorConfig {
                bonded_amount: U512::from(104),
                delegation_rate: None,
                delegators: None,
            }),
        }],
        ..Default::default()
    };

    let update = get_update(&mut reader, config);

<<<<<<< HEAD
    update.assert_seigniorage_recipients_written(&mut reader);
    update.assert_total_supply(&mut reader, 610);

=======
    // check that the update contains the correct list of validators
    update.assert_validators(&[&validator1, &validator2, &validator3]);

    update.assert_seigniorage_recipients_written(&mut reader);
    update.assert_total_supply(&mut reader, 610);

>>>>>>> 0d8b781f
    let account3_hash = validator3.to_account_hash();
    let account3 = reader
        .get_account(account3_hash)
        .expect("should have account");
    update.assert_written_balance(account3.main_purse(), 100);

    let old_bid3 = reader
        .get_bids()
        .get(&validator3)
        .cloned()
        .expect("should have bid");
    let bid_purse = *old_bid3.bonding_purse();
    update.assert_written_balance(bid_purse, 104);

    // check bid overwrite
    let expected_bid = Bid::unlocked(validator3, bid_purse, U512::from(104), Default::default());
    update.assert_written_bid(account3_hash, expected_bid);

    // 5 keys should be written:
    // - seigniorage recipients
    // - total supply
    // - balance of bid purse of validator 3
    // - balance of main purse of validator 3
    // - bid of validator 3
    assert_eq!(update.len(), 5);
}

#[test]
fn should_change_only_stake_of_one_validator() {
    let mut rng = TestRng::new();

    let validator1 = PublicKey::random(&mut rng);
    let validator2 = PublicKey::random(&mut rng);
    let validator3 = PublicKey::random(&mut rng);

    let mut reader = MockStateReader::new().with_validators(
        vec![
            (
<<<<<<< HEAD
                validator1,
=======
                validator1.clone(),
>>>>>>> 0d8b781f
                U512::from(101),
                ValidatorConfig {
                    bonded_amount: U512::from(101),
                    ..Default::default()
                },
            ),
            (
<<<<<<< HEAD
                validator2,
=======
                validator2.clone(),
>>>>>>> 0d8b781f
                U512::from(102),
                ValidatorConfig {
                    bonded_amount: U512::from(102),
                    ..Default::default()
                },
            ),
            (
                validator3.clone(),
                U512::from(103),
                ValidatorConfig {
                    bonded_amount: U512::from(103),
                    ..Default::default()
                },
            ),
        ],
        &mut rng,
    );

    // we'll be updating only the stake of validator 3
    let config = Config {
        accounts: vec![AccountConfig {
            public_key: validator3.clone(),
            balance: None,
            validator: Some(ValidatorConfig {
                bonded_amount: U512::from(104),
                delegation_rate: None,
                delegators: None,
            }),
        }],
        ..Default::default()
    };

    let update = get_update(&mut reader, config);

<<<<<<< HEAD
=======
    // check that the update contains the correct list of validators
    update.assert_validators(&[&validator1, &validator2, &validator3]);

>>>>>>> 0d8b781f
    update.assert_seigniorage_recipients_written(&mut reader);
    update.assert_total_supply(&mut reader, 613);

    // check purse writes
    let account3_hash = validator3.to_account_hash();
    let old_bid3 = reader
        .get_bids()
        .get(&validator3)
        .cloned()
        .expect("should have bid");
    let bid_purse = *old_bid3.bonding_purse();

    update.assert_written_balance(bid_purse, 104);

    // check bid overwrite
    let expected_bid = Bid::unlocked(validator3, bid_purse, U512::from(104), Default::default());
    update.assert_written_bid(account3_hash, expected_bid);

    // 4 keys should be written:
    // - seigniorage recipients
    // - total supply
    // - bid purse balance for validator 3
    // - bid for validator 3
    assert_eq!(update.len(), 4);
}

#[test]
fn should_change_only_balance_of_one_validator() {
    let mut rng = TestRng::new();

    let validator1 = PublicKey::random(&mut rng);
    let validator2 = PublicKey::random(&mut rng);
    let validator3 = PublicKey::random(&mut rng);

    let mut reader = MockStateReader::new().with_validators(
        vec![
            (
<<<<<<< HEAD
                validator1,
=======
                validator1.clone(),
>>>>>>> 0d8b781f
                U512::from(101),
                ValidatorConfig {
                    bonded_amount: U512::from(101),
                    ..Default::default()
                },
            ),
            (
<<<<<<< HEAD
                validator2,
=======
                validator2.clone(),
>>>>>>> 0d8b781f
                U512::from(102),
                ValidatorConfig {
                    bonded_amount: U512::from(102),
                    ..Default::default()
                },
            ),
            (
                validator3.clone(),
                U512::from(103),
                ValidatorConfig {
                    bonded_amount: U512::from(103),
                    ..Default::default()
                },
            ),
        ],
        &mut rng,
    );

    // we'll be updating only the balance of validator 3
    let config = Config {
        accounts: vec![AccountConfig {
            public_key: validator3.clone(),
            balance: Some(U512::from(100)),
            validator: None,
        }],
        ..Default::default()
    };

    let update = get_update(&mut reader, config);

<<<<<<< HEAD
=======
    // check that the update contains the correct list of validators
    update.assert_validators(&[&validator1, &validator2, &validator3]);

>>>>>>> 0d8b781f
    update.assert_total_supply(&mut reader, 609);

    // check purse writes
    let account3_hash = validator3.to_account_hash();
    let account3 = reader
        .get_account(account3_hash)
        .expect("should have account");

    update.assert_written_balance(account3.main_purse(), 100);

    // 2 keys should be written:
    // - total supply
    // - balance for main purse of validator 3
    assert_eq!(update.len(), 2);
}

#[test]
fn should_replace_one_validator() {
    let mut rng = TestRng::new();

    let validator1 = PublicKey::random(&mut rng);
    let validator2 = PublicKey::random(&mut rng);

    let mut reader = MockStateReader::new().with_validators(
        vec![(
            validator1.clone(),
            U512::from(101),
            ValidatorConfig {
                bonded_amount: U512::from(101),
                ..Default::default()
            },
        )],
        &mut rng,
    );

    // we'll be updating the validators set to only contain validator2
    let config = Config {
        accounts: vec![AccountConfig {
            public_key: validator2.clone(),
            balance: Some(U512::from(102)),
            validator: Some(ValidatorConfig {
                bonded_amount: U512::from(102),
                delegation_rate: None,
                delegators: None,
            }),
        }],
        only_listed_validators: true,
        slash_instead_of_unbonding: true,
        ..Default::default()
    };

    let update = get_update(&mut reader, config);

<<<<<<< HEAD
=======
    // check that the update contains the correct list of validators
    update.assert_validators(&[&validator2]);

>>>>>>> 0d8b781f
    update.assert_seigniorage_recipients_written(&mut reader);
    update.assert_total_supply(&mut reader, 305);

    // check purse write for validator1
    let old_bid1 = reader
        .get_bids()
        .get(&validator1)
        .cloned()
        .expect("should have bid");
    let bid_purse = *old_bid1.bonding_purse();

    update.assert_written_balance(bid_purse, 0);

    // check bid overwrite
    let account1_hash = validator1.to_account_hash();
    let mut expected_bid_1 = Bid::unlocked(validator1, bid_purse, U512::zero(), Default::default());
    expected_bid_1.deactivate();
    update.assert_written_bid(account1_hash, expected_bid_1);

    // check writes for validator2
    let account2_hash = validator2.to_account_hash();

    // the new account should be created
    let account2 = update.get_written_account(account2_hash);

    // check that the main purse for the new account has been created with the correct amount
    update.assert_written_purse_is_unit(account2.main_purse());
    update.assert_written_balance(account2.main_purse(), 102);

    let bid_write = update.get_written_bid(account2_hash);
    assert_eq!(bid_write.validator_public_key(), &validator2);
    assert_eq!(
        bid_write
            .total_staked_amount()
            .expect("should read total staked amount"),
        U512::from(102)
    );
    assert!(!bid_write.inactive());

    // check that the bid purse for the new validator has been created with the correct amount
    update.assert_written_purse_is_unit(*bid_write.bonding_purse());
    update.assert_written_balance(*bid_write.bonding_purse(), 102);

    // 10 keys should be written:
    // - seigniorage recipients
    // - total supply
    // - bid for validator 1
    // - bonding purse balance for validator 1
    // - account for validator 2
    // - main purse for account for validator 2
    // - main purse balance for account for validator 2
    // - bid for validator 2
    // - bonding purse for validator 2
    // - bonding purse balance for validator 2
    assert_eq!(update.len(), 10);
}

#[test]
fn should_replace_one_validator_with_unbonding() {
    let mut rng = TestRng::new();

    let validator1 = PublicKey::random(&mut rng);
    let validator2 = PublicKey::random(&mut rng);

    let mut reader = MockStateReader::new().with_validators(
        vec![(
            validator1.clone(),
            U512::from(101),
            ValidatorConfig {
                bonded_amount: U512::from(101),
                ..Default::default()
            },
        )],
        &mut rng,
    );

    // we'll be updating the validators set to only contain validator2
    let config = Config {
        accounts: vec![AccountConfig {
            public_key: validator2.clone(),
            balance: Some(U512::from(102)),
            validator: Some(ValidatorConfig {
                bonded_amount: U512::from(102),
                ..Default::default()
            }),
        }],
        only_listed_validators: true,
        slash_instead_of_unbonding: false,
        ..Default::default()
    };

    let update = get_update(&mut reader, config);

<<<<<<< HEAD
=======
    // check that the update contains the correct list of validators
    update.assert_validators(&[&validator2]);

>>>>>>> 0d8b781f
    update.assert_seigniorage_recipients_written(&mut reader);
    update.assert_total_supply(&mut reader, 406);

    // check purse write for validator1
    let old_bid1 = reader
        .get_bids()
        .get(&validator1)
        .cloned()
        .expect("should have bid");
    let bid_purse = *old_bid1.bonding_purse();

    // bid purse balance should be unchanged
    update.assert_key_absent(&Key::Balance(bid_purse.addr()));

    // should write an unbonding purse
    update.assert_unbonding_purse(bid_purse, &validator1, &validator1, 101);

    // check bid overwrite
    let account1_hash = validator1.to_account_hash();
    let mut expected_bid_1 = Bid::unlocked(validator1, bid_purse, U512::zero(), Default::default());
    expected_bid_1.deactivate();
    update.assert_written_bid(account1_hash, expected_bid_1);

    // check writes for validator2
    let account2_hash = validator2.to_account_hash();

    // the new account should be created
    let account2 = update.get_written_account(account2_hash);

    // check that the main purse for the new account has been created with the correct amount
    update.assert_written_purse_is_unit(account2.main_purse());
    update.assert_written_balance(account2.main_purse(), 102);

    let bid_write = update.get_written_bid(account2_hash);
    assert_eq!(bid_write.validator_public_key(), &validator2);
    assert_eq!(
        bid_write
            .total_staked_amount()
            .expect("should read total staked amount"),
        U512::from(102)
    );
    assert!(!bid_write.inactive());

    // check that the bid purse for the new validator has been created with the correct amount
    update.assert_written_purse_is_unit(*bid_write.bonding_purse());
    update.assert_written_balance(*bid_write.bonding_purse(), 102);

    // 10 keys should be written:
    // - seigniorage recipients
    // - total supply
    // - bid for validator 1
    // - unbonding purse for validator 1
    // - account for validator 2
    // - main purse for account for validator 2
    // - main purse balance for account for validator 2
    // - bid for validator 2
    // - bonding purse for validator 2
    // - bonding purse balance for validator 2
    assert_eq!(update.len(), 10);
}

#[test]
fn should_add_one_validator() {
    let mut rng = TestRng::new();

    let validator1 = PublicKey::random(&mut rng);
    let validator2 = PublicKey::random(&mut rng);
    let validator3 = PublicKey::random(&mut rng);
    let validator4 = PublicKey::random(&mut rng);

    let mut reader = MockStateReader::new().with_validators(
        vec![
            (
<<<<<<< HEAD
                validator1,
=======
                validator1.clone(),
>>>>>>> 0d8b781f
                U512::from(101),
                ValidatorConfig {
                    bonded_amount: U512::from(101),
                    ..Default::default()
                },
            ),
            (
<<<<<<< HEAD
                validator2,
=======
                validator2.clone(),
>>>>>>> 0d8b781f
                U512::from(102),
                ValidatorConfig {
                    bonded_amount: U512::from(102),
                    ..Default::default()
                },
            ),
            (
<<<<<<< HEAD
                validator3,
=======
                validator3.clone(),
>>>>>>> 0d8b781f
                U512::from(103),
                ValidatorConfig {
                    bonded_amount: U512::from(103),
                    ..Default::default()
                },
            ),
        ],
        &mut rng,
    );

    // we'll be adding validator 4
    let config = Config {
        accounts: vec![AccountConfig {
            public_key: validator4.clone(),
            balance: Some(U512::from(100)),
            validator: Some(ValidatorConfig {
                bonded_amount: U512::from(104),
                delegation_rate: None,
                delegators: None,
            }),
        }],
        only_listed_validators: false,
        ..Default::default()
    };

    let update = get_update(&mut reader, config);

<<<<<<< HEAD
=======
    // check that the update contains the correct list of validators
    update.assert_validators(&[&validator1, &validator2, &validator3, &validator4]);

>>>>>>> 0d8b781f
    update.assert_seigniorage_recipients_written(&mut reader);
    update.assert_total_supply(&mut reader, 816);

    // check writes for validator4
    let account4_hash = validator4.to_account_hash();

    // the new account should be created
    let account4 = update.get_written_account(account4_hash);

    // check that the main purse for the new account has been created with the correct amount
    update.assert_written_purse_is_unit(account4.main_purse());
    update.assert_written_balance(account4.main_purse(), 100);

    let bid4 = update.get_written_bid(account4_hash);
    assert_eq!(bid4.validator_public_key(), &validator4);
    assert_eq!(
        bid4.total_staked_amount()
            .expect("should read total staked amount"),
        U512::from(104)
    );
    assert!(!bid4.inactive());

    // check that the bid purse for the new validator has been created with the correct amount
    update.assert_written_purse_is_unit(*bid4.bonding_purse());
    update.assert_written_balance(*bid4.bonding_purse(), 104);

    // 8 keys should be written:
    // - seigniorage recipients snapshot
    // - total supply
    // - account for validator 4
    // - main purse for account for validator 4
    // - main purse balance for account for validator 4
    // - bid for validator 4
    // - bonding purse for validator 4
    // - bonding purse balance for validator 4
    assert_eq!(update.len(), 8);
}

#[test]
fn should_add_one_validator_with_delegators() {
    let mut rng = TestRng::new();

    let validator1 = PublicKey::random(&mut rng);
    let validator2 = PublicKey::random(&mut rng);
    let delegator1 = PublicKey::random(&mut rng);

    let mut reader = MockStateReader::new().with_validators(
        vec![(
<<<<<<< HEAD
            validator1,
=======
            validator1.clone(),
>>>>>>> 0d8b781f
            U512::from(101),
            ValidatorConfig {
                bonded_amount: U512::from(101),
                ..Default::default()
            },
        )],
        &mut rng,
    );

    // we'll be adding validator 2
    let config = Config {
        accounts: vec![AccountConfig {
            public_key: validator2.clone(),
            balance: Some(U512::from(100)),
            validator: Some(ValidatorConfig {
                bonded_amount: U512::from(102),
                delegation_rate: Some(5),
                delegators: Some(vec![DelegatorConfig {
                    public_key: delegator1.clone(),
                    delegated_amount: U512::from(13),
                }]),
            }),
        }],
        only_listed_validators: false,
        ..Default::default()
    };

    let update = get_update(&mut reader, config);

<<<<<<< HEAD
=======
    // check that the update contains the correct list of validators
    update.assert_validators(&[&validator1, &validator2]);

>>>>>>> 0d8b781f
    update.assert_seigniorage_recipients_written(&mut reader);
    update.assert_total_supply(&mut reader, 417);

    // check writes for validator2
    let account2_hash = validator2.to_account_hash();

    // the new account should be created
    let account2 = update.get_written_account(account2_hash);

    // check that the main purse for the new account has been created with the correct amount
    update.assert_written_purse_is_unit(account2.main_purse());
    update.assert_written_balance(account2.main_purse(), 100);

    let bid2 = update.get_written_bid(account2_hash);
    assert_eq!(bid2.validator_public_key(), &validator2);
    assert_eq!(*bid2.staked_amount(), U512::from(102));
    assert_eq!(
        bid2.total_staked_amount()
            .expect("should read total staked amount"),
        U512::from(115)
    );
    assert!(!bid2.inactive());

    // check that the bid purse for the new validator has been created with the correct amount
    update.assert_written_purse_is_unit(*bid2.bonding_purse());
    update.assert_written_balance(*bid2.bonding_purse(), 102);

    let bid_delegator_purse = *bid2
        .delegators()
        .get(&delegator1)
        .expect("should have delegator")
        .bonding_purse();

    // check that the bid purse for the new delegator has been created with the correct amount
    update.assert_written_purse_is_unit(bid_delegator_purse);
    update.assert_written_balance(bid_delegator_purse, 13);

    // 10 keys should be written:
    // - seigniorage recipients
    // - total supply
    // - account for validator 2
    // - main purse for account for validator 2
    // - main purse balance for account for validator 2
    // - bid for validator 2
    // - bonding purse for validator 2
    // - bonding purse balance for validator2
    // - bonding purse for delegator
    // - bonding purse balance for delegator
    assert_eq!(update.len(), 10);
}

#[test]
fn should_replace_a_delegator() {
    let mut rng = TestRng::new();

    let validator1 = PublicKey::random(&mut rng);
    let delegator1 = PublicKey::random(&mut rng);
    let delegator2 = PublicKey::random(&mut rng);

    let mut reader = MockStateReader::new().with_validators(
        vec![(
            validator1.clone(),
            U512::from(101),
            ValidatorConfig {
                bonded_amount: U512::from(101),
                delegation_rate: Some(5),
                delegators: Some(vec![DelegatorConfig {
                    public_key: delegator1.clone(),
                    delegated_amount: U512::from(13),
                }]),
            },
        )],
        &mut rng,
    );

    // we'll be replacing the delegator
    let config = Config {
        accounts: vec![AccountConfig {
            public_key: validator1.clone(),
            balance: Some(U512::from(101)),
            validator: Some(ValidatorConfig {
                bonded_amount: U512::from(101),
                delegation_rate: None,
                delegators: Some(vec![DelegatorConfig {
                    public_key: delegator2.clone(),
                    delegated_amount: U512::from(14),
                }]),
            }),
        }],
        only_listed_validators: false,
        slash_instead_of_unbonding: true,
        ..Default::default()
    };

    let update = get_update(&mut reader, config);

<<<<<<< HEAD
=======
    // check that the update contains the correct list of validators
    update.assert_validators(&[&validator1]);

>>>>>>> 0d8b781f
    update.assert_seigniorage_recipients_written(&mut reader);
    update.assert_total_supply(&mut reader, 216);

    let account1_hash = validator1.to_account_hash();

    let bid1 = update.get_written_bid(account1_hash);
    assert_eq!(bid1.validator_public_key(), &validator1);
    assert_eq!(*bid1.staked_amount(), U512::from(101));
    assert_eq!(
        bid1.total_staked_amount()
            .expect("should read total staked amount"),
        U512::from(115)
<<<<<<< HEAD
    );
    assert!(!bid1.inactive());

    let old_bid1 = reader
        .get_bids()
        .get(&validator1)
        .cloned()
        .expect("should have old bid");
    let delegator1_bid_purse = *old_bid1
        .delegators()
        .get(&delegator1)
        .expect("should have old delegator")
        .bonding_purse();

    let delegator2_bid_purse = *bid1
        .delegators()
        .get(&delegator2)
        .expect("should have new delegator")
        .bonding_purse();

    // check that the old delegator's bid purse got zeroed
    update.assert_written_balance(delegator1_bid_purse, 0);

    // check that the bid purse for the new delegator has been created with the correct amount
    update.assert_written_purse_is_unit(delegator2_bid_purse);
    update.assert_written_balance(delegator2_bid_purse, 14);

    // 6 keys should be written:
    // - seigniorage recipients
    // - total supply
    // - bid for validator 1
    // - bonding purse balance for old delegator
    // - bonding purse for new delegator
    // - bonding purse balance for new delegator
    assert_eq!(update.len(), 6);
}

#[test]
fn should_replace_a_delegator_with_unbonding() {
    let mut rng = TestRng::new();

    let validator1 = PublicKey::random(&mut rng);
    let delegator1 = PublicKey::random(&mut rng);
    let delegator2 = PublicKey::random(&mut rng);

    let mut reader = MockStateReader::new().with_validators(
        vec![(
            validator1.clone(),
            U512::from(101),
            ValidatorConfig {
                bonded_amount: U512::from(101),
                delegation_rate: Some(5),
                delegators: Some(vec![DelegatorConfig {
                    public_key: delegator1.clone(),
                    delegated_amount: U512::from(13),
                }]),
            },
        )],
        &mut rng,
    );
=======
    );
    assert!(!bid1.inactive());

    let old_bid1 = reader
        .get_bids()
        .get(&validator1)
        .cloned()
        .expect("should have old bid");
    let delegator1_bid_purse = *old_bid1
        .delegators()
        .get(&delegator1)
        .expect("should have old delegator")
        .bonding_purse();

    let delegator2_bid_purse = *bid1
        .delegators()
        .get(&delegator2)
        .expect("should have new delegator")
        .bonding_purse();

    // check that the old delegator's bid purse got zeroed
    update.assert_written_balance(delegator1_bid_purse, 0);

    // check that the bid purse for the new delegator has been created with the correct amount
    update.assert_written_purse_is_unit(delegator2_bid_purse);
    update.assert_written_balance(delegator2_bid_purse, 14);

    // 6 keys should be written:
    // - seigniorage recipients
    // - total supply
    // - bid for validator 1
    // - bonding purse balance for old delegator
    // - bonding purse for new delegator
    // - bonding purse balance for new delegator
    assert_eq!(update.len(), 6);
}

#[test]
fn should_replace_a_delegator_with_unbonding() {
    let mut rng = TestRng::new();

    let validator1 = PublicKey::random(&mut rng);
    let delegator1 = PublicKey::random(&mut rng);
    let delegator2 = PublicKey::random(&mut rng);

    let mut reader = MockStateReader::new().with_validators(
        vec![(
            validator1.clone(),
            U512::from(101),
            ValidatorConfig {
                bonded_amount: U512::from(101),
                delegation_rate: Some(5),
                delegators: Some(vec![DelegatorConfig {
                    public_key: delegator1.clone(),
                    delegated_amount: U512::from(13),
                }]),
            },
        )],
        &mut rng,
    );
>>>>>>> 0d8b781f

    // we'll be replacing the delegator
    let config = Config {
        accounts: vec![AccountConfig {
            public_key: validator1.clone(),
            balance: Some(U512::from(101)),
            validator: Some(ValidatorConfig {
                bonded_amount: U512::from(101),
                delegation_rate: None,
                delegators: Some(vec![DelegatorConfig {
                    public_key: delegator2.clone(),
                    delegated_amount: U512::from(14),
                }]),
            }),
        }],
        only_listed_validators: false,
        slash_instead_of_unbonding: false,
        ..Default::default()
    };

    let update = get_update(&mut reader, config);

<<<<<<< HEAD
=======
    // check that the update contains the correct list of validators
    update.assert_validators(&[&validator1]);

>>>>>>> 0d8b781f
    update.assert_seigniorage_recipients_written(&mut reader);
    update.assert_total_supply(&mut reader, 229);

    let account1_hash = validator1.to_account_hash();

    let bid1 = update.get_written_bid(account1_hash);
    assert_eq!(bid1.validator_public_key(), &validator1);
    assert_eq!(*bid1.staked_amount(), U512::from(101));
    assert_eq!(
        bid1.total_staked_amount()
            .expect("should read total staked amount"),
        U512::from(115)
    );
    assert!(!bid1.inactive());

    let old_bid1 = reader
        .get_bids()
        .get(&validator1)
        .cloned()
        .expect("should have old bid");
    let delegator1_bid_purse = *old_bid1
        .delegators()
        .get(&delegator1)
        .expect("should have old delegator")
        .bonding_purse();

    let delegator2_bid_purse = *bid1
        .delegators()
        .get(&delegator2)
        .expect("should have new delegator")
        .bonding_purse();

    // check that the old delegator's bid purse hasn't been updated
    update.assert_key_absent(&Key::Balance(delegator1_bid_purse.addr()));

    // check that the old delegator has been unbonded
    update.assert_unbonding_purse(delegator1_bid_purse, &validator1, &delegator1, 13);

    // check that the bid purse for the new delegator has been created with the correct amount
    update.assert_written_purse_is_unit(delegator2_bid_purse);
    update.assert_written_balance(delegator2_bid_purse, 14);

    // 6 keys should be written:
    // - seigniorage recipients
    // - total supply
    // - bid for validator 1
    // - unbonding purse for old delegator
    // - bonding purse for new delegator
    // - bonding purse balance for new delegator
    assert_eq!(update.len(), 6);
}

#[test]
fn should_not_change_the_delegator() {
    let mut rng = TestRng::new();

    let validator1 = PublicKey::random(&mut rng);
    let delegator1 = PublicKey::random(&mut rng);

    let mut reader = MockStateReader::new().with_validators(
        vec![(
            validator1.clone(),
            U512::from(101),
            ValidatorConfig {
                bonded_amount: U512::from(101),
                delegation_rate: Some(5),
                delegators: Some(vec![DelegatorConfig {
                    public_key: delegator1,
                    delegated_amount: U512::from(13),
                }]),
            },
        )],
        &mut rng,
    );

    // we'll be changing the validator's stake
    let config = Config {
        accounts: vec![AccountConfig {
            public_key: validator1.clone(),
            balance: Some(U512::from(101)),
            validator: Some(ValidatorConfig {
                bonded_amount: U512::from(111),
                delegation_rate: None,
                delegators: None,
            }),
        }],
        only_listed_validators: false,
        ..Default::default()
    };

    let update = get_update(&mut reader, config);

<<<<<<< HEAD
=======
    // check that the update contains the correct list of validators
    update.assert_validators(&[&validator1]);

>>>>>>> 0d8b781f
    update.assert_seigniorage_recipients_written(&mut reader);
    update.assert_total_supply(&mut reader, 225);

    let account1_hash = validator1.to_account_hash();

    let bid1 = update.get_written_bid(account1_hash);
    assert_eq!(bid1.validator_public_key(), &validator1);
    assert_eq!(*bid1.staked_amount(), U512::from(111));
    assert_eq!(
        bid1.total_staked_amount()
            .expect("should read total staked amount"),
        U512::from(124)
    );
    assert!(!bid1.inactive());

    // check that the validator's bid purse got updated
    update.assert_written_balance(*bid1.bonding_purse(), 111);

    // 4 keys should be written:
    // - seigniorage recipients
    // - total supply
    // - bid for validator 1
    // - bonding purse balance for validator 1
    assert_eq!(update.len(), 4);
}

#[test]
fn should_remove_the_delegator() {
    let mut rng = TestRng::new();

    let validator1 = PublicKey::random(&mut rng);
    let delegator1 = PublicKey::random(&mut rng);

    let mut reader = MockStateReader::new().with_validators(
        vec![(
            validator1.clone(),
            U512::from(101),
            ValidatorConfig {
                bonded_amount: U512::from(101),
                delegation_rate: Some(5),
                delegators: Some(vec![DelegatorConfig {
                    public_key: delegator1.clone(),
                    delegated_amount: U512::from(13),
                }]),
            },
        )],
        &mut rng,
    );

    // we'll be removing the delegator
    let config = Config {
        accounts: vec![AccountConfig {
            public_key: validator1.clone(),
            balance: Some(U512::from(101)),
            validator: Some(ValidatorConfig {
                bonded_amount: U512::from(111),
                delegation_rate: None,
                delegators: Some(vec![]),
            }),
        }],
        only_listed_validators: false,
        slash_instead_of_unbonding: true,
        ..Default::default()
    };

    let update = get_update(&mut reader, config);

<<<<<<< HEAD
=======
    // check that the update contains the correct list of validators
    update.assert_validators(&[&validator1]);

>>>>>>> 0d8b781f
    update.assert_seigniorage_recipients_written(&mut reader);
    update.assert_total_supply(&mut reader, 212);

    let account1_hash = validator1.to_account_hash();

    let bid1 = update.get_written_bid(account1_hash);
    assert_eq!(bid1.validator_public_key(), &validator1);
    assert_eq!(*bid1.staked_amount(), U512::from(111));
    assert_eq!(
        bid1.total_staked_amount()
            .expect("should read total staked amount"),
        U512::from(111)
    );
    assert!(!bid1.inactive());

    // check that the validator's bid purse got updated
    update.assert_written_balance(*bid1.bonding_purse(), 111);

    let old_bid1 = reader
        .get_bids()
        .get(&validator1)
        .cloned()
        .expect("should have old bid");
    let delegator1_bid_purse = *old_bid1
        .delegators()
        .get(&delegator1)
        .expect("should have old delegator")
        .bonding_purse();

    // check that the old delegator's bid purse got zeroed
    update.assert_written_balance(delegator1_bid_purse, 0);

    // 5 keys should be written:
    // - seigniorage recipients
    // - total supply
    // - bid for validator 1
    // - bonding purse balance for validator 1
    // - bonding purse balance for delegator
    assert_eq!(update.len(), 5);
}

#[test]
fn should_remove_the_delegator_with_unbonding() {
    let mut rng = TestRng::new();

    let validator1 = PublicKey::random(&mut rng);
    let delegator1 = PublicKey::random(&mut rng);

    let mut reader = MockStateReader::new().with_validators(
        vec![(
            validator1.clone(),
            U512::from(101),
            ValidatorConfig {
                bonded_amount: U512::from(101),
                delegation_rate: Some(5),
                delegators: Some(vec![DelegatorConfig {
                    public_key: delegator1.clone(),
                    delegated_amount: U512::from(13),
                }]),
            },
        )],
        &mut rng,
    );

    // we'll be removing the delegator
    let config = Config {
        accounts: vec![AccountConfig {
            public_key: validator1.clone(),
            balance: Some(U512::from(101)),
            validator: Some(ValidatorConfig {
                bonded_amount: U512::from(111),
                delegation_rate: None,
                delegators: Some(vec![]),
            }),
        }],
        only_listed_validators: false,
        slash_instead_of_unbonding: false,
        ..Default::default()
    };

    let update = get_update(&mut reader, config);

<<<<<<< HEAD
=======
    // check that the update contains the correct list of validators
    update.assert_validators(&[&validator1]);

>>>>>>> 0d8b781f
    update.assert_seigniorage_recipients_written(&mut reader);
    update.assert_total_supply(&mut reader, 225);

    let account1_hash = validator1.to_account_hash();

    let bid1 = update.get_written_bid(account1_hash);
    assert_eq!(bid1.validator_public_key(), &validator1);
    assert_eq!(*bid1.staked_amount(), U512::from(111));
    assert_eq!(
        bid1.total_staked_amount()
            .expect("should read total staked amount"),
        U512::from(111)
    );
    assert!(!bid1.inactive());

    // check that the validator's bid purse got updated
    update.assert_written_balance(*bid1.bonding_purse(), 111);

    let old_bid1 = reader
        .get_bids()
        .get(&validator1)
        .cloned()
        .expect("should have old bid");
    let delegator1_bid_purse = *old_bid1
        .delegators()
        .get(&delegator1)
        .expect("should have old delegator")
        .bonding_purse();

    // check that the old delegator's bid purse hasn't been updated
    update.assert_key_absent(&Key::Balance(delegator1_bid_purse.addr()));

    // check that the unbonding purse got created
    update.assert_unbonding_purse(delegator1_bid_purse, &validator1, &delegator1, 13);

    // 5 keys should be written:
    // - seigniorage recipients
    // - total supply
    // - bid for validator 1
    // - bonding purse balance for validator 1
    // - unbonding purse for delegator
    assert_eq!(update.len(), 5);
}<|MERGE_RESOLUTION|>--- conflicted
+++ resolved
@@ -200,12 +200,9 @@
     };
 
     let update = get_update(&mut reader, config);
-<<<<<<< HEAD
-=======
 
     // check that the update contains the correct list of validators
     update.assert_validators(&[&public_key1, &public_key2]);
->>>>>>> 0d8b781f
 
     // should write decreased balance to the first purse
     let account1 = reader.get_account(account1).expect("should have account");
@@ -217,11 +214,7 @@
 
     // total supply is written on every purse balance change, so we'll have a write to this key
     // even though the changes cancel each other out
-<<<<<<< HEAD
-    update.assert_total_supply(&mut reader, 1_000_000_000);
-=======
     update.assert_total_supply(&mut reader, 1_000_000_001);
->>>>>>> 0d8b781f
 
     // 3 keys should be written:
     // - balance of account 1
@@ -261,12 +254,9 @@
     };
 
     let update = get_update(&mut reader, config);
-<<<<<<< HEAD
-=======
 
     // check that the update contains the correct list of validators
     update.assert_validators(&[&public_key1]);
->>>>>>> 0d8b781f
 
     let account1 = reader.get_account(account1).expect("should have account");
     // account2 shouldn't exist in the reader itself, only the update should be creating it
@@ -282,11 +272,7 @@
 
     // total supply is written on every purse balance change, so we'll have a write to this key
     // even though the changes cancel each other out
-<<<<<<< HEAD
-    update.assert_total_supply(&mut reader, 1_000_000_000);
-=======
     update.assert_total_supply(&mut reader, 1_000_000_001);
->>>>>>> 0d8b781f
 
     // 5 keys should be written:
     // - balance of account 1
@@ -308,11 +294,7 @@
     let mut reader = MockStateReader::new().with_validators(
         vec![
             (
-<<<<<<< HEAD
-                validator1,
-=======
                 validator1.clone(),
->>>>>>> 0d8b781f
                 U512::from(101),
                 ValidatorConfig {
                     bonded_amount: U512::from(101),
@@ -320,11 +302,7 @@
                 },
             ),
             (
-<<<<<<< HEAD
-                validator2,
-=======
                 validator2.clone(),
->>>>>>> 0d8b781f
                 U512::from(102),
                 ValidatorConfig {
                     bonded_amount: U512::from(102),
@@ -359,18 +337,12 @@
 
     let update = get_update(&mut reader, config);
 
-<<<<<<< HEAD
+    // check that the update contains the correct list of validators
+    update.assert_validators(&[&validator1, &validator2, &validator3]);
+
     update.assert_seigniorage_recipients_written(&mut reader);
     update.assert_total_supply(&mut reader, 610);
 
-=======
-    // check that the update contains the correct list of validators
-    update.assert_validators(&[&validator1, &validator2, &validator3]);
-
-    update.assert_seigniorage_recipients_written(&mut reader);
-    update.assert_total_supply(&mut reader, 610);
-
->>>>>>> 0d8b781f
     let account3_hash = validator3.to_account_hash();
     let account3 = reader
         .get_account(account3_hash)
@@ -409,11 +381,7 @@
     let mut reader = MockStateReader::new().with_validators(
         vec![
             (
-<<<<<<< HEAD
-                validator1,
-=======
                 validator1.clone(),
->>>>>>> 0d8b781f
                 U512::from(101),
                 ValidatorConfig {
                     bonded_amount: U512::from(101),
@@ -421,11 +389,7 @@
                 },
             ),
             (
-<<<<<<< HEAD
-                validator2,
-=======
                 validator2.clone(),
->>>>>>> 0d8b781f
                 U512::from(102),
                 ValidatorConfig {
                     bonded_amount: U512::from(102),
@@ -460,12 +424,9 @@
 
     let update = get_update(&mut reader, config);
 
-<<<<<<< HEAD
-=======
     // check that the update contains the correct list of validators
     update.assert_validators(&[&validator1, &validator2, &validator3]);
 
->>>>>>> 0d8b781f
     update.assert_seigniorage_recipients_written(&mut reader);
     update.assert_total_supply(&mut reader, 613);
 
@@ -503,11 +464,7 @@
     let mut reader = MockStateReader::new().with_validators(
         vec![
             (
-<<<<<<< HEAD
-                validator1,
-=======
                 validator1.clone(),
->>>>>>> 0d8b781f
                 U512::from(101),
                 ValidatorConfig {
                     bonded_amount: U512::from(101),
@@ -515,11 +472,7 @@
                 },
             ),
             (
-<<<<<<< HEAD
-                validator2,
-=======
                 validator2.clone(),
->>>>>>> 0d8b781f
                 U512::from(102),
                 ValidatorConfig {
                     bonded_amount: U512::from(102),
@@ -550,12 +503,9 @@
 
     let update = get_update(&mut reader, config);
 
-<<<<<<< HEAD
-=======
     // check that the update contains the correct list of validators
     update.assert_validators(&[&validator1, &validator2, &validator3]);
 
->>>>>>> 0d8b781f
     update.assert_total_supply(&mut reader, 609);
 
     // check purse writes
@@ -609,12 +559,9 @@
 
     let update = get_update(&mut reader, config);
 
-<<<<<<< HEAD
-=======
     // check that the update contains the correct list of validators
     update.assert_validators(&[&validator2]);
 
->>>>>>> 0d8b781f
     update.assert_seigniorage_recipients_written(&mut reader);
     update.assert_total_supply(&mut reader, 305);
 
@@ -708,12 +655,9 @@
 
     let update = get_update(&mut reader, config);
 
-<<<<<<< HEAD
-=======
     // check that the update contains the correct list of validators
     update.assert_validators(&[&validator2]);
 
->>>>>>> 0d8b781f
     update.assert_seigniorage_recipients_written(&mut reader);
     update.assert_total_supply(&mut reader, 406);
 
@@ -787,11 +731,7 @@
     let mut reader = MockStateReader::new().with_validators(
         vec![
             (
-<<<<<<< HEAD
-                validator1,
-=======
                 validator1.clone(),
->>>>>>> 0d8b781f
                 U512::from(101),
                 ValidatorConfig {
                     bonded_amount: U512::from(101),
@@ -799,11 +739,7 @@
                 },
             ),
             (
-<<<<<<< HEAD
-                validator2,
-=======
                 validator2.clone(),
->>>>>>> 0d8b781f
                 U512::from(102),
                 ValidatorConfig {
                     bonded_amount: U512::from(102),
@@ -811,11 +747,7 @@
                 },
             ),
             (
-<<<<<<< HEAD
-                validator3,
-=======
                 validator3.clone(),
->>>>>>> 0d8b781f
                 U512::from(103),
                 ValidatorConfig {
                     bonded_amount: U512::from(103),
@@ -843,12 +775,9 @@
 
     let update = get_update(&mut reader, config);
 
-<<<<<<< HEAD
-=======
     // check that the update contains the correct list of validators
     update.assert_validators(&[&validator1, &validator2, &validator3, &validator4]);
 
->>>>>>> 0d8b781f
     update.assert_seigniorage_recipients_written(&mut reader);
     update.assert_total_supply(&mut reader, 816);
 
@@ -897,11 +826,7 @@
 
     let mut reader = MockStateReader::new().with_validators(
         vec![(
-<<<<<<< HEAD
-            validator1,
-=======
             validator1.clone(),
->>>>>>> 0d8b781f
             U512::from(101),
             ValidatorConfig {
                 bonded_amount: U512::from(101),
@@ -931,12 +856,9 @@
 
     let update = get_update(&mut reader, config);
 
-<<<<<<< HEAD
-=======
     // check that the update contains the correct list of validators
     update.assert_validators(&[&validator1, &validator2]);
 
->>>>>>> 0d8b781f
     update.assert_seigniorage_recipients_written(&mut reader);
     update.assert_total_supply(&mut reader, 417);
 
@@ -1033,12 +955,9 @@
 
     let update = get_update(&mut reader, config);
 
-<<<<<<< HEAD
-=======
     // check that the update contains the correct list of validators
     update.assert_validators(&[&validator1]);
 
->>>>>>> 0d8b781f
     update.assert_seigniorage_recipients_written(&mut reader);
     update.assert_total_supply(&mut reader, 216);
 
@@ -1051,7 +970,6 @@
         bid1.total_staked_amount()
             .expect("should read total staked amount"),
         U512::from(115)
-<<<<<<< HEAD
     );
     assert!(!bid1.inactive());
 
@@ -1112,68 +1030,6 @@
         )],
         &mut rng,
     );
-=======
-    );
-    assert!(!bid1.inactive());
-
-    let old_bid1 = reader
-        .get_bids()
-        .get(&validator1)
-        .cloned()
-        .expect("should have old bid");
-    let delegator1_bid_purse = *old_bid1
-        .delegators()
-        .get(&delegator1)
-        .expect("should have old delegator")
-        .bonding_purse();
-
-    let delegator2_bid_purse = *bid1
-        .delegators()
-        .get(&delegator2)
-        .expect("should have new delegator")
-        .bonding_purse();
-
-    // check that the old delegator's bid purse got zeroed
-    update.assert_written_balance(delegator1_bid_purse, 0);
-
-    // check that the bid purse for the new delegator has been created with the correct amount
-    update.assert_written_purse_is_unit(delegator2_bid_purse);
-    update.assert_written_balance(delegator2_bid_purse, 14);
-
-    // 6 keys should be written:
-    // - seigniorage recipients
-    // - total supply
-    // - bid for validator 1
-    // - bonding purse balance for old delegator
-    // - bonding purse for new delegator
-    // - bonding purse balance for new delegator
-    assert_eq!(update.len(), 6);
-}
-
-#[test]
-fn should_replace_a_delegator_with_unbonding() {
-    let mut rng = TestRng::new();
-
-    let validator1 = PublicKey::random(&mut rng);
-    let delegator1 = PublicKey::random(&mut rng);
-    let delegator2 = PublicKey::random(&mut rng);
-
-    let mut reader = MockStateReader::new().with_validators(
-        vec![(
-            validator1.clone(),
-            U512::from(101),
-            ValidatorConfig {
-                bonded_amount: U512::from(101),
-                delegation_rate: Some(5),
-                delegators: Some(vec![DelegatorConfig {
-                    public_key: delegator1.clone(),
-                    delegated_amount: U512::from(13),
-                }]),
-            },
-        )],
-        &mut rng,
-    );
->>>>>>> 0d8b781f
 
     // we'll be replacing the delegator
     let config = Config {
@@ -1196,12 +1052,9 @@
 
     let update = get_update(&mut reader, config);
 
-<<<<<<< HEAD
-=======
     // check that the update contains the correct list of validators
     update.assert_validators(&[&validator1]);
 
->>>>>>> 0d8b781f
     update.assert_seigniorage_recipients_written(&mut reader);
     update.assert_total_supply(&mut reader, 229);
 
@@ -1294,12 +1147,9 @@
 
     let update = get_update(&mut reader, config);
 
-<<<<<<< HEAD
-=======
     // check that the update contains the correct list of validators
     update.assert_validators(&[&validator1]);
 
->>>>>>> 0d8b781f
     update.assert_seigniorage_recipients_written(&mut reader);
     update.assert_total_supply(&mut reader, 225);
 
@@ -1367,12 +1217,9 @@
 
     let update = get_update(&mut reader, config);
 
-<<<<<<< HEAD
-=======
     // check that the update contains the correct list of validators
     update.assert_validators(&[&validator1]);
 
->>>>>>> 0d8b781f
     update.assert_seigniorage_recipients_written(&mut reader);
     update.assert_total_supply(&mut reader, 212);
 
@@ -1455,12 +1302,9 @@
 
     let update = get_update(&mut reader, config);
 
-<<<<<<< HEAD
-=======
     // check that the update contains the correct list of validators
     update.assert_validators(&[&validator1]);
 
->>>>>>> 0d8b781f
     update.assert_seigniorage_recipients_written(&mut reader);
     update.assert_total_supply(&mut reader, 225);
 
