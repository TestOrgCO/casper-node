use std::{
    collections::{BTreeMap, BTreeSet},
    iter::FromIterator,
};

use casper_types::{
    account::{
        Account, AccountHash, ActionThresholds as AccountActionThresholds,
        AssociatedKeys as AccountAssociatedKeys, Weight as AccountWeight,
    },
<<<<<<< HEAD
    addressable_entity::{ActionThresholds, AssociatedKeys, NamedKeys},
    package::{
        ContractPackageKind, ContractPackageStatus, ContractVersions, DisabledVersions, Groups,
    },
    system::auction::{
        Bid, BidKind, Delegator, EraInfo, SeigniorageAllocation, UnbondingPurse, ValidatorBid,
        WithdrawPurse,
    },
    AccessRights, AddressableEntity, CLType, CLTyped, CLValue, ContractHash, ContractPackageHash,
    ContractVersionKey, ContractWasm, ContractWasmHash, DeployHash, DeployInfo, EntryPoint,
    EntryPointAccess, EntryPointType, EntryPoints, EraId, Group, Key, NamedKey, Package, Parameter,
    ProtocolVersion, PublicKey, SecretKey, StoredValue, Transfer, TransferAddr, Transform, URef,
    U128, U256, U512,
=======
    addressable_entity::{ActionThresholds, AddressableEntity, AssociatedKeys, NamedKeys},
    package::{ContractPackageKind, ContractPackageStatus, ContractVersions, Groups, Package},
    system::auction::{Bid, EraInfo, SeigniorageAllocation, UnbondingPurse, WithdrawPurse},
    AccessRights, CLType, CLTyped, CLValue, ContractHash, ContractPackageHash, ContractVersionKey,
    ContractWasm, ContractWasmHash, DeployHash, DeployInfo, EntryPoint, EntryPointAccess,
    EntryPointType, EntryPoints, EraId, Group, Key, Parameter, ProtocolVersion, PublicKey,
    SecretKey, StoredValue, Transfer, TransferAddr, URef, U512,
>>>>>>> b1e0f2ae
};
use casper_validation::{
    abi::{ABIFixture, ABITestCase},
    error::Error,
    Fixture, TestFixtures,
};

const DO_NOTHING_BYTES: &[u8] = b"\x00asm\x01\x00\x00\x00\x01\x04\x01`\x00\x00\x03\x02\x01\x00\x05\x03\x01\x00\x01\x07\x08\x01\x04call\x00\x00\n\x04\x01\x02\x00\x0b";

pub fn make_abi_test_fixtures() -> Result<TestFixtures, Error> {
    let basic = {
        let mut basic = BTreeMap::new();
        basic.insert(
            "SerializeU8".to_string(),
            ABITestCase::from_inputs(vec![254u8.into()])?,
        );
        basic.insert(
            "SerializeU16".to_string(),
            ABITestCase::from_inputs(vec![62356u16.into()])?,
        );
        basic.insert(
            "SerializeU32".to_string(),
            ABITestCase::from_inputs(vec![3490072870u32.into()])?,
        );
        basic.insert(
            "SerializeU64".to_string(),
            ABITestCase::from_inputs(vec![10829133186225377555u64.into()])?,
        );
        basic.insert(
            "SerializeEmptyString".to_string(),
            ABITestCase::from_inputs(vec![String::new().into()])?,
        );
        basic.insert(
            "SerializeString".to_string(),
            ABITestCase::from_inputs(vec!["Hello, world!".to_string().into()])?,
        );
        basic.insert(
            "SerializeBool".to_string(),
            ABITestCase::from_inputs(vec![true.into(), false.into()])?,
        );
        Fixture::ABI {
            name: "basic".to_string(),
            fixture: ABIFixture::from(basic),
        }
    };

    let transfer = Transfer::new(
        DeployHash::from_raw([44; 32]),
        AccountHash::new([100; 32]),
        Some(AccountHash::new([101; 32])),
        URef::new([10; 32], AccessRights::WRITE),
        URef::new([11; 32], AccessRights::WRITE),
        U512::from(15_000_000_000u64),
        U512::from(2_500_000_000u64),
        Some(1),
    );
    let deploy_info = DeployInfo::new(
        DeployHash::from_raw([55; 32]),
        &[TransferAddr::new([1; 32]), TransferAddr::new([2; 32])],
        AccountHash::new([100; 32]),
        URef::new([10; 32], AccessRights::READ_ADD_WRITE),
        U512::from(2_500_000_000u64),
    );

    let validator_secret_key =
        SecretKey::ed25519_from_bytes([42; 32]).expect("should create secret key");
    let delegator_secret_key =
        SecretKey::secp256k1_from_bytes([43; 32]).expect("should create secret key");

    let era_info = {
        let mut era_info = EraInfo::new();

        era_info
            .seigniorage_allocations_mut()
            .push(SeigniorageAllocation::Validator {
                validator_public_key: PublicKey::from(&validator_secret_key),
                amount: U512::from(1_000_000_000),
            });

        era_info
            .seigniorage_allocations_mut()
            .push(SeigniorageAllocation::Delegator {
                validator_public_key: PublicKey::from(&validator_secret_key),
                delegator_public_key: PublicKey::from(&delegator_secret_key),
                amount: U512::from(1_000_000_000),
            });
        era_info
    };

    let validator_public_key = PublicKey::from(&validator_secret_key);
    let validator_bid = ValidatorBid::locked(
        validator_public_key.clone(),
        URef::new([10; 32], AccessRights::READ_ADD_WRITE),
        U512::from(50_000_000_000u64),
        100,
        u64::MAX,
    );
    let validator_bid_kind = BidKind::Validator(Box::new(validator_bid));
    let delegator_bid = Delegator::locked(
        PublicKey::from(&delegator_secret_key),
        U512::from(1_000_000_000u64),
        URef::new([11; 32], AccessRights::READ_ADD_WRITE),
        validator_public_key.clone(),
        u64::MAX,
    );
    let delegator_bid_kind = BidKind::Delegator(Box::new(delegator_bid.clone()));

    let unified_bid = {
        let mut unified_bid = Bid::locked(
            validator_public_key,
            URef::new([10; 32], AccessRights::READ_ADD_WRITE),
            U512::from(50_000_000_000u64),
            100,
            u64::MAX,
        );
        unified_bid
            .delegators_mut()
            .insert(delegator_bid.delegator_public_key().clone(), delegator_bid);
        unified_bid
    };

    let withdraw_purse_1 = WithdrawPurse::new(
        URef::new([10; 32], AccessRights::READ),
        PublicKey::from(&validator_secret_key),
        PublicKey::from(&validator_secret_key),
        EraId::new(41),
        U512::from(60_000_000_000u64),
    );
    let withdraw_purse_2 = WithdrawPurse::new(
        URef::new([11; 32], AccessRights::READ),
        PublicKey::from(&validator_secret_key),
        PublicKey::from(&delegator_secret_key),
        EraId::new(42),
        U512::from(50_000_000_000u64),
    );
    let unbonding_purse_1 = UnbondingPurse::new(
        URef::new([10; 32], AccessRights::READ),
        PublicKey::from(&validator_secret_key),
        PublicKey::from(&validator_secret_key),
        EraId::new(41),
        U512::from(60_000_000_000u64),
        None,
    );
    let unbonding_purse_2 = UnbondingPurse::new(
        URef::new([11; 32], AccessRights::READ),
        PublicKey::from(&validator_secret_key),
        PublicKey::from(&delegator_secret_key),
        EraId::new(42),
        U512::from(50_000_000_000u64),
        None,
    );

    let key = {
        const ACCOUNT_KEY: Key = Key::Account(AccountHash::new([42; 32]));
        const HASH_KEY: Key = Key::Hash([42; 32]);
        const UREF_KEY: Key = Key::URef(URef::new([42; 32], AccessRights::READ));
        const TRANSFER_KEY: Key = Key::Transfer(TransferAddr::new([42; 32]));
        const DEPLOY_INFO_KEY: Key = Key::DeployInfo(DeployHash::from_raw([42; 32]));
        const ERA_INFO_KEY: Key = Key::EraInfo(EraId::new(42));
        const BALANCE_KEY: Key = Key::Balance([42; 32]);
        const BID_KEY: Key = Key::Bid(AccountHash::new([42; 32]));
        const WITHDRAW_KEY: Key = Key::Withdraw(AccountHash::new([42; 32]));
        const DICTIONARY_KEY: Key = Key::Dictionary([42; 32]);
        const SYSTEM_CONTRACT_REGISTRY_KEY: Key = Key::SystemContractRegistry;
        const ERA_SUMMARY_KEY: Key = Key::EraSummary;
        const UNBOND_KEY: Key = Key::Unbond(AccountHash::new([42; 32]));
        const CHAINSPEC_REGISTRY_KEY: Key = Key::ChainspecRegistry;
        const CHECKSUM_REGISTRY_KEY: Key = Key::ChecksumRegistry;

        let mut keys = BTreeMap::new();
        keys.insert(
            "Account".to_string(),
            ABITestCase::from_inputs(vec![ACCOUNT_KEY.into()])?,
        );
        keys.insert(
            "Hash".to_string(),
            ABITestCase::from_inputs(vec![HASH_KEY.into()])?,
        );
        keys.insert(
            "URef".to_string(),
            ABITestCase::from_inputs(vec![UREF_KEY.into()])?,
        );
        keys.insert(
            "Transfer".to_string(),
            ABITestCase::from_inputs(vec![TRANSFER_KEY.into()])?,
        );
        keys.insert(
            "DeployInfo".to_string(),
            ABITestCase::from_inputs(vec![DEPLOY_INFO_KEY.into()])?,
        );
<<<<<<< HEAD

        transform.insert(
            "WriteBid".to_string(),
            ABITestCase::from_inputs(vec![Transform::WriteBid(Box::new(unified_bid)).into()])?,
        );

        transform.insert(
            "WriteBidKind".to_string(),
            ABITestCase::from_inputs(vec![
                Transform::WriteBidKind(validator_bid_kind.clone()).into()
            ])?,
        );

        transform.insert(
            "WriteBidKind".to_string(),
            ABITestCase::from_inputs(vec![
                Transform::WriteBidKind(delegator_bid_kind.clone()).into()
            ])?,
=======
        keys.insert(
            "EraInfo".to_string(),
            ABITestCase::from_inputs(vec![ERA_INFO_KEY.into()])?,
>>>>>>> b1e0f2ae
        );
        keys.insert(
            "Balance".to_string(),
            ABITestCase::from_inputs(vec![BALANCE_KEY.into()])?,
        );
        keys.insert(
            "Bid".to_string(),
            ABITestCase::from_inputs(vec![BID_KEY.into()])?,
        );
        keys.insert(
            "Withdraw".to_string(),
            ABITestCase::from_inputs(vec![WITHDRAW_KEY.into()])?,
        );
        keys.insert(
            "Dictionary".to_string(),
            ABITestCase::from_inputs(vec![DICTIONARY_KEY.into()])?,
        );
        keys.insert(
            "SystemContractRegistry".to_string(),
            ABITestCase::from_inputs(vec![SYSTEM_CONTRACT_REGISTRY_KEY.into()])?,
        );
        keys.insert(
            "EraSummary".to_string(),
            ABITestCase::from_inputs(vec![ERA_SUMMARY_KEY.into()])?,
        );
        keys.insert(
            "Unbond".to_string(),
            ABITestCase::from_inputs(vec![UNBOND_KEY.into()])?,
        );
        keys.insert(
            "ChainspecRegistry".to_string(),
            ABITestCase::from_inputs(vec![CHAINSPEC_REGISTRY_KEY.into()])?,
        );
        keys.insert(
            "ChecksumRegistry".to_string(),
            ABITestCase::from_inputs(vec![CHECKSUM_REGISTRY_KEY.into()])?,
        );
        Fixture::ABI {
            name: "key".to_string(),
            fixture: ABIFixture::from(keys),
        }
    };

    let stored_value = {
        let mut stored_value = BTreeMap::new();

        let cl_value = CLValue::from_t("Hello, world!").expect("should create cl value");

        stored_value.insert(
            "CLValue".to_string(),
            ABITestCase::from_inputs(vec![StoredValue::CLValue(cl_value).into()])?,
        );

        let account_secret_key =
            SecretKey::ed25519_from_bytes([42; 32]).expect("should create secret key");
        let account_public_key = PublicKey::from(&account_secret_key);
        let account_hash = account_public_key.to_account_hash();

        let account_named_keys = {
            let mut named_keys = NamedKeys::new();
            named_keys.insert("hash".to_string(), Key::Hash([42; 32]));
            named_keys.insert(
                "uref".to_string(),
                Key::URef(URef::new([16; 32], AccessRights::READ_ADD_WRITE)),
            );
            named_keys
        };

        let associated_keys = AccountAssociatedKeys::new(account_hash, AccountWeight::new(1));

        let account = Account::new(
            account_hash,
            account_named_keys,
            URef::new([17; 32], AccessRights::WRITE),
            associated_keys,
            AccountActionThresholds::new(AccountWeight::new(1), AccountWeight::new(1)).unwrap(),
        );

        stored_value.insert(
            "Account".to_string(),
            ABITestCase::from_inputs(vec![StoredValue::Account(account).into()])?,
        );

        let contract_wasm = ContractWasm::new(DO_NOTHING_BYTES.to_vec());

        stored_value.insert(
            "ContractWasm".to_string(),
            ABITestCase::from_inputs(vec![StoredValue::ContractWasm(contract_wasm).into()])?,
        );

        let contract_named_keys = {
            let mut named_keys = NamedKeys::new();
            named_keys.insert("hash".to_string(), Key::Hash([43; 32]));
            named_keys.insert(
                "uref".to_string(),
                Key::URef(URef::new([17; 32], AccessRights::READ_ADD_WRITE)),
            );
            named_keys
        };

        let entry_points = {
            let mut entry_points = EntryPoints::new();
            let public_contract_entry_point = EntryPoint::new(
                "public_entry_point_func",
                vec![
                    Parameter::new("param1", U512::cl_type()),
                    Parameter::new("param2", String::cl_type()),
                ],
                CLType::Unit,
                EntryPointAccess::Public,
                EntryPointType::Contract,
            );

            entry_points.add_entry_point(public_contract_entry_point);

            entry_points
        };

        let entity = AddressableEntity::new(
            ContractPackageHash::new([100; 32]),
            ContractWasmHash::new([101; 32]),
            contract_named_keys,
            entry_points,
            ProtocolVersion::V1_0_0,
            URef::default(),
            AssociatedKeys::default(),
            ActionThresholds::default(),
        );
        stored_value.insert(
            "AddressableEntity".to_string(),
            ABITestCase::from_inputs(vec![StoredValue::AddressableEntity(entity).into()])?,
        );

        let mut active_versions = BTreeMap::new();
        let v1_hash = ContractHash::new([99; 32]);
        let v2_hash = ContractHash::new([100; 32]);
        active_versions.insert(ContractVersionKey::new(1, 2), v1_hash);
        let v1 = ContractVersionKey::new(1, 1);
        active_versions.insert(v1, v2_hash);
        let active_versions = ContractVersions::from(active_versions);

        let mut disabled_versions = BTreeSet::new();
        disabled_versions.insert(v1);

        let mut groups = Groups::new();
        groups.insert(Group::new("Empty"), BTreeSet::new());
        groups.insert(
            Group::new("Single"),
            BTreeSet::from_iter(vec![URef::new([55; 32], AccessRights::READ)]),
        );

        let contract_package = Package::new(
            URef::new([39; 32], AccessRights::READ),
            active_versions,
            disabled_versions,
            groups,
            ContractPackageStatus::Locked,
            ContractPackageKind::Wasm,
        );

        stored_value.insert(
            "ContractPackage".to_string(),
            ABITestCase::from_inputs(vec![StoredValue::ContractPackage(contract_package).into()])?,
        );

        stored_value.insert(
            "Transfer".to_string(),
            ABITestCase::from_inputs(vec![StoredValue::Transfer(transfer).into()])?,
        );
        stored_value.insert(
            "DeployInfo".to_string(),
            ABITestCase::from_inputs(vec![StoredValue::DeployInfo(deploy_info).into()])?,
        );
        stored_value.insert(
            "EraInfo".to_string(),
            ABITestCase::from_inputs(vec![StoredValue::EraInfo(era_info).into()])?,
        );
        stored_value.insert(
            "Bid".to_string(),
            ABITestCase::from_inputs(vec![StoredValue::Bid(validator_bid_kind).into()])?,
        );
        stored_value.insert(
            "Bid".to_string(),
            ABITestCase::from_inputs(vec![StoredValue::Bid(delegator_bid_kind).into()])?,
        );
        stored_value.insert(
            "Withdraw".to_string(),
            ABITestCase::from_inputs(vec![StoredValue::Withdraw(vec![
                withdraw_purse_1,
                withdraw_purse_2,
            ])
            .into()])?,
        );
        stored_value.insert(
            "Unbonding".to_string(),
            ABITestCase::from_inputs(vec![StoredValue::Unbonding(vec![
                unbonding_purse_1,
                unbonding_purse_2,
            ])
            .into()])?,
        );

        Fixture::ABI {
            name: "stored_value".to_string(),
            fixture: ABIFixture::from(stored_value),
        }
    };

    Ok(vec![basic, stored_value, key])
}<|MERGE_RESOLUTION|>--- conflicted
+++ resolved
@@ -8,29 +8,16 @@
         Account, AccountHash, ActionThresholds as AccountActionThresholds,
         AssociatedKeys as AccountAssociatedKeys, Weight as AccountWeight,
     },
-<<<<<<< HEAD
-    addressable_entity::{ActionThresholds, AssociatedKeys, NamedKeys},
-    package::{
-        ContractPackageKind, ContractPackageStatus, ContractVersions, DisabledVersions, Groups,
-    },
+    addressable_entity::{ActionThresholds, AddressableEntity, AssociatedKeys, NamedKeys},
+    package::{ContractPackageKind, ContractPackageStatus, ContractVersions, Groups, Package},
     system::auction::{
         Bid, BidKind, Delegator, EraInfo, SeigniorageAllocation, UnbondingPurse, ValidatorBid,
         WithdrawPurse,
     },
-    AccessRights, AddressableEntity, CLType, CLTyped, CLValue, ContractHash, ContractPackageHash,
-    ContractVersionKey, ContractWasm, ContractWasmHash, DeployHash, DeployInfo, EntryPoint,
-    EntryPointAccess, EntryPointType, EntryPoints, EraId, Group, Key, NamedKey, Package, Parameter,
-    ProtocolVersion, PublicKey, SecretKey, StoredValue, Transfer, TransferAddr, Transform, URef,
-    U128, U256, U512,
-=======
-    addressable_entity::{ActionThresholds, AddressableEntity, AssociatedKeys, NamedKeys},
-    package::{ContractPackageKind, ContractPackageStatus, ContractVersions, Groups, Package},
-    system::auction::{Bid, EraInfo, SeigniorageAllocation, UnbondingPurse, WithdrawPurse},
     AccessRights, CLType, CLTyped, CLValue, ContractHash, ContractPackageHash, ContractVersionKey,
     ContractWasm, ContractWasmHash, DeployHash, DeployInfo, EntryPoint, EntryPointAccess,
     EntryPointType, EntryPoints, EraId, Group, Key, Parameter, ProtocolVersion, PublicKey,
     SecretKey, StoredValue, Transfer, TransferAddr, URef, U512,
->>>>>>> b1e0f2ae
 };
 use casper_validation::{
     abi::{ABIFixture, ABITestCase},
@@ -221,7 +208,18 @@
             "DeployInfo".to_string(),
             ABITestCase::from_inputs(vec![DEPLOY_INFO_KEY.into()])?,
         );
-<<<<<<< HEAD
+        keys.insert(
+            "EraInfo".to_string(),
+            ABITestCase::from_inputs(vec![ERA_INFO_KEY.into()])?,
+        );
+        keys.insert(
+            "Balance".to_string(),
+            ABITestCase::from_inputs(vec![BALANCE_KEY.into()])?,
+        );
+        keys.insert(
+            "Bid".to_string(),
+            ABITestCase::from_inputs(vec![BID_KEY.into()])?,
+        );
 
         transform.insert(
             "WriteBid".to_string(),
@@ -240,24 +238,17 @@
             ABITestCase::from_inputs(vec![
                 Transform::WriteBidKind(delegator_bid_kind.clone()).into()
             ])?,
-=======
-        keys.insert(
-            "EraInfo".to_string(),
-            ABITestCase::from_inputs(vec![ERA_INFO_KEY.into()])?,
->>>>>>> b1e0f2ae
-        );
-        keys.insert(
-            "Balance".to_string(),
-            ABITestCase::from_inputs(vec![BALANCE_KEY.into()])?,
-        );
-        keys.insert(
-            "Bid".to_string(),
-            ABITestCase::from_inputs(vec![BID_KEY.into()])?,
-        );
-        keys.insert(
-            "Withdraw".to_string(),
-            ABITestCase::from_inputs(vec![WITHDRAW_KEY.into()])?,
-        );
+        );
+
+        transform.insert(
+            "WriteWithdraw".to_string(),
+            ABITestCase::from_inputs(vec![Transform::WriteWithdraw(vec![
+                withdraw_purse_1.clone(),
+                withdraw_purse_2.clone(),
+            ])
+                .into()])?,
+        );
+
         keys.insert(
             "Dictionary".to_string(),
             ABITestCase::from_inputs(vec![DICTIONARY_KEY.into()])?,
