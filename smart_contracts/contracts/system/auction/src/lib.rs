--- conflicted
+++ resolved
@@ -13,23 +13,14 @@
 use casper_types::{
     account::AccountHash,
     auction::{
-<<<<<<< HEAD
-        Auction, DelegationRate, RuntimeProvider, SeigniorageRecipients, StorageProvider,
-        SystemProvider, ARG_AMOUNT, ARG_DELEGATION_RATE, ARG_DELEGATOR, ARG_PUBLIC_KEY,
-        ARG_REWARD_FACTORS, ARG_SOURCE_PURSE, ARG_VALIDATOR, ARG_VALIDATOR_KEYS,
-        ARG_VALIDATOR_PUBLIC_KEYS, METHOD_ADD_BID, METHOD_DELEGATE, METHOD_DISTRIBUTE,
-        METHOD_QUASH_BID, METHOD_READ_SEIGNIORAGE_RECIPIENTS, METHOD_READ_WINNERS,
-        METHOD_RUN_AUCTION, METHOD_SLASH, METHOD_UNDELEGATE, METHOD_WITHDRAW_BID,
-=======
         Auction, DelegationRate, MintProvider, RuntimeProvider, SeigniorageRecipients,
         StorageProvider, SystemProvider, ARG_AMOUNT, ARG_DELEGATION_RATE, ARG_DELEGATOR,
         ARG_DELEGATOR_PUBLIC_KEY, ARG_PUBLIC_KEY, ARG_REWARD_FACTORS, ARG_SOURCE_PURSE,
         ARG_TARGET_PURSE, ARG_VALIDATOR, ARG_VALIDATOR_KEYS, ARG_VALIDATOR_PUBLIC_KEY,
-        ARG_VALIDATOR_PUBLIC_KEYS, METHOD_ADD_BID, METHOD_BOND, METHOD_DELEGATE, METHOD_DISTRIBUTE,
+        ARG_VALIDATOR_PUBLIC_KEYS, METHOD_ADD_BID, METHOD_DELEGATE, METHOD_DISTRIBUTE,
         METHOD_QUASH_BID, METHOD_READ_ERA_ID, METHOD_READ_SEIGNIORAGE_RECIPIENTS,
-        METHOD_READ_WINNERS, METHOD_RUN_AUCTION, METHOD_SLASH, METHOD_UNBOND, METHOD_UNDELEGATE,
+        METHOD_READ_WINNERS, METHOD_RUN_AUCTION, METHOD_SLASH, METHOD_UNDELEGATE,
         METHOD_WITHDRAW_BID, METHOD_WITHDRAW_DELEGATOR_REWARD, METHOD_WITHDRAW_VALIDATOR_REWARD,
->>>>>>> 63ecf3c2
     },
     bytesrepr::{FromBytes, ToBytes},
     mint::{METHOD_MINT, METHOD_READ_BASE_ROUND_REWARD},
