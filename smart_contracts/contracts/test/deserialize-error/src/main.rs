--- conflicted
+++ resolved
@@ -7,13 +7,9 @@
 
 use casper_contract::{self, contract_api::storage, unwrap_or_revert::UnwrapOrRevert};
 use casper_types::{
-<<<<<<< HEAD
-    addressable_entity::Parameters, api_error, bytesrepr::ToBytes, AddressableEntityHash, CLType,
-    EntryPoint, EntryPointAccess, EntryPointPayment, EntryPointType, EntryPoints, RuntimeArgs,
-=======
-    api_error, bytesrepr::ToBytes, contracts::Parameters, CLType, ContractHash, EntryPoint,
-    EntryPointAccess, EntryPointType, EntryPoints,
->>>>>>> e4e700e4
+    addressable_entity::Parameters, api_error, bytesrepr::ToBytes, contracts::Parameters,
+    AddressableEntityHash, CLType, ContractHash, EntryPoint, EntryPointAccess, EntryPointPayment,
+    EntryPointType, EntryPoints, RuntimeArgs,
 };
 
 #[no_mangle]
@@ -47,15 +43,7 @@
 
 // This is half-baked runtime::call_contract with changed `extra_urefs`
 // parameter with a desired payload that's supposed to bring the node down.
-<<<<<<< HEAD
-pub fn my_call_contract(
-    contract_hash: AddressableEntityHash,
-    _entry_point_name: &str,
-    runtime_args: RuntimeArgs,
-) -> usize {
-=======
-pub fn my_call_contract(contract_hash: ContractHash, entry_point_name: &str) -> usize {
->>>>>>> e4e700e4
+pub fn my_call_contract(contract_hash: AddressableEntityHash, entry_point_name: &str) -> usize {
     let (contract_hash_ptr, contract_hash_size, _bytes1) = to_ptr(contract_hash);
 
     let entry_point_name = ToBytes::to_bytes(entry_point_name).unwrap();
