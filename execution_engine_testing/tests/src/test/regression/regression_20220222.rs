use casper_engine_test_support::{
    ExecuteRequestBuilder, LmdbWasmTestBuilder, DEFAULT_ACCOUNT_ADDR,
    MINIMUM_ACCOUNT_CREATION_BALANCE, PRODUCTION_RUN_GENESIS_REQUEST,
};
use casper_execution_engine::core::{engine_state, execution};
use casper_types::{account::AccountHash, runtime_args, RuntimeArgs, U512};

const ALICE_ADDR: AccountHash = AccountHash::new([42; 32]);

#[ignore]
#[test]
fn regression_20220222_escalate() {
<<<<<<< HEAD
    let mut builder = LmdbWasmTestBuilder::default();
    builder.run_genesis(&*PRODUCTION_RUN_GENESIS_REQUEST);
=======
    let mut builder = InMemoryWasmTestBuilder::default();
    builder.run_genesis(&PRODUCTION_RUN_GENESIS_REQUEST);
>>>>>>> da2ae6bf

    let transfer_request = ExecuteRequestBuilder::transfer(
        *DEFAULT_ACCOUNT_ADDR,
        runtime_args! {
            "target" => ALICE_ADDR,
            "amount" => U512::from(MINIMUM_ACCOUNT_CREATION_BALANCE),
            "id" => <Option<u64>>::None,
        },
    )
    .build();

    builder.exec(transfer_request).commit().expect_success();

    let alice = builder
        .get_account(ALICE_ADDR)
        .expect("should have account");

    let alice_main_purse = alice.main_purse();

    // Getting main purse URef to verify transfer
    let _source_purse = builder
        .get_expected_account(*DEFAULT_ACCOUNT_ADDR)
        .main_purse();

    let session_args = runtime_args! {
        "alice_purse_addr" => alice_main_purse.addr(),
        "amount" => U512::MAX,
    };

    let exec_request = ExecuteRequestBuilder::standard(
        *DEFAULT_ACCOUNT_ADDR,
        "regression_20220222.wasm",
        session_args,
    )
    .build();
    builder.exec(exec_request).expect_failure();

    let error = builder.get_error().expect("should have error");

    assert!(
        matches!(
            error,
            engine_state::Error::Exec(execution::Error::ForgedReference(forged_uref))
            if forged_uref == alice_main_purse.into_add()
        ),
        "Expected revert but received {:?}",
        error
    );
}<|MERGE_RESOLUTION|>--- conflicted
+++ resolved
@@ -10,13 +10,8 @@
 #[ignore]
 #[test]
 fn regression_20220222_escalate() {
-<<<<<<< HEAD
     let mut builder = LmdbWasmTestBuilder::default();
-    builder.run_genesis(&*PRODUCTION_RUN_GENESIS_REQUEST);
-=======
-    let mut builder = InMemoryWasmTestBuilder::default();
     builder.run_genesis(&PRODUCTION_RUN_GENESIS_REQUEST);
->>>>>>> da2ae6bf
 
     let transfer_request = ExecuteRequestBuilder::transfer(
         *DEFAULT_ACCOUNT_ADDR,
