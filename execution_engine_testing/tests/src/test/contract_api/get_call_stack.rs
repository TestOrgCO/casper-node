--- conflicted
+++ resolved
@@ -6,13 +6,8 @@
 };
 use casper_execution_engine::engine_state::{Error as CoreError, ExecError, ExecuteRequest};
 use casper_types::{
-<<<<<<< HEAD
-    account::Account, runtime_args, system::CallStackElement, CLValue, ContractHash,
+    runtime_args, system::CallStackElement, AddressableEntity, CLValue, ContractHash,
     ContractPackageHash, EntryPointType, HashAddr, Key, StoredValue, U512,
-=======
-    runtime_args, system::CallStackElement, AddressableEntity, CLValue, ContractHash,
-    ContractPackageHash, EntryPointType, HashAddr, Key, RuntimeArgs, StoredValue, U512,
->>>>>>> a0147930
 };
 
 use get_call_stack_recursive_subcall::{
