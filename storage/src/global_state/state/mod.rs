//! Global state.

/// Lmdb implementation of global state.
pub mod lmdb;

/// Lmdb implementation of global state with cache.
pub mod scratch;

use itertools::Itertools;
use std::{
    cell::RefCell,
    collections::{BTreeMap, BTreeSet, HashMap},
    convert::TryFrom,
    rc::Rc,
};

use tracing::{debug, error, warn};

use casper_types::{
    addressable_entity::{EntityKindTag, NamedKeys},
    bytesrepr::{self, FromBytes, ToBytes},
    execution::{Effects, TransformError, TransformInstruction, TransformKindV2, TransformV2},
    global_state::TrieMerkleProof,
    system::{
        self,
        auction::SEIGNIORAGE_RECIPIENTS_SNAPSHOT_KEY,
        handle_payment::ACCUMULATION_PURSE_KEY,
        mint::{
            BalanceHoldAddr, BalanceHoldAddrTag, ARG_AMOUNT, ROUND_SEIGNIORAGE_RATE_KEY,
            TOTAL_SUPPLY_KEY,
        },
        AUCTION, HANDLE_PAYMENT, MINT,
    },
<<<<<<< HEAD
    Account, AddressableEntity, CLValue, Digest, EntityAddr, Gas, InitiatorAddr, Key, KeyTag,
    Phase, PublicKey, RuntimeArgs, StoredValue, TransactionHash, TransactionInfo,
    TransactionV1Hash, U512,
=======
    Account, AddressableEntity, CLValue, Digest, EntityAddr, Key, KeyTag, Phase, PublicKey,
    RuntimeArgs, StoredValue, TransactionHash, TransactionV1Hash, U512,
>>>>>>> 4232609c
};

#[cfg(test)]
pub use self::lmdb::make_temporary_global_state;
use crate::{
    data_access_layer::{
        balance::BalanceHandling,
        bidding::{AuctionMethodRet, BiddingRequest, BiddingResult},
        era_validators::EraValidatorsResult,
        tagged_values::{TaggedValuesRequest, TaggedValuesResult},
        transfer::{TransferRequest, TransferRequestArgs, TransferResult},
        AddressableEntityRequest, AddressableEntityResult, AuctionMethod, BalanceHoldError,
        BalanceHoldRequest, BalanceHoldResult, BalanceRequest, BalanceResult, BidsRequest,
        BidsResult, BlockRewardsError, BlockRewardsRequest, BlockRewardsResult,
        EraValidatorsRequest, ExecutionResultsChecksumRequest, ExecutionResultsChecksumResult,
        FeeError, FeeRequest, FeeResult, FlushRequest, FlushResult, GenesisRequest, GenesisResult,
        InsufficientBalanceHandling, ProtocolUpgradeRequest, ProtocolUpgradeResult, PruneRequest,
        PruneResult, PutTrieRequest, PutTrieResult, QueryRequest, QueryResult,
        RoundSeigniorageRateRequest, RoundSeigniorageRateResult, StepError, StepRequest,
        StepResult, SystemEntityRegistryPayload, SystemEntityRegistryRequest,
        SystemEntityRegistryResult, SystemEntityRegistrySelector, TotalSupplyRequest,
        TotalSupplyResult, TrieRequest, TrieResult, EXECUTION_RESULTS_CHECKSUM_NAME,
    },
    global_state::{
        error::Error as GlobalStateError,
        state::scratch::ScratchGlobalState,
        transaction_source::{Transaction, TransactionSource},
        trie::Trie,
        trie_store::{
            operations::{prune, read, write, ReadResult, TriePruneResult, WriteResult},
            TrieStore,
        },
    },
    system::{
        auction,
        auction::Auction,
        genesis::{GenesisError, GenesisInstaller},
        mint::Mint,
        protocol_upgrade::{ProtocolUpgradeError, ProtocolUpgrader},
        runtime_native::{Id, RuntimeNative},
        transfer::{
            NewTransferTargetMode, TransferArgs, TransferError, TransferRuntimeArgsBuilder,
        },
    },
    tracking_copy::{TrackingCopy, TrackingCopyEntityExt, TrackingCopyError, TrackingCopyExt},
};

/// A trait expressing the reading of state. This trait is used to abstract the underlying store.
pub trait StateReader<K, V> {
    /// An error which occurs when reading state
    type Error;

    /// Returns the state value from the corresponding key
    fn read(&self, key: &K) -> Result<Option<V>, Self::Error>;

    /// Returns the merkle proof of the state value from the corresponding key
    fn read_with_proof(&self, key: &K) -> Result<Option<TrieMerkleProof<K, V>>, Self::Error>;

    /// Returns the keys in the trie matching `prefix`.
    fn keys_with_prefix(&self, prefix: &[u8]) -> Result<Vec<K>, Self::Error>;
}

/// An error emitted by the execution engine on commit
#[derive(Clone, Debug, thiserror::Error, Eq, PartialEq)]
pub enum CommitError {
    /// Root not found.
    #[error("Root not found: {0:?}")]
    RootNotFound(Digest),
    /// Root not found while attempting to read.
    #[error("Root not found while attempting to read: {0:?}")]
    ReadRootNotFound(Digest),
    /// Root not found while attempting to write.
    #[error("Root not found while writing: {0:?}")]
    WriteRootNotFound(Digest),
    /// Key not found.
    #[error("Key not found: {0}")]
    KeyNotFound(Key),
    /// Transform error.
    #[error(transparent)]
    TransformError(TransformError),
    /// Trie not found while attempting to validate cache write.
    #[error("Trie not found in cache {0}")]
    TrieNotFoundInCache(Digest),
}

pub trait ScratchProvider: CommitProvider {
    fn get_scratch_global_state(&self) -> ScratchGlobalState;
    fn write_scratch_to_db(
        &self,
        state_root_hash: Digest,
        scratch_global_state: ScratchGlobalState,
    ) -> Result<Digest, GlobalStateError>;
    fn prune_keys(&self, state_root_hash: Digest, keys: &[Key]) -> TriePruneResult;
}

/// Provides `commit` method.
pub trait CommitProvider: StateProvider {
    /// Applies changes and returns a new post state hash.
    /// block_hash is used for computing a deterministic and unique keys.
    fn commit(&self, state_hash: Digest, effects: Effects) -> Result<Digest, GlobalStateError>;

    /// Runs and commits the genesis process, once per network.
    fn genesis(&self, request: GenesisRequest) -> GenesisResult {
        let initial_root = self.empty_root();
        let tc = match self.tracking_copy(initial_root) {
            Ok(Some(tc)) => Rc::new(RefCell::new(tc)),
            Ok(None) => return GenesisResult::Fatal("state uninitialized".to_string()),
            Err(err) => {
                return GenesisResult::Failure(GenesisError::TrackingCopy(
                    TrackingCopyError::Storage(err),
                ))
            }
        };
        let chainspec_hash = request.chainspec_hash();
        let protocol_version = request.protocol_version();
        let config = request.config();

        let mut genesis_installer: GenesisInstaller<Self> =
            GenesisInstaller::new(chainspec_hash, protocol_version, config.clone(), tc);

        let chainspec_registry = request.chainspec_registry();
        if let Err(gen_err) = genesis_installer.install(chainspec_registry.clone()) {
            return GenesisResult::Failure(*gen_err);
        }

        let effects = genesis_installer.finalize();
        match self.commit(initial_root, effects.clone()) {
            Ok(post_state_hash) => GenesisResult::Success {
                post_state_hash,
                effects,
            },
            Err(err) => {
                GenesisResult::Failure(GenesisError::TrackingCopy(TrackingCopyError::Storage(err)))
            }
        }
    }

    /// Runs and commits the protocol upgrade process.
    fn protocol_upgrade(&self, request: ProtocolUpgradeRequest) -> ProtocolUpgradeResult {
        let pre_state_hash = request.pre_state_hash();
        let tc = match self.tracking_copy(pre_state_hash) {
            Ok(Some(tc)) => Rc::new(RefCell::new(tc)),
            Ok(None) => return ProtocolUpgradeResult::RootNotFound,
            Err(err) => {
                return ProtocolUpgradeResult::Failure(ProtocolUpgradeError::TrackingCopy(
                    TrackingCopyError::Storage(err),
                ))
            }
        };

        let protocol_upgrader: ProtocolUpgrader<Self> =
            ProtocolUpgrader::new(request.config().clone(), tc.clone());

        if let Err(err) = protocol_upgrader.upgrade(pre_state_hash) {
            return err.into();
        }

        let effects = tc.borrow().effects();

        // commit
        match self.commit(pre_state_hash, effects.clone()) {
            Ok(post_state_hash) => ProtocolUpgradeResult::Success {
                post_state_hash,
                effects,
            },
            Err(err) => ProtocolUpgradeResult::Failure(ProtocolUpgradeError::TrackingCopy(
                TrackingCopyError::Storage(err),
            )),
        }
    }

    /// Safely prune specified keys from global state, using a tracking copy.
    fn prune(&self, request: PruneRequest) -> PruneResult {
        let pre_state_hash = request.state_hash();
        let tc = match self.tracking_copy(pre_state_hash) {
            Ok(Some(tc)) => Rc::new(RefCell::new(tc)),
            Ok(None) => return PruneResult::RootNotFound,
            Err(err) => return PruneResult::Failure(TrackingCopyError::Storage(err)),
        };

        let keys_to_delete = request.keys_to_prune();
        if keys_to_delete.is_empty() {
            // effectively a noop
            return PruneResult::Success {
                post_state_hash: pre_state_hash,
                effects: Effects::default(),
            };
        }

        for key in keys_to_delete {
            tc.borrow_mut().prune(*key)
        }

        let effects = tc.borrow().effects();

        match self.commit(pre_state_hash, effects.clone()) {
            Ok(post_state_hash) => PruneResult::Success {
                post_state_hash,
                effects,
            },
            Err(tce) => PruneResult::Failure(tce.into()),
        }
    }

    /// Step auction state at era end.
    fn step(&self, request: StepRequest) -> StepResult {
        let state_hash = request.state_hash();
        let tc = match self.tracking_copy(state_hash) {
            Ok(Some(tc)) => Rc::new(RefCell::new(tc)),
            Ok(None) => return StepResult::RootNotFound,
            Err(err) => {
                return StepResult::Failure(StepError::TrackingCopy(TrackingCopyError::Storage(
                    err,
                )))
            }
        };
        let protocol_version = request.protocol_version();

        let seed = {
            // seeds address generator w/ era_end_timestamp_millis
            let mut bytes = match request.era_end_timestamp_millis().into_bytes() {
                Ok(bytes) => bytes,
                Err(bre) => {
                    return StepResult::Failure(StepError::TrackingCopy(
                        TrackingCopyError::BytesRepr(bre),
                    ))
                }
            };
            match &mut protocol_version.into_bytes() {
                Ok(next) => bytes.append(next),
                Err(bre) => {
                    return StepResult::Failure(StepError::TrackingCopy(
                        TrackingCopyError::BytesRepr(*bre),
                    ))
                }
            };
            match &mut request.next_era_id().into_bytes() {
                Ok(next) => bytes.append(next),
                Err(bre) => {
                    return StepResult::Failure(StepError::TrackingCopy(
                        TrackingCopyError::BytesRepr(*bre),
                    ))
                }
            };

            crate::system::runtime_native::Id::Seed(bytes)
        };

        let config = request.config();
        // this runtime uses the system's context
        let mut runtime = match RuntimeNative::new_system_runtime(
            config.clone(),
            protocol_version,
            seed,
            Rc::clone(&tc),
            Phase::Session,
        ) {
            Ok(rt) => rt,
            Err(tce) => return StepResult::Failure(StepError::TrackingCopy(tce)),
        };

        let slashed_validators: Vec<PublicKey> = request.slashed_validators();
        if !slashed_validators.is_empty() {
            if let Err(err) = runtime.slash(slashed_validators) {
                error!("{}", err);
                return StepResult::Failure(StepError::SlashingError);
            }
        }

        let era_end_timestamp_millis = request.era_end_timestamp_millis();
        let evicted_validators = request
            .evict_items()
            .iter()
            .map(|item| item.validator_id.clone())
            .collect::<Vec<PublicKey>>();
        let max_delegators_per_validator = config.max_delegators_per_validator();
        let minimum_delegation_amount = config.minimum_delegation_amount();

        if let Err(err) = runtime.run_auction(
            era_end_timestamp_millis,
            evicted_validators,
            max_delegators_per_validator,
            minimum_delegation_amount,
        ) {
            error!("{}", err);
            return StepResult::Failure(StepError::Auction);
        }

        let effects = tc.borrow().effects();

        match self.commit(state_hash, effects.clone()) {
            Ok(post_state_hash) => StepResult::Success {
                post_state_hash,
                effects,
            },
            Err(gse) => StepResult::Failure(gse.into()),
        }
    }

    /// Distribute block rewards.
    fn distribute_block_rewards(&self, request: BlockRewardsRequest) -> BlockRewardsResult {
        let state_hash = request.state_hash();
        let rewards = request.rewards();
        if rewards.is_empty() {
            warn!("rewards are empty");
            // if there are no rewards to distribute, this is effectively a noop
            return BlockRewardsResult::Success {
                post_state_hash: state_hash,
                effects: Effects::new(),
            };
        }

        let tc = match self.tracking_copy(state_hash) {
            Ok(Some(tc)) => Rc::new(RefCell::new(tc)),
            Ok(None) => return BlockRewardsResult::RootNotFound,
            Err(err) => {
                return BlockRewardsResult::Failure(BlockRewardsError::TrackingCopy(
                    TrackingCopyError::Storage(err),
                ))
            }
        };

        let config = request.config();
        let protocol_version = request.protocol_version();
        let seed = {
            let mut bytes = match request.block_time().into_bytes() {
                Ok(bytes) => bytes,
                Err(bre) => {
                    return BlockRewardsResult::Failure(BlockRewardsError::TrackingCopy(
                        TrackingCopyError::BytesRepr(bre),
                    ))
                }
            };
            match &mut protocol_version.into_bytes() {
                Ok(next) => bytes.append(next),
                Err(bre) => {
                    return BlockRewardsResult::Failure(BlockRewardsError::TrackingCopy(
                        TrackingCopyError::BytesRepr(*bre),
                    ))
                }
            };

            crate::system::runtime_native::Id::Seed(bytes)
        };

        // this runtime uses the system's context
        let mut runtime = match RuntimeNative::new_system_runtime(
            config.clone(),
            protocol_version,
            seed,
            Rc::clone(&tc),
            Phase::Session,
        ) {
            Ok(rt) => rt,
            Err(tce) => {
                return BlockRewardsResult::Failure(BlockRewardsError::TrackingCopy(tce));
            }
        };

        if let Err(auction_error) = runtime.distribute(rewards.clone()) {
            error!(
                "distribute block rewards failed due to auction error {:?}",
                auction_error
            );
            return BlockRewardsResult::Failure(BlockRewardsError::Auction(auction_error));
        }

        let effects = tc.borrow().effects();

        match self.commit(state_hash, effects.clone()) {
            Ok(post_state_hash) => BlockRewardsResult::Success {
                post_state_hash,
                effects,
            },
            Err(gse) => BlockRewardsResult::Failure(BlockRewardsError::TrackingCopy(
                TrackingCopyError::Storage(gse),
            )),
        }
    }

    /// Distribute fees, if relevant to the chainspec configured behavior.
    fn distribute_fees(&self, request: FeeRequest) -> FeeResult {
        let state_hash = request.state_hash();
        if !request.should_distribute_fees() {
            // effectively noop
            return FeeResult::Success {
                post_state_hash: state_hash,
                effects: Effects::new(),
                transfers: vec![],
            };
        }

        let administrative_accounts = match request.administrative_accounts() {
            Some(administrative_accounts) => administrative_accounts,
            None => {
                return FeeResult::Failure(FeeError::AdministrativeAccountsNotFound);
            }
        };

        let tc = match self.tracking_copy(state_hash) {
            Ok(Some(tracking_copy)) => Rc::new(RefCell::new(tracking_copy)),
            Ok(None) => return FeeResult::RootNotFound,
            Err(gse) => {
                return FeeResult::Failure(FeeError::TrackingCopy(TrackingCopyError::Storage(gse)))
            }
        };

        // need the accumulation purse
        let entity_hash = match tc.borrow_mut().get_system_entity_registry() {
            Ok(scr) => match scr.get(HANDLE_PAYMENT).copied() {
                Some(entity_hash) => entity_hash,
                None => {
                    return FeeResult::Failure(FeeError::RegistryEntryNotFound(
                        HANDLE_PAYMENT.to_string(),
                    ))
                }
            },
            Err(tce) => return FeeResult::Failure(FeeError::TrackingCopy(tce)),
        };
        let named_keys = match tc
            .borrow_mut()
            .get_named_keys(EntityAddr::System(entity_hash.value()))
        {
            Ok(named_keys) => named_keys,
            Err(tce) => return FeeResult::Failure(FeeError::TrackingCopy(tce)),
        };

        let accumulation_purse = match named_keys.get(ACCUMULATION_PURSE_KEY) {
            Some(key) => {
                if let Key::URef(uref) = key {
                    *uref
                } else {
                    return FeeResult::Failure(FeeError::TrackingCopy(
                        TrackingCopyError::UnexpectedKeyVariant(*key),
                    ));
                }
            }
            None => {
                return FeeResult::Failure(FeeError::TrackingCopy(
                    TrackingCopyError::NamedKeyNotFound(ACCUMULATION_PURSE_KEY.to_string()),
                ))
            }
        };

        let protocol_version = request.protocol_version();

        let accumulated_balance = {
            let balance_req = BalanceRequest::from_purse(
                state_hash,
                protocol_version,
                accumulation_purse,
                BalanceHandling::Total,
            );
            let balance_result = self.balance(balance_req);
            match balance_result {
                BalanceResult::RootNotFound => {
                    return FeeResult::RootNotFound;
                }
                BalanceResult::Failure(tce) => {
                    return FeeResult::Failure(FeeError::TrackingCopy(tce));
                }
                BalanceResult::Success {
                    available_balance: motes,
                    ..
                } => motes,
            }
        };

        let mut current_state_hash = state_hash;
        let mut effects = Effects::new();
        let mut transfers = vec![];
        let recipient_count = U512::from(administrative_accounts.len());

        // distribute fees to administrators
        // this is basically just a series of transfers from the accumulated purse to
        // configured accounts. this is a behavior used by some (but not all) private chains.
        if let Some(fee_portion) = accumulated_balance.checked_div(recipient_count) {
            if fee_portion.is_zero() {
                // If there are no fees to be paid out, it is effectively noop
                return FeeResult::Success {
                    effects: Effects::default(),
                    post_state_hash: state_hash,
                    transfers: vec![],
                };
            }

            let holds_epoch = request.holds_epoch();
            let system_account_key = PublicKey::System;
            let id = {
                let mut bytes = match holds_epoch.into_bytes() {
                    Ok(bytes) => bytes,
                    Err(bre) => {
                        return FeeResult::Failure(FeeError::TrackingCopy(
                            TrackingCopyError::BytesRepr(bre),
                        ))
                    }
                };
                match &mut state_hash.into_bytes() {
                    Ok(more_bytes) => bytes.append(more_bytes),
                    Err(bre) => {
                        return FeeResult::Failure(FeeError::TrackingCopy(
                            TrackingCopyError::BytesRepr(*bre),
                        ))
                    }
                };

                crate::system::runtime_native::Id::Seed(bytes)
            };

            let config = request.config();
            let authorization_keys = {
                let mut auth_keys = BTreeSet::new();
                auth_keys.insert(system_account_key.to_account_hash());
                auth_keys
            };

            // TODO: the transfer logic needs to be tweaked once Fraser's logic w/ version handling
            // merges
            let tmp_hash = match TransactionV1Hash::from_bytes(&id.seed()) {
                Ok((hash, _rem)) => TransactionHash::V1(hash),
                Err(bre) => {
                    return FeeResult::Failure(FeeError::TrackingCopy(
                        TrackingCopyError::BytesRepr(bre),
                    ))
                }
            };

            for target in administrative_accounts {
                let target_purse = match tc
                    .borrow_mut()
                    .get_addressable_entity_by_account_hash(protocol_version, *target)
                {
                    Ok(entity) => entity.main_purse(),
                    Err(tce) => return FeeResult::Failure(FeeError::TrackingCopy(tce)),
                };
                let args = TransferArgs::new(
                    Some(*target),
                    accumulation_purse,
                    target_purse,
                    fee_portion,
                    None,
                );

                let transfer_req = TransferRequest::new(
                    config.clone(),
                    current_state_hash,
                    holds_epoch,
                    protocol_version,
                    tmp_hash,
                    InitiatorAddr::from(system_account_key.clone()),
                    authorization_keys.clone(),
                    args,
                    Gas::zero(),
                );
                match self.transfer(transfer_req) {
                    TransferResult::RootNotFound => return FeeResult::RootNotFound,
                    TransferResult::Failure(transfer_error) => {
                        return FeeResult::Failure(FeeError::Transfer(transfer_error))
                    }
                    TransferResult::Success {
                        effects: transfer_effects,
                        transfers: more_transfers,
                    } => match self.commit(current_state_hash, transfer_effects.clone()) {
                        Ok(post_state_hash) => {
                            current_state_hash = post_state_hash;
                            effects.append(transfer_effects);
                            transfers.extend(more_transfers);
                        }
                        Err(gse) => {
                            return FeeResult::Failure(FeeError::TrackingCopy(
                                TrackingCopyError::Storage(gse),
                            ))
                        }
                    },
                }
            }

            return FeeResult::Success {
                post_state_hash: current_state_hash,
                effects,
                transfers,
            };
        }
        FeeResult::Failure(FeeError::NoFeesDistributed)
    }
<<<<<<< HEAD

    /// Direct auction interaction for all variations of bid management.
    fn bidding(&self, request: BiddingRequest) -> BiddingResult {
        let state_hash = request.state_hash();
        let tc = match self.tracking_copy(state_hash) {
            Ok(Some(tc)) => Rc::new(RefCell::new(tc)),
            Ok(None) => return BiddingResult::RootNotFound,
            Err(err) => return BiddingResult::Failure(TrackingCopyError::Storage(err)),
        };

        let protocol_version = request.protocol_version();
        let config = request.config();

        let mut runtime = match RuntimeNative::new_system_runtime(
            config.clone(),
            protocol_version,
            Id::Transaction(request.transaction_hash()),
            Rc::clone(&tc),
            Phase::Session,
        ) {
            Ok(rt) => rt,
            Err(tce) => {
                return BiddingResult::Failure(tce);
            }
        };

        let auction_method = request.auction_method().clone();

        let result = match auction_method {
            AuctionMethod::ActivateBid { validator } => runtime
                .activate_bid(validator)
                .map(|_| AuctionMethodRet::Unit)
                .map_err(|auc_err| {
                    TrackingCopyError::SystemContract(system::Error::Auction(auc_err))
                }),
            AuctionMethod::AddBid {
                public_key,
                delegation_rate,
                amount,
                holds_epoch,
            } => runtime
                .add_bid(public_key, delegation_rate, amount, holds_epoch)
                .map(AuctionMethodRet::UpdatedAmount)
                .map_err(TrackingCopyError::Api),
            AuctionMethod::WithdrawBid { public_key, amount } => runtime
                .withdraw_bid(public_key, amount)
                .map(AuctionMethodRet::UpdatedAmount)
                .map_err(|auc_err| {
                    TrackingCopyError::SystemContract(system::Error::Auction(auc_err))
                }),
            AuctionMethod::Delegate {
                delegator: delegator_public_key,
                validator: validator_public_key,
                amount,
                max_delegators_per_validator,
                minimum_delegation_amount,
                holds_epoch,
            } => runtime
                .delegate(
                    delegator_public_key,
                    validator_public_key,
                    amount,
                    max_delegators_per_validator,
                    minimum_delegation_amount,
                    holds_epoch,
                )
                .map(AuctionMethodRet::UpdatedAmount)
                .map_err(TrackingCopyError::Api),
            AuctionMethod::Undelegate {
                delegator: delegator_public_key,
                validator: validator_public_key,
                amount,
            } => runtime
                .undelegate(delegator_public_key, validator_public_key, amount)
                .map(AuctionMethodRet::UpdatedAmount)
                .map_err(|auc_err| {
                    TrackingCopyError::SystemContract(system::Error::Auction(auc_err))
                }),
            AuctionMethod::Redelegate {
                delegator: delegator_public_key,
                validator: validator_public_key,
                amount,
                new_validator,
                minimum_delegation_amount,
            } => runtime
                .redelegate(
                    delegator_public_key,
                    validator_public_key,
                    amount,
                    new_validator,
                    minimum_delegation_amount,
                )
                .map(AuctionMethodRet::UpdatedAmount)
                .map_err(|auc_err| {
                    TrackingCopyError::SystemContract(system::Error::Auction(auc_err))
                }),
        };

        let effects = tc.borrow_mut().effects();

        // commit
        match result {
            Ok(ret) => match self.commit(state_hash, effects.clone()) {
                Ok(post_state_hash) => BiddingResult::Success {
                    ret,
                    post_state_hash,
                    effects,
                },
                Err(tce) => BiddingResult::Failure(tce.into()),
            },
            Err(tce) => BiddingResult::Failure(tce),
        }
    }
=======
>>>>>>> 4232609c
}

/// A trait expressing operations over the trie.
pub trait StateProvider {
    /// Associated reader type for `StateProvider`.
    type Reader: StateReader<Key, StoredValue, Error = GlobalStateError>;

    /// Flush the state provider.
    fn flush(&self, request: FlushRequest) -> FlushResult;

    /// Returns an empty root hash.
    fn empty_root(&self) -> Digest;

    /// Get a tracking copy.
    fn tracking_copy(
        &self,
        state_hash: Digest,
    ) -> Result<Option<TrackingCopy<Self::Reader>>, GlobalStateError>;

    /// Checkouts a slice of initial state using root state hash.
    fn checkout(&self, state_hash: Digest) -> Result<Option<Self::Reader>, GlobalStateError>;

    /// Query state.
    fn query(&self, request: QueryRequest) -> QueryResult {
        match self.tracking_copy(request.state_hash()) {
            Ok(Some(tc)) => match tc.query(request.key(), request.path()) {
                Ok(ret) => ret.into(),
                Err(err) => QueryResult::Failure(err),
            },
            Ok(None) => QueryResult::RootNotFound,
            Err(err) => QueryResult::Failure(TrackingCopyError::Storage(err)),
        }
    }

    /// Balance inquiry.
    fn balance(&self, request: BalanceRequest) -> BalanceResult {
        let mut tc = match self.tracking_copy(request.state_hash()) {
            Ok(Some(tracking_copy)) => tracking_copy,
            Ok(None) => return BalanceResult::RootNotFound,
            Err(err) => return BalanceResult::Failure(TrackingCopyError::Storage(err)),
        };
        let protocol_version = request.protocol_version();
        let balance_identifier = request.identifier();
        let purse_key = match balance_identifier.purse_uref(&mut tc, protocol_version) {
            Ok(value) => value.into(),
            Err(tce) => return BalanceResult::Failure(tce),
        };
        let (purse_balance_key, purse_addr) = match tc.get_purse_balance_key(purse_key) {
            Ok(key @ Key::Balance(addr)) => (key, addr),
            Ok(key) => return BalanceResult::Failure(TrackingCopyError::UnexpectedKeyVariant(key)),
            Err(tce) => return BalanceResult::Failure(tce),
        };

        let (total_balance, total_balance_proof) =
            match tc.get_total_balance_with_proof(purse_balance_key) {
                Err(tce) => return BalanceResult::Failure(tce),
                Ok((balance, proof)) => (balance, Box::new(proof)),
            };

        let balance_holds = match request.balance_handling() {
            BalanceHandling::Total => BTreeMap::new(),
            BalanceHandling::Available {
                block_time,
                hold_interval,
            } => match tc.get_balance_holds_with_proof(purse_addr, block_time, hold_interval) {
                Err(tce) => return BalanceResult::Failure(tce),
                Ok(holds) => holds,
            },
        };

        let available_balance = if balance_holds.is_empty() {
            total_balance
        } else {
            let held = balance_holds
                .values()
                .flat_map(|holds| holds.values().map(|(v, _)| *v))
                .collect_vec()
                .into_iter()
                .sum();

            debug_assert!(
                total_balance >= held,
                "it should not be possible to hold more than the total available"
            );
            if held > total_balance {
                error!(%held, %total_balance, "holds somehow exceed total balance, which should never occur.");
            }
            total_balance.checked_sub(held).unwrap_or(U512::zero())
        };

        BalanceResult::Success {
            purse_addr,
            total_balance,
            total_balance_proof,
            available_balance,
            balance_holds,
        }
    }

    /// Balance hold.
    fn balance_hold(&self, request: BalanceHoldRequest) -> BalanceHoldResult {
        let mut tc = match self.tracking_copy(request.state_hash()) {
            Ok(Some(tracking_copy)) => tracking_copy,
            Ok(None) => return BalanceHoldResult::RootNotFound,
            Err(err) => {
                return BalanceHoldResult::Failure(BalanceHoldError::TrackingCopy(
                    TrackingCopyError::Storage(err),
                ))
            }
        };
        let balance_request = request.clone().into();
        let balance_result = self.balance(balance_request);
        let (total_balance, remaining_balance, purse_addr) = match balance_result {
            BalanceResult::RootNotFound => return BalanceHoldResult::RootNotFound,
            BalanceResult::Failure(tce) => {
                return BalanceHoldResult::Failure(BalanceHoldError::TrackingCopy(tce))
            }
            BalanceResult::Success {
                total_balance,
                available_balance,
                purse_addr,
                ..
            } => (total_balance, available_balance, purse_addr),
        };

        let held_amount = {
            if remaining_balance >= request.hold_amount() {
                // the purse has sufficient balance to fully cover the hold
                request.hold_amount()
            } else if request.insufficient_handling() == InsufficientBalanceHandling::Noop {
                // the purse has insufficient balance but the holding mode is noop, so get out
                return BalanceHoldResult::Failure(BalanceHoldError::InsufficientBalance {
                    remaining_balance,
                });
            } else {
                // currently this is always the default HoldRemaining variant.
                // the purse holder has insufficient balance to cover the hold,
                // but the system will put a hold on whatever balance remains.
                // this is basically punitive to block an edge case resource consumption
                // attack whereby a malicious purse holder drains a balance to not-zero
                // but not-enough-to-cover-holds and then spams a bunch of transactions
                // knowing that they will fail due to insufficient funds, but only
                // after making the system do the work of processing the balance
                // check without penalty to themselves.
                remaining_balance
            }
        };

        let cl_value = match CLValue::from_t(held_amount) {
            Ok(cl_value) => cl_value,
            Err(cve) => {
                return BalanceHoldResult::Failure(BalanceHoldError::TrackingCopy(
                    TrackingCopyError::CLValue(cve),
                ))
            }
        };

        let balance_hold_addr = match request.hold_kind() {
            BalanceHoldAddrTag::Gas => BalanceHoldAddr::Gas {
                purse_addr,
                block_time: request.block_time(),
            },
        };

        tc.write(
            Key::BalanceHold(balance_hold_addr),
            StoredValue::CLValue(cl_value),
        );

        let available_balance = remaining_balance.saturating_sub(held_amount);
        let effects = tc.effects();

        BalanceHoldResult::success(
            total_balance,
            available_balance,
            held_amount,
            request.hold_amount(),
            effects,
        )
    }

    /// Get the requested era validators.
    fn era_validators(&self, request: EraValidatorsRequest) -> EraValidatorsResult {
        let state_hash = request.state_hash();
        let mut tc = match self.tracking_copy(state_hash) {
            Ok(Some(tc)) => tc,
            Ok(None) => return EraValidatorsResult::RootNotFound,
            Err(err) => return EraValidatorsResult::Failure(TrackingCopyError::Storage(err)),
        };

        let query_request = match tc.get_system_entity_registry() {
            Ok(scr) => match scr.get(AUCTION).copied() {
                Some(auction_hash) => {
                    let key = if request.protocol_version().value().major < 2 {
                        Key::Hash(auction_hash.value())
                    } else {
                        Key::addressable_entity_key(EntityKindTag::System, auction_hash)
                    };
                    QueryRequest::new(
                        state_hash,
                        key,
                        vec![SEIGNIORAGE_RECIPIENTS_SNAPSHOT_KEY.to_string()],
                    )
                }
                None => return EraValidatorsResult::AuctionNotFound,
            },
            Err(err) => return EraValidatorsResult::Failure(err),
        };

        let snapshot = match self.query(query_request) {
            QueryResult::RootNotFound => return EraValidatorsResult::RootNotFound,
            QueryResult::Failure(error) => {
                error!(?error, "unexpected tracking copy error");
                return EraValidatorsResult::Failure(error);
            }
            QueryResult::ValueNotFound(msg) => {
                error!(%msg, "value not found");
                return EraValidatorsResult::ValueNotFound(msg);
            }
            QueryResult::Success { value, proofs: _ } => {
                let cl_value = match value.into_cl_value() {
                    Some(snapshot_cl_value) => snapshot_cl_value,
                    None => {
                        error!("unexpected query failure; seigniorage recipients snapshot is not a CLValue");
                        return EraValidatorsResult::Failure(
                            TrackingCopyError::UnexpectedStoredValueVariant,
                        );
                    }
                };

                match cl_value.into_t() {
                    Ok(snapshot) => snapshot,
                    Err(cve) => {
                        return EraValidatorsResult::Failure(TrackingCopyError::CLValue(cve));
                    }
                }
            }
        };

        let era_validators = auction::detail::era_validators_from_snapshot(snapshot);
        EraValidatorsResult::Success { era_validators }
    }

    /// Gets the bids.
    fn bids(&self, request: BidsRequest) -> BidsResult {
        let state_hash = request.state_hash();
        let mut tc = match self.tracking_copy(state_hash) {
            Ok(Some(tc)) => tc,
            Ok(None) => return BidsResult::RootNotFound,
            Err(err) => return BidsResult::Failure(TrackingCopyError::Storage(err)),
        };

        let bid_keys = match tc.get_keys(&KeyTag::BidAddr) {
            Ok(ret) => ret,
            Err(err) => return BidsResult::Failure(err),
        };

        let mut bids = vec![];
        for key in bid_keys.iter() {
            match tc.get(key) {
                Ok(ret) => match ret {
                    Some(StoredValue::BidKind(bid_kind)) => {
                        bids.push(bid_kind);
                    }
                    Some(_) => {
                        return BidsResult::Failure(TrackingCopyError::UnexpectedStoredValueVariant)
                    }
                    None => return BidsResult::Failure(TrackingCopyError::MissingBid(*key)),
                },
                Err(error) => return BidsResult::Failure(error),
            }
        }
        BidsResult::Success { bids }
    }

    /// Direct auction interaction for all variations of bid management.
    fn bidding(&self, request: BiddingRequest) -> BiddingResult {
        let state_hash = request.state_hash();
        let tc = match self.tracking_copy(state_hash) {
            Ok(Some(tc)) => Rc::new(RefCell::new(tc)),
            Ok(None) => return BiddingResult::RootNotFound,
            Err(err) => return BiddingResult::Failure(TrackingCopyError::Storage(err)),
        };

        let protocol_version = request.protocol_version();
        let config = request.config();

        let mut runtime = match RuntimeNative::new_system_runtime(
            config.clone(),
            protocol_version,
            Id::Transaction(request.transaction_hash()),
            Rc::clone(&tc),
            Phase::Session,
        ) {
            Ok(rt) => rt,
            Err(tce) => {
                return BiddingResult::Failure(tce);
            }
        };

        let auction_method = request.auction_method();

        let result = match auction_method {
            AuctionMethod::ActivateBid {
                validator_public_key,
            } => runtime
                .activate_bid(validator_public_key)
                .map(|_| AuctionMethodRet::Unit)
                .map_err(|auc_err| {
                    TrackingCopyError::SystemContract(system::Error::Auction(auc_err))
                }),
            AuctionMethod::AddBid {
                public_key,
                delegation_rate,
                amount,
                holds_epoch,
            } => runtime
                .add_bid(public_key, delegation_rate, amount, holds_epoch)
                .map(AuctionMethodRet::UpdatedAmount)
                .map_err(TrackingCopyError::Api),
            AuctionMethod::WithdrawBid { public_key, amount } => runtime
                .withdraw_bid(public_key, amount)
                .map(AuctionMethodRet::UpdatedAmount)
                .map_err(|auc_err| {
                    TrackingCopyError::SystemContract(system::Error::Auction(auc_err))
                }),
            AuctionMethod::Delegate {
                delegator_public_key,
                validator_public_key,
                amount,
                max_delegators_per_validator,
                minimum_delegation_amount,
                holds_epoch,
            } => runtime
                .delegate(
                    delegator_public_key,
                    validator_public_key,
                    amount,
                    max_delegators_per_validator,
                    minimum_delegation_amount,
                    holds_epoch,
                )
                .map(AuctionMethodRet::UpdatedAmount)
                .map_err(TrackingCopyError::Api),
            AuctionMethod::Undelegate {
                delegator_public_key,
                validator_public_key,
                amount,
            } => runtime
                .undelegate(delegator_public_key, validator_public_key, amount)
                .map(AuctionMethodRet::UpdatedAmount)
                .map_err(|auc_err| {
                    TrackingCopyError::SystemContract(system::Error::Auction(auc_err))
                }),
            AuctionMethod::Redelegate {
                delegator_public_key,
                validator_public_key,
                amount,
                new_validator,
                minimum_delegation_amount,
            } => runtime
                .redelegate(
                    delegator_public_key,
                    validator_public_key,
                    amount,
                    new_validator,
                    minimum_delegation_amount,
                )
                .map(AuctionMethodRet::UpdatedAmount)
                .map_err(|auc_err| {
                    TrackingCopyError::SystemContract(system::Error::Auction(auc_err))
                }),
        };

        let effects = tc.borrow_mut().effects();

        match result {
            Ok(ret) => BiddingResult::Success { ret, effects },
            Err(tce) => BiddingResult::Failure(tce),
        }
    }

    /// Gets the execution result checksum.
    fn execution_result_checksum(
        &self,
        request: ExecutionResultsChecksumRequest,
    ) -> ExecutionResultsChecksumResult {
        let state_hash = request.state_hash();
        let mut tc = match self.tracking_copy(state_hash) {
            Ok(Some(tc)) => tc,
            Ok(None) => return ExecutionResultsChecksumResult::RootNotFound,
            Err(err) => {
                return ExecutionResultsChecksumResult::Failure(TrackingCopyError::Storage(err))
            }
        };
        match tc.get_checksum_registry() {
            Ok(Some(registry)) => match registry.get(EXECUTION_RESULTS_CHECKSUM_NAME) {
                Some(checksum) => ExecutionResultsChecksumResult::Success {
                    checksum: *checksum,
                },
                None => ExecutionResultsChecksumResult::ChecksumNotFound,
            },
            Ok(None) => ExecutionResultsChecksumResult::RegistryNotFound,
            Err(err) => ExecutionResultsChecksumResult::Failure(err),
        }
    }

    /// Gets an addressable entity.
    fn addressable_entity(&self, request: AddressableEntityRequest) -> AddressableEntityResult {
        let key = request.key();
        let query_key = match key {
            Key::Account(_) => {
                let query_request = QueryRequest::new(request.state_hash(), key, vec![]);
                match self.query(query_request) {
                    QueryResult::RootNotFound => return AddressableEntityResult::RootNotFound,
                    QueryResult::ValueNotFound(msg) => {
                        return AddressableEntityResult::ValueNotFound(msg)
                    }
                    QueryResult::Failure(err) => return AddressableEntityResult::Failure(err),
                    QueryResult::Success { value, .. } => {
                        if let StoredValue::Account(account) = *value {
                            // legacy account that has not been migrated
                            let entity = AddressableEntity::from(account);
                            return AddressableEntityResult::Success { entity };
                        }
                        if let StoredValue::CLValue(cl_value) = &*value {
                            // the corresponding entity key should be under the account's key
                            match cl_value.clone().into_t::<Key>() {
                                Ok(entity_key @ Key::AddressableEntity(_)) => entity_key,
                                Ok(invalid_key) => {
                                    warn!(
                                        %key,
                                        %invalid_key,
                                        type_name = %value.type_name(),
                                        "expected a Key::AddressableEntity to be stored under account hash"
                                    );
                                    return AddressableEntityResult::Failure(
                                        TrackingCopyError::UnexpectedStoredValueVariant,
                                    );
                                }
                                Err(error) => {
                                    error!(%key, %error, "expected a CLValue::Key to be stored under account hash");
                                    return AddressableEntityResult::Failure(
                                        TrackingCopyError::CLValue(error),
                                    );
                                }
                            }
                        } else {
                            warn!(
                                %key,
                                type_name = %value.type_name(),
                                "expected a CLValue::Key or Account to be stored under account hash"
                            );
                            return AddressableEntityResult::Failure(
                                TrackingCopyError::UnexpectedStoredValueVariant,
                            );
                        }
                    }
                }
            }
            Key::Hash(contract_hash) => {
                let query_request = QueryRequest::new(request.state_hash(), key, vec![]);
                match self.query(query_request) {
                    QueryResult::RootNotFound => return AddressableEntityResult::RootNotFound,
                    QueryResult::ValueNotFound(msg) => {
                        return AddressableEntityResult::ValueNotFound(msg)
                    }
                    QueryResult::Failure(err) => return AddressableEntityResult::Failure(err),
                    QueryResult::Success { value, .. } => {
                        if let StoredValue::Contract(contract) = *value {
                            // legacy contract that has not been migrated
                            let entity = AddressableEntity::from(contract);
                            return AddressableEntityResult::Success { entity };
                        }
                        Key::AddressableEntity(EntityAddr::SmartContract(contract_hash))
                    }
                }
            }
            Key::AddressableEntity(_) => key,
            _ => {
                return AddressableEntityResult::Failure(TrackingCopyError::UnexpectedKeyVariant(
                    key,
                ))
            }
        };

        let query_request = QueryRequest::new(request.state_hash(), query_key, vec![]);
        match self.query(query_request) {
            QueryResult::RootNotFound => AddressableEntityResult::RootNotFound,
            QueryResult::ValueNotFound(msg) => AddressableEntityResult::ValueNotFound(msg),
            QueryResult::Success { value, .. } => {
                let entity = match value.as_addressable_entity() {
                    Some(entity) => entity.clone(),
                    None => {
                        return AddressableEntityResult::Failure(
                            TrackingCopyError::UnexpectedStoredValueVariant,
                        )
                    }
                };
                AddressableEntityResult::Success { entity }
            }
            QueryResult::Failure(err) => AddressableEntityResult::Failure(err),
        }
    }

    /// Returns the system entity registry or the key for a system entity registered within it.
    fn system_entity_registry(
        &self,
        request: SystemEntityRegistryRequest,
    ) -> SystemEntityRegistryResult {
        let state_hash = request.state_hash();
        let mut tc = match self.tracking_copy(state_hash) {
            Ok(Some(tc)) => tc,
            Ok(None) => return SystemEntityRegistryResult::RootNotFound,
            Err(err) => {
                return SystemEntityRegistryResult::Failure(TrackingCopyError::Storage(err))
            }
        };

        let reg = match tc.get_system_entity_registry() {
            Ok(reg) => reg,
            Err(tce) => {
                return SystemEntityRegistryResult::Failure(tce);
            }
        };

        let selector = request.selector();
        match selector {
            SystemEntityRegistrySelector::All => SystemEntityRegistryResult::Success {
                selected: selector.clone(),
                payload: SystemEntityRegistryPayload::All(reg),
            },
            SystemEntityRegistrySelector::ByName(name) => match reg.get(name).copied() {
                Some(entity_hash) => {
                    let key = if request.protocol_version().value().major < 2 {
                        Key::Hash(entity_hash.value())
                    } else {
                        Key::addressable_entity_key(EntityKindTag::System, entity_hash)
                    };
                    SystemEntityRegistryResult::Success {
                        selected: selector.clone(),
                        payload: SystemEntityRegistryPayload::EntityKey(key),
                    }
                }
                None => {
                    error!("unexpected query failure; mint not found");
                    SystemEntityRegistryResult::NamedEntityNotFound(name.clone())
                }
            },
        }
    }

    /// Gets total supply.
    fn total_supply(&self, request: TotalSupplyRequest) -> TotalSupplyResult {
        let state_hash = request.state_hash();
        let mut tc = match self.tracking_copy(state_hash) {
            Ok(Some(tc)) => tc,
            Ok(None) => return TotalSupplyResult::RootNotFound,
            Err(err) => return TotalSupplyResult::Failure(TrackingCopyError::Storage(err)),
        };

        let query_request = match tc.get_system_entity_registry() {
            Ok(scr) => match scr.get(MINT).copied() {
                Some(mint_hash) => {
                    let key = if request.protocol_version().value().major < 2 {
                        Key::Hash(mint_hash.value())
                    } else {
                        Key::addressable_entity_key(EntityKindTag::System, mint_hash)
                    };
                    QueryRequest::new(state_hash, key, vec![TOTAL_SUPPLY_KEY.to_string()])
                }
                None => {
                    error!("unexpected query failure; mint not found");
                    return TotalSupplyResult::MintNotFound;
                }
            },
            Err(err) => return TotalSupplyResult::Failure(err),
        };

        match self.query(query_request) {
            QueryResult::RootNotFound => TotalSupplyResult::RootNotFound,
            QueryResult::ValueNotFound(msg) => TotalSupplyResult::ValueNotFound(msg),
            QueryResult::Failure(tce) => TotalSupplyResult::Failure(tce),
            QueryResult::Success { value, proofs: _ } => {
                let cl_value = match value.into_cl_value() {
                    Some(cl_value) => cl_value,
                    None => {
                        error!("unexpected query failure; total supply is not a CLValue");
                        return TotalSupplyResult::Failure(
                            TrackingCopyError::UnexpectedStoredValueVariant,
                        );
                    }
                };

                match cl_value.into_t() {
                    Ok(total_supply) => TotalSupplyResult::Success { total_supply },
                    Err(cve) => TotalSupplyResult::Failure(TrackingCopyError::CLValue(cve)),
                }
            }
        }
    }

    /// Gets the current round seigniorage rate.
    fn round_seigniorage_rate(
        &self,
        request: RoundSeigniorageRateRequest,
    ) -> RoundSeigniorageRateResult {
        let state_hash = request.state_hash();
        let mut tc = match self.tracking_copy(state_hash) {
            Ok(Some(tc)) => tc,
            Ok(None) => return RoundSeigniorageRateResult::RootNotFound,
            Err(err) => {
                return RoundSeigniorageRateResult::Failure(TrackingCopyError::Storage(err))
            }
        };

        let query_request = match tc.get_system_entity_registry() {
            Ok(scr) => match scr.get(MINT).copied() {
                Some(mint_hash) => {
                    let key = if request.protocol_version().value().major < 2 {
                        Key::Hash(mint_hash.value())
                    } else {
                        Key::addressable_entity_key(EntityKindTag::System, mint_hash)
                    };
                    QueryRequest::new(
                        state_hash,
                        key,
                        vec![ROUND_SEIGNIORAGE_RATE_KEY.to_string()],
                    )
                }
                None => {
                    error!("unexpected query failure; mint not found");
                    return RoundSeigniorageRateResult::MintNotFound;
                }
            },
            Err(err) => return RoundSeigniorageRateResult::Failure(err),
        };

        match self.query(query_request) {
            QueryResult::RootNotFound => RoundSeigniorageRateResult::RootNotFound,
            QueryResult::ValueNotFound(msg) => RoundSeigniorageRateResult::ValueNotFound(msg),
            QueryResult::Failure(tce) => RoundSeigniorageRateResult::Failure(tce),
            QueryResult::Success { value, proofs: _ } => {
                let cl_value = match value.into_cl_value() {
                    Some(cl_value) => cl_value,
                    None => {
                        error!("unexpected query failure; total supply is not a CLValue");
                        return RoundSeigniorageRateResult::Failure(
                            TrackingCopyError::UnexpectedStoredValueVariant,
                        );
                    }
                };

                match cl_value.into_t() {
                    Ok(rate) => RoundSeigniorageRateResult::Success { rate },
                    Err(cve) => {
                        RoundSeigniorageRateResult::Failure(TrackingCopyError::CLValue(cve))
                    }
                }
            }
        }
    }

    /// Direct transfer.
    fn transfer(&self, request: TransferRequest) -> TransferResult {
        let state_hash = request.state_hash();
        let tc = match self.tracking_copy(state_hash) {
            Ok(Some(tc)) => Rc::new(RefCell::new(tc)),
            Ok(None) => return TransferResult::RootNotFound,
            Err(err) => {
                return TransferResult::Failure(TransferError::TrackingCopy(
                    TrackingCopyError::Storage(err),
                ))
            }
        };

        let source_account_hash = request.initiator().account_hash();
        let protocol_version = request.protocol_version();
        if let Err(tce) = tc
            .borrow_mut()
            .migrate_account(source_account_hash, protocol_version)
        {
            return TransferResult::Failure(tce.into());
        }

        let authorization_keys = request.authorization_keys();

        let config = request.config();
        let transfer_config = config.transfer_config();
        let administrative_accounts = transfer_config.administrative_accounts();

        let runtime_args = match request.args() {
            TransferRequestArgs::Raw(runtime_args) => runtime_args.clone(),
            TransferRequestArgs::Explicit(transfer_args) => {
                match RuntimeArgs::try_from(*transfer_args) {
                    Ok(runtime_args) => runtime_args,
                    Err(cve) => return TransferResult::Failure(TransferError::CLValue(cve)),
                }
            }
        };

        let remaining_spending_limit = match runtime_args.try_get_number(ARG_AMOUNT) {
            Ok(amount) => amount,
            Err(cve) => {
                debug!("failed to derive remaining_spending_limit");
                return TransferResult::Failure(TransferError::CLValue(cve));
            }
        };

        let mut runtime_args_builder = TransferRuntimeArgsBuilder::new(runtime_args);

        let transfer_target_mode = match runtime_args_builder
            .resolve_transfer_target_mode(protocol_version, Rc::clone(&tc))
        {
            Ok(transfer_target_mode) => transfer_target_mode,
            Err(error) => return TransferResult::Failure(error),
        };

        // On some private networks, transfers are restricted.
        // This means that they must either the source or target are an admin account.
        // This behavior is not used on public networks.
        if transfer_config.enforce_transfer_restrictions(&source_account_hash) {
            // if the source is an admin, enforce_transfer_restrictions == false
            // if the source is not an admin, enforce_transfer_restrictions == true
            // and we must check to see if the target is an admin.
            // if the target is also not an admin, this transfer is not permitted.
            match transfer_target_mode.target_account_hash() {
                Some(target_account_hash) => {
                    let is_target_system_account =
                        target_account_hash == PublicKey::System.to_account_hash();
                    let is_target_administrator =
                        transfer_config.is_administrator(&target_account_hash);
                    if !(is_target_system_account || is_target_administrator) {
                        // Transferring from normal account to a purse doesn't work.
                        return TransferResult::Failure(TransferError::RestrictedTransferAttempted);
                    }
                }
                None => {
                    // can't allow this transfer because we are not sure if the target is an admin.
                    return TransferResult::Failure(TransferError::UnableToVerifyTargetIsAdmin);
                }
            }
        }

        let (entity, entity_named_keys, entity_access_rights) =
            match tc.borrow_mut().resolved_entity(
                protocol_version,
                source_account_hash,
                authorization_keys,
                &administrative_accounts,
            ) {
                Ok(ret) => ret,
                Err(tce) => {
                    return TransferResult::Failure(TransferError::TrackingCopy(tce));
                }
            };

        let id = crate::system::runtime_native::Id::Transaction(request.transaction_hash());
        // IMPORTANT: this runtime _must_ use the payer's context.
        let mut runtime = RuntimeNative::new(
            protocol_version,
            config.clone(),
            id,
            Rc::clone(&tc),
            source_account_hash,
            entity.clone(),
            entity_named_keys.clone(),
            entity_access_rights,
            remaining_spending_limit,
            Phase::Session,
        );

        match transfer_target_mode {
            NewTransferTargetMode::ExistingAccount { .. }
            | NewTransferTargetMode::PurseExists { .. } => {
                // Noop
            }
            NewTransferTargetMode::CreateAccount(account_hash) => {
                let main_purse = match runtime.mint(U512::zero()) {
                    Ok(uref) => uref,
                    Err(mint_error) => {
                        return TransferResult::Failure(TransferError::Mint(mint_error))
                    }
                };
                // TODO: KARAN TO FIX: this should create a shiny new addressable entity instance,
                // not create a legacy account and then uplift it.
                let account = Account::create(account_hash, NamedKeys::new(), main_purse);
                if let Err(tce) = tc
                    .borrow_mut()
                    .create_addressable_entity_from_account(account, protocol_version)
                {
                    return TransferResult::Failure(tce.into());
                }
            }
        }

        let transfer_args = match runtime_args_builder.build(
            &entity,
            entity_named_keys,
            protocol_version,
            Rc::clone(&tc),
        ) {
            Ok(transfer_args) => transfer_args,
            Err(error) => return TransferResult::Failure(error),
        };
        if let Err(mint_error) = runtime.transfer(
            transfer_args.to(),
            transfer_args.source(),
            transfer_args.target(),
            transfer_args.amount(),
            transfer_args.arg_id(),
            request.holds_epoch(),
        ) {
            return TransferResult::Failure(TransferError::Mint(mint_error));
        }

        let transfers = runtime.into_transfers();
<<<<<<< HEAD
        let txn_info = TransactionInfo::new(
            request.transaction_hash(),
            transfers.clone(),
            request.initiator().clone(),
            entity.main_purse(),
            request.gas(),
        );
        tc.borrow_mut().write(
            Key::TransactionInfo(txn_info.transaction_hash),
            StoredValue::TransactionInfo(txn_info),
        );
=======

        // TODO: i really don't want us to write this data into global state.
        // perhaps we can put it into normal storage instead?
        // {
        //     let transaction_info = casper_types::TransactionInfo::new(
        //         request.transaction_hash(),
        //         &transfers,
        //         source_account_hash,
        //         entity.main_purse(),
        //         request.cost(),
        //     );
        //     tc.borrow_mut().write(
        //         Key::TransactionInfo(request.transaction_hash()),
        //         StoredValue::TransactionInfo(transaction_info),
        //     );
        // }
>>>>>>> 4232609c

        let effects = tc.borrow_mut().effects();

        TransferResult::Success { transfers, effects }
    }

    /// Gets all values under a given key tag.
    fn tagged_values(&self, request: TaggedValuesRequest) -> TaggedValuesResult {
        let state_hash = request.state_hash();
        let mut tc = match self.tracking_copy(state_hash) {
            Ok(Some(tc)) => tc,
            Ok(None) => return TaggedValuesResult::RootNotFound,
            Err(gse) => return TaggedValuesResult::Failure(TrackingCopyError::Storage(gse)),
        };

        let key_tag = request.key_tag();
        let keys = match tc.get_keys(&key_tag) {
            Ok(keys) => keys,
            Err(tce) => return TaggedValuesResult::Failure(tce),
        };

        let mut values = vec![];
        for key in keys {
            match tc.get(&key) {
                Ok(Some(value)) => {
                    values.push(value);
                }
                Ok(None) => {}
                Err(error) => return TaggedValuesResult::Failure(error),
            }
        }

        TaggedValuesResult::Success {
            values,
            selection: request.selection(),
        }
    }

    /// Reads a `Trie` from the state if it is present
    fn trie(&self, request: TrieRequest) -> TrieResult;

    /// Persists a trie element.
    fn put_trie(&self, request: PutTrieRequest) -> PutTrieResult;

    /// Finds all the children of `trie_raw` which aren't present in the state.
    fn missing_children(&self, trie_raw: &[u8]) -> Result<Vec<Digest>, GlobalStateError>;
}

/// Write multiple key/stored value pairs to the store in a single rw transaction.
pub fn put_stored_values<'a, R, S, E>(
    environment: &'a R,
    store: &S,
    prestate_hash: Digest,
    stored_values: HashMap<Key, StoredValue>,
) -> Result<Digest, E>
where
    R: TransactionSource<'a, Handle = S::Handle>,
    S: TrieStore<Key, StoredValue>,
    S::Error: From<R::Error>,
    E: From<R::Error> + From<S::Error> + From<bytesrepr::Error> + From<CommitError>,
{
    let mut txn = environment.create_read_write_txn()?;
    let mut state_root = prestate_hash;
    let maybe_root: Option<Trie<Key, StoredValue>> = store.get(&txn, &state_root)?;
    if maybe_root.is_none() {
        return Err(CommitError::RootNotFound(prestate_hash).into());
    };
    for (key, value) in stored_values.iter() {
        let write_result = write::<_, _, _, _, E>(&mut txn, store, &state_root, key, value)?;
        match write_result {
            WriteResult::Written(root_hash) => {
                state_root = root_hash;
            }
            WriteResult::AlreadyExists => (),
            WriteResult::RootNotFound => {
                error!(?state_root, ?key, ?value, "Error writing new value");
                return Err(CommitError::WriteRootNotFound(state_root).into());
            }
        }
    }
    txn.commit()?;
    Ok(state_root)
}

/// Commit `effects` to the store.
pub fn commit<'a, R, S, E>(
    environment: &'a R,
    store: &S,
    prestate_hash: Digest,
    effects: Effects,
) -> Result<Digest, E>
where
    R: TransactionSource<'a, Handle = S::Handle>,
    S: TrieStore<Key, StoredValue>,
    S::Error: From<R::Error>,
    E: From<R::Error>
        + From<S::Error>
        + From<bytesrepr::Error>
        + From<CommitError>
        + From<GlobalStateError>, /* even tho E is currently always GSE, this is required to
                                   * satisfy the compiler */
{
    let mut txn = environment.create_read_write_txn()?;
    let mut state_root = prestate_hash;

    let maybe_root: Option<Trie<Key, StoredValue>> = store.get(&txn, &state_root)?;

    if maybe_root.is_none() {
        return Err(CommitError::RootNotFound(prestate_hash).into());
    };

    for (key, kind) in effects.value().into_iter().map(TransformV2::destructure) {
        let read_result = read::<_, _, _, _, E>(&txn, store, &state_root, &key)?;

        let instruction = match (read_result, kind) {
            (_, TransformKindV2::Identity) => {
                // effectively a noop.
                debug!(?state_root, ?key, "commit: attempt to commit a read.");
                continue;
            }
            (ReadResult::NotFound, TransformKindV2::Write(new_value)) => {
                TransformInstruction::store(new_value)
            }
            (ReadResult::NotFound, TransformKindV2::Prune(key)) => {
                // effectively a noop.
                debug!(
                    ?state_root,
                    ?key,
                    "commit: attempt to prune nonexistent record; this may happen if a key is both added and pruned in the same commit."
                );
                continue;
            }
            (ReadResult::NotFound, transform_kind) => {
                error!(
                    ?state_root,
                    ?key,
                    ?transform_kind,
                    "commit: key not found while attempting to apply transform"
                );
                return Err(CommitError::KeyNotFound(key).into());
            }
            (ReadResult::Found(current_value), transform_kind) => {
                match transform_kind.apply(current_value) {
                    Ok(instruction) => instruction,
                    Err(err) => {
                        error!(
                            ?state_root,
                            ?key,
                            ?err,
                            "commit: key found, but could not apply transform"
                        );
                        return Err(CommitError::TransformError(err).into());
                    }
                }
            }
            (ReadResult::RootNotFound, transform_kind) => {
                error!(
                    ?state_root,
                    ?key,
                    ?transform_kind,
                    "commit: failed to read state root while processing transform"
                );
                return Err(CommitError::ReadRootNotFound(state_root).into());
            }
        };

        match instruction {
            TransformInstruction::Store(value) => {
                let write_result =
                    write::<_, _, _, _, E>(&mut txn, store, &state_root, &key, &value)?;

                match write_result {
                    WriteResult::Written(root_hash) => {
                        state_root = root_hash;
                    }
                    WriteResult::AlreadyExists => (),
                    WriteResult::RootNotFound => {
                        error!(?state_root, ?key, ?value, "commit: root not found");
                        return Err(CommitError::WriteRootNotFound(state_root).into());
                    }
                }
            }
            TransformInstruction::Prune(key) => {
                let prune_result = prune::<_, _, _, _, E>(&mut txn, store, &state_root, &key)?;

                match prune_result {
                    TriePruneResult::Pruned(root_hash) => {
                        state_root = root_hash;
                    }
                    TriePruneResult::MissingKey => {
                        warn!("commit: pruning attempt failed for {}", key);
                    }
                    TriePruneResult::RootNotFound => {
                        error!(?state_root, ?key, "commit: root not found");
                        return Err(CommitError::WriteRootNotFound(state_root).into());
                    }
                    TriePruneResult::Failure(gse) => {
                        return Err(gse.into()); // currently this is always reflexive
                    }
                }
            }
        }
    }

    txn.commit()?;

    Ok(state_root)
}<|MERGE_RESOLUTION|>--- conflicted
+++ resolved
@@ -31,14 +31,8 @@
         },
         AUCTION, HANDLE_PAYMENT, MINT,
     },
-<<<<<<< HEAD
     Account, AddressableEntity, CLValue, Digest, EntityAddr, Gas, InitiatorAddr, Key, KeyTag,
-    Phase, PublicKey, RuntimeArgs, StoredValue, TransactionHash, TransactionInfo,
-    TransactionV1Hash, U512,
-=======
-    Account, AddressableEntity, CLValue, Digest, EntityAddr, Key, KeyTag, Phase, PublicKey,
-    RuntimeArgs, StoredValue, TransactionHash, TransactionV1Hash, U512,
->>>>>>> 4232609c
+    Phase, PublicKey, RuntimeArgs, StoredValue, TransactionHash, TransactionV1Hash, U512,
 };
 
 #[cfg(test)]
@@ -624,24 +618,303 @@
         }
         FeeResult::Failure(FeeError::NoFeesDistributed)
     }
-<<<<<<< HEAD
+}
+
+/// A trait expressing operations over the trie.
+pub trait StateProvider {
+    /// Associated reader type for `StateProvider`.
+    type Reader: StateReader<Key, StoredValue, Error = GlobalStateError>;
+
+    /// Flush the state provider.
+    fn flush(&self, request: FlushRequest) -> FlushResult;
+
+    /// Returns an empty root hash.
+    fn empty_root(&self) -> Digest;
+
+    /// Get a tracking copy.
+    fn tracking_copy(
+        &self,
+        state_hash: Digest,
+    ) -> Result<Option<TrackingCopy<Self::Reader>>, GlobalStateError>;
+
+    /// Checkouts a slice of initial state using root state hash.
+    fn checkout(&self, state_hash: Digest) -> Result<Option<Self::Reader>, GlobalStateError>;
+
+    /// Query state.
+    fn query(&self, request: QueryRequest) -> QueryResult {
+        match self.tracking_copy(request.state_hash()) {
+            Ok(Some(tc)) => match tc.query(request.key(), request.path()) {
+                Ok(ret) => ret.into(),
+                Err(err) => QueryResult::Failure(err),
+            },
+            Ok(None) => QueryResult::RootNotFound,
+            Err(err) => QueryResult::Failure(TrackingCopyError::Storage(err)),
+        }
+    }
+
+    /// Balance inquiry.
+    fn balance(&self, request: BalanceRequest) -> BalanceResult {
+        let mut tc = match self.tracking_copy(request.state_hash()) {
+            Ok(Some(tracking_copy)) => tracking_copy,
+            Ok(None) => return BalanceResult::RootNotFound,
+            Err(err) => return BalanceResult::Failure(TrackingCopyError::Storage(err)),
+        };
+        let protocol_version = request.protocol_version();
+        let balance_identifier = request.identifier();
+        let purse_key = match balance_identifier.purse_uref(&mut tc, protocol_version) {
+            Ok(value) => value.into(),
+            Err(tce) => return BalanceResult::Failure(tce),
+        };
+        let (purse_balance_key, purse_addr) = match tc.get_purse_balance_key(purse_key) {
+            Ok(key @ Key::Balance(addr)) => (key, addr),
+            Ok(key) => return BalanceResult::Failure(TrackingCopyError::UnexpectedKeyVariant(key)),
+            Err(tce) => return BalanceResult::Failure(tce),
+        };
+
+        let (total_balance, total_balance_proof) =
+            match tc.get_total_balance_with_proof(purse_balance_key) {
+                Err(tce) => return BalanceResult::Failure(tce),
+                Ok((balance, proof)) => (balance, Box::new(proof)),
+            };
+
+        let balance_holds = match request.balance_handling() {
+            BalanceHandling::Total => BTreeMap::new(),
+            BalanceHandling::Available {
+                block_time,
+                hold_interval,
+            } => match tc.get_balance_holds_with_proof(purse_addr, block_time, hold_interval) {
+                Err(tce) => return BalanceResult::Failure(tce),
+                Ok(holds) => holds,
+            },
+        };
+
+        let available_balance = if balance_holds.is_empty() {
+            total_balance
+        } else {
+            let held = balance_holds
+                .values()
+                .flat_map(|holds| holds.values().map(|(v, _)| *v))
+                .collect_vec()
+                .into_iter()
+                .sum();
+
+            debug_assert!(
+                total_balance >= held,
+                "it should not be possible to hold more than the total available"
+            );
+            if held > total_balance {
+                error!(%held, %total_balance, "holds somehow exceed total balance, which should never occur.");
+            }
+            total_balance.checked_sub(held).unwrap_or(U512::zero())
+        };
+
+        BalanceResult::Success {
+            purse_addr,
+            total_balance,
+            total_balance_proof,
+            available_balance,
+            balance_holds,
+        }
+    }
+
+    /// Balance hold.
+    fn balance_hold(&self, request: BalanceHoldRequest) -> BalanceHoldResult {
+        let mut tc = match self.tracking_copy(request.state_hash()) {
+            Ok(Some(tracking_copy)) => tracking_copy,
+            Ok(None) => return BalanceHoldResult::RootNotFound,
+            Err(err) => {
+                return BalanceHoldResult::Failure(BalanceHoldError::TrackingCopy(
+                    TrackingCopyError::Storage(err),
+                ))
+            }
+        };
+        let balance_request = request.clone().into();
+        let balance_result = self.balance(balance_request);
+        let (total_balance, remaining_balance, purse_addr) = match balance_result {
+            BalanceResult::RootNotFound => return BalanceHoldResult::RootNotFound,
+            BalanceResult::Failure(tce) => {
+                return BalanceHoldResult::Failure(BalanceHoldError::TrackingCopy(tce))
+            }
+            BalanceResult::Success {
+                total_balance,
+                available_balance,
+                purse_addr,
+                ..
+            } => (total_balance, available_balance, purse_addr),
+        };
+
+        let held_amount = {
+            if remaining_balance >= request.hold_amount() {
+                // the purse has sufficient balance to fully cover the hold
+                request.hold_amount()
+            } else if request.insufficient_handling() == InsufficientBalanceHandling::Noop {
+                // the purse has insufficient balance but the holding mode is noop, so get out
+                return BalanceHoldResult::Failure(BalanceHoldError::InsufficientBalance {
+                    remaining_balance,
+                });
+            } else {
+                // currently this is always the default HoldRemaining variant.
+                // the purse holder has insufficient balance to cover the hold,
+                // but the system will put a hold on whatever balance remains.
+                // this is basically punitive to block an edge case resource consumption
+                // attack whereby a malicious purse holder drains a balance to not-zero
+                // but not-enough-to-cover-holds and then spams a bunch of transactions
+                // knowing that they will fail due to insufficient funds, but only
+                // after making the system do the work of processing the balance
+                // check without penalty to themselves.
+                remaining_balance
+            }
+        };
+
+        let cl_value = match CLValue::from_t(held_amount) {
+            Ok(cl_value) => cl_value,
+            Err(cve) => {
+                return BalanceHoldResult::Failure(BalanceHoldError::TrackingCopy(
+                    TrackingCopyError::CLValue(cve),
+                ))
+            }
+        };
+
+        let balance_hold_addr = match request.hold_kind() {
+            BalanceHoldAddrTag::Gas => BalanceHoldAddr::Gas {
+                purse_addr,
+                block_time: request.block_time(),
+            },
+        };
+
+        tc.write(
+            Key::BalanceHold(balance_hold_addr),
+            StoredValue::CLValue(cl_value),
+        );
+
+        let available_balance = remaining_balance.saturating_sub(held_amount);
+        let effects = tc.effects();
+
+        BalanceHoldResult::success(
+            total_balance,
+            available_balance,
+            held_amount,
+            request.hold_amount(),
+            effects,
+        )
+    }
+
+    /// Get the requested era validators.
+    fn era_validators(&self, request: EraValidatorsRequest) -> EraValidatorsResult {
+        let state_hash = request.state_hash();
+        let mut tc = match self.tracking_copy(state_hash) {
+            Ok(Some(tc)) => tc,
+            Ok(None) => return EraValidatorsResult::RootNotFound,
+            Err(err) => return EraValidatorsResult::Failure(TrackingCopyError::Storage(err)),
+        };
+
+        let query_request = match tc.get_system_entity_registry() {
+            Ok(scr) => match scr.get(AUCTION).copied() {
+                Some(auction_hash) => {
+                    let key = if request.protocol_version().value().major < 2 {
+                        Key::Hash(auction_hash.value())
+                    } else {
+                        Key::addressable_entity_key(EntityKindTag::System, auction_hash)
+                    };
+                    QueryRequest::new(
+                        state_hash,
+                        key,
+                        vec![SEIGNIORAGE_RECIPIENTS_SNAPSHOT_KEY.to_string()],
+                    )
+                }
+                None => return EraValidatorsResult::AuctionNotFound,
+            },
+            Err(err) => return EraValidatorsResult::Failure(err),
+        };
+
+        let snapshot = match self.query(query_request) {
+            QueryResult::RootNotFound => return EraValidatorsResult::RootNotFound,
+            QueryResult::Failure(error) => {
+                error!(?error, "unexpected tracking copy error");
+                return EraValidatorsResult::Failure(error);
+            }
+            QueryResult::ValueNotFound(msg) => {
+                error!(%msg, "value not found");
+                return EraValidatorsResult::ValueNotFound(msg);
+            }
+            QueryResult::Success { value, proofs: _ } => {
+                let cl_value = match value.into_cl_value() {
+                    Some(snapshot_cl_value) => snapshot_cl_value,
+                    None => {
+                        error!("unexpected query failure; seigniorage recipients snapshot is not a CLValue");
+                        return EraValidatorsResult::Failure(
+                            TrackingCopyError::UnexpectedStoredValueVariant,
+                        );
+                    }
+                };
+
+                match cl_value.into_t() {
+                    Ok(snapshot) => snapshot,
+                    Err(cve) => {
+                        return EraValidatorsResult::Failure(TrackingCopyError::CLValue(cve));
+                    }
+                }
+            }
+        };
+
+        let era_validators = auction::detail::era_validators_from_snapshot(snapshot);
+        EraValidatorsResult::Success { era_validators }
+    }
+
+    /// Gets the bids.
+    fn bids(&self, request: BidsRequest) -> BidsResult {
+        let state_hash = request.state_hash();
+        let mut tc = match self.tracking_copy(state_hash) {
+            Ok(Some(tc)) => tc,
+            Ok(None) => return BidsResult::RootNotFound,
+            Err(err) => return BidsResult::Failure(TrackingCopyError::Storage(err)),
+        };
+
+        let bid_keys = match tc.get_keys(&KeyTag::BidAddr) {
+            Ok(ret) => ret,
+            Err(err) => return BidsResult::Failure(err),
+        };
+
+        let mut bids = vec![];
+        for key in bid_keys.iter() {
+            match tc.get(key) {
+                Ok(ret) => match ret {
+                    Some(StoredValue::BidKind(bid_kind)) => {
+                        bids.push(bid_kind);
+                    }
+                    Some(_) => {
+                        return BidsResult::Failure(TrackingCopyError::UnexpectedStoredValueVariant)
+                    }
+                    None => return BidsResult::Failure(TrackingCopyError::MissingBid(*key)),
+                },
+                Err(error) => return BidsResult::Failure(error),
+            }
+        }
+        BidsResult::Success { bids }
+    }
 
     /// Direct auction interaction for all variations of bid management.
-    fn bidding(&self, request: BiddingRequest) -> BiddingResult {
-        let state_hash = request.state_hash();
+    fn bidding(
+        &self,
+        BiddingRequest {
+            config,
+            state_hash,
+            protocol_version,
+            auction_method,
+            transaction_hash,
+            ..
+        }: BiddingRequest,
+    ) -> BiddingResult {
         let tc = match self.tracking_copy(state_hash) {
             Ok(Some(tc)) => Rc::new(RefCell::new(tc)),
             Ok(None) => return BiddingResult::RootNotFound,
             Err(err) => return BiddingResult::Failure(TrackingCopyError::Storage(err)),
         };
 
-        let protocol_version = request.protocol_version();
-        let config = request.config();
-
         let mut runtime = match RuntimeNative::new_system_runtime(
-            config.clone(),
+            config,
             protocol_version,
-            Id::Transaction(request.transaction_hash()),
+            Id::Transaction(transaction_hash),
             Rc::clone(&tc),
             Phase::Session,
         ) {
@@ -650,8 +923,6 @@
                 return BiddingResult::Failure(tce);
             }
         };
-
-        let auction_method = request.auction_method().clone();
 
         let result = match auction_method {
             AuctionMethod::ActivateBid { validator } => runtime
@@ -676,16 +947,16 @@
                     TrackingCopyError::SystemContract(system::Error::Auction(auc_err))
                 }),
             AuctionMethod::Delegate {
-                delegator: delegator_public_key,
-                validator: validator_public_key,
+                delegator,
+                validator,
                 amount,
                 max_delegators_per_validator,
                 minimum_delegation_amount,
                 holds_epoch,
             } => runtime
                 .delegate(
-                    delegator_public_key,
-                    validator_public_key,
+                    delegator,
+                    validator,
                     amount,
                     max_delegators_per_validator,
                     minimum_delegation_amount,
@@ -694,416 +965,25 @@
                 .map(AuctionMethodRet::UpdatedAmount)
                 .map_err(TrackingCopyError::Api),
             AuctionMethod::Undelegate {
-                delegator: delegator_public_key,
-                validator: validator_public_key,
+                delegator,
+                validator,
                 amount,
             } => runtime
-                .undelegate(delegator_public_key, validator_public_key, amount)
+                .undelegate(delegator, validator, amount)
                 .map(AuctionMethodRet::UpdatedAmount)
                 .map_err(|auc_err| {
                     TrackingCopyError::SystemContract(system::Error::Auction(auc_err))
                 }),
             AuctionMethod::Redelegate {
-                delegator: delegator_public_key,
-                validator: validator_public_key,
+                delegator,
+                validator,
                 amount,
                 new_validator,
                 minimum_delegation_amount,
             } => runtime
                 .redelegate(
-                    delegator_public_key,
-                    validator_public_key,
-                    amount,
-                    new_validator,
-                    minimum_delegation_amount,
-                )
-                .map(AuctionMethodRet::UpdatedAmount)
-                .map_err(|auc_err| {
-                    TrackingCopyError::SystemContract(system::Error::Auction(auc_err))
-                }),
-        };
-
-        let effects = tc.borrow_mut().effects();
-
-        // commit
-        match result {
-            Ok(ret) => match self.commit(state_hash, effects.clone()) {
-                Ok(post_state_hash) => BiddingResult::Success {
-                    ret,
-                    post_state_hash,
-                    effects,
-                },
-                Err(tce) => BiddingResult::Failure(tce.into()),
-            },
-            Err(tce) => BiddingResult::Failure(tce),
-        }
-    }
-=======
->>>>>>> 4232609c
-}
-
-/// A trait expressing operations over the trie.
-pub trait StateProvider {
-    /// Associated reader type for `StateProvider`.
-    type Reader: StateReader<Key, StoredValue, Error = GlobalStateError>;
-
-    /// Flush the state provider.
-    fn flush(&self, request: FlushRequest) -> FlushResult;
-
-    /// Returns an empty root hash.
-    fn empty_root(&self) -> Digest;
-
-    /// Get a tracking copy.
-    fn tracking_copy(
-        &self,
-        state_hash: Digest,
-    ) -> Result<Option<TrackingCopy<Self::Reader>>, GlobalStateError>;
-
-    /// Checkouts a slice of initial state using root state hash.
-    fn checkout(&self, state_hash: Digest) -> Result<Option<Self::Reader>, GlobalStateError>;
-
-    /// Query state.
-    fn query(&self, request: QueryRequest) -> QueryResult {
-        match self.tracking_copy(request.state_hash()) {
-            Ok(Some(tc)) => match tc.query(request.key(), request.path()) {
-                Ok(ret) => ret.into(),
-                Err(err) => QueryResult::Failure(err),
-            },
-            Ok(None) => QueryResult::RootNotFound,
-            Err(err) => QueryResult::Failure(TrackingCopyError::Storage(err)),
-        }
-    }
-
-    /// Balance inquiry.
-    fn balance(&self, request: BalanceRequest) -> BalanceResult {
-        let mut tc = match self.tracking_copy(request.state_hash()) {
-            Ok(Some(tracking_copy)) => tracking_copy,
-            Ok(None) => return BalanceResult::RootNotFound,
-            Err(err) => return BalanceResult::Failure(TrackingCopyError::Storage(err)),
-        };
-        let protocol_version = request.protocol_version();
-        let balance_identifier = request.identifier();
-        let purse_key = match balance_identifier.purse_uref(&mut tc, protocol_version) {
-            Ok(value) => value.into(),
-            Err(tce) => return BalanceResult::Failure(tce),
-        };
-        let (purse_balance_key, purse_addr) = match tc.get_purse_balance_key(purse_key) {
-            Ok(key @ Key::Balance(addr)) => (key, addr),
-            Ok(key) => return BalanceResult::Failure(TrackingCopyError::UnexpectedKeyVariant(key)),
-            Err(tce) => return BalanceResult::Failure(tce),
-        };
-
-        let (total_balance, total_balance_proof) =
-            match tc.get_total_balance_with_proof(purse_balance_key) {
-                Err(tce) => return BalanceResult::Failure(tce),
-                Ok((balance, proof)) => (balance, Box::new(proof)),
-            };
-
-        let balance_holds = match request.balance_handling() {
-            BalanceHandling::Total => BTreeMap::new(),
-            BalanceHandling::Available {
-                block_time,
-                hold_interval,
-            } => match tc.get_balance_holds_with_proof(purse_addr, block_time, hold_interval) {
-                Err(tce) => return BalanceResult::Failure(tce),
-                Ok(holds) => holds,
-            },
-        };
-
-        let available_balance = if balance_holds.is_empty() {
-            total_balance
-        } else {
-            let held = balance_holds
-                .values()
-                .flat_map(|holds| holds.values().map(|(v, _)| *v))
-                .collect_vec()
-                .into_iter()
-                .sum();
-
-            debug_assert!(
-                total_balance >= held,
-                "it should not be possible to hold more than the total available"
-            );
-            if held > total_balance {
-                error!(%held, %total_balance, "holds somehow exceed total balance, which should never occur.");
-            }
-            total_balance.checked_sub(held).unwrap_or(U512::zero())
-        };
-
-        BalanceResult::Success {
-            purse_addr,
-            total_balance,
-            total_balance_proof,
-            available_balance,
-            balance_holds,
-        }
-    }
-
-    /// Balance hold.
-    fn balance_hold(&self, request: BalanceHoldRequest) -> BalanceHoldResult {
-        let mut tc = match self.tracking_copy(request.state_hash()) {
-            Ok(Some(tracking_copy)) => tracking_copy,
-            Ok(None) => return BalanceHoldResult::RootNotFound,
-            Err(err) => {
-                return BalanceHoldResult::Failure(BalanceHoldError::TrackingCopy(
-                    TrackingCopyError::Storage(err),
-                ))
-            }
-        };
-        let balance_request = request.clone().into();
-        let balance_result = self.balance(balance_request);
-        let (total_balance, remaining_balance, purse_addr) = match balance_result {
-            BalanceResult::RootNotFound => return BalanceHoldResult::RootNotFound,
-            BalanceResult::Failure(tce) => {
-                return BalanceHoldResult::Failure(BalanceHoldError::TrackingCopy(tce))
-            }
-            BalanceResult::Success {
-                total_balance,
-                available_balance,
-                purse_addr,
-                ..
-            } => (total_balance, available_balance, purse_addr),
-        };
-
-        let held_amount = {
-            if remaining_balance >= request.hold_amount() {
-                // the purse has sufficient balance to fully cover the hold
-                request.hold_amount()
-            } else if request.insufficient_handling() == InsufficientBalanceHandling::Noop {
-                // the purse has insufficient balance but the holding mode is noop, so get out
-                return BalanceHoldResult::Failure(BalanceHoldError::InsufficientBalance {
-                    remaining_balance,
-                });
-            } else {
-                // currently this is always the default HoldRemaining variant.
-                // the purse holder has insufficient balance to cover the hold,
-                // but the system will put a hold on whatever balance remains.
-                // this is basically punitive to block an edge case resource consumption
-                // attack whereby a malicious purse holder drains a balance to not-zero
-                // but not-enough-to-cover-holds and then spams a bunch of transactions
-                // knowing that they will fail due to insufficient funds, but only
-                // after making the system do the work of processing the balance
-                // check without penalty to themselves.
-                remaining_balance
-            }
-        };
-
-        let cl_value = match CLValue::from_t(held_amount) {
-            Ok(cl_value) => cl_value,
-            Err(cve) => {
-                return BalanceHoldResult::Failure(BalanceHoldError::TrackingCopy(
-                    TrackingCopyError::CLValue(cve),
-                ))
-            }
-        };
-
-        let balance_hold_addr = match request.hold_kind() {
-            BalanceHoldAddrTag::Gas => BalanceHoldAddr::Gas {
-                purse_addr,
-                block_time: request.block_time(),
-            },
-        };
-
-        tc.write(
-            Key::BalanceHold(balance_hold_addr),
-            StoredValue::CLValue(cl_value),
-        );
-
-        let available_balance = remaining_balance.saturating_sub(held_amount);
-        let effects = tc.effects();
-
-        BalanceHoldResult::success(
-            total_balance,
-            available_balance,
-            held_amount,
-            request.hold_amount(),
-            effects,
-        )
-    }
-
-    /// Get the requested era validators.
-    fn era_validators(&self, request: EraValidatorsRequest) -> EraValidatorsResult {
-        let state_hash = request.state_hash();
-        let mut tc = match self.tracking_copy(state_hash) {
-            Ok(Some(tc)) => tc,
-            Ok(None) => return EraValidatorsResult::RootNotFound,
-            Err(err) => return EraValidatorsResult::Failure(TrackingCopyError::Storage(err)),
-        };
-
-        let query_request = match tc.get_system_entity_registry() {
-            Ok(scr) => match scr.get(AUCTION).copied() {
-                Some(auction_hash) => {
-                    let key = if request.protocol_version().value().major < 2 {
-                        Key::Hash(auction_hash.value())
-                    } else {
-                        Key::addressable_entity_key(EntityKindTag::System, auction_hash)
-                    };
-                    QueryRequest::new(
-                        state_hash,
-                        key,
-                        vec![SEIGNIORAGE_RECIPIENTS_SNAPSHOT_KEY.to_string()],
-                    )
-                }
-                None => return EraValidatorsResult::AuctionNotFound,
-            },
-            Err(err) => return EraValidatorsResult::Failure(err),
-        };
-
-        let snapshot = match self.query(query_request) {
-            QueryResult::RootNotFound => return EraValidatorsResult::RootNotFound,
-            QueryResult::Failure(error) => {
-                error!(?error, "unexpected tracking copy error");
-                return EraValidatorsResult::Failure(error);
-            }
-            QueryResult::ValueNotFound(msg) => {
-                error!(%msg, "value not found");
-                return EraValidatorsResult::ValueNotFound(msg);
-            }
-            QueryResult::Success { value, proofs: _ } => {
-                let cl_value = match value.into_cl_value() {
-                    Some(snapshot_cl_value) => snapshot_cl_value,
-                    None => {
-                        error!("unexpected query failure; seigniorage recipients snapshot is not a CLValue");
-                        return EraValidatorsResult::Failure(
-                            TrackingCopyError::UnexpectedStoredValueVariant,
-                        );
-                    }
-                };
-
-                match cl_value.into_t() {
-                    Ok(snapshot) => snapshot,
-                    Err(cve) => {
-                        return EraValidatorsResult::Failure(TrackingCopyError::CLValue(cve));
-                    }
-                }
-            }
-        };
-
-        let era_validators = auction::detail::era_validators_from_snapshot(snapshot);
-        EraValidatorsResult::Success { era_validators }
-    }
-
-    /// Gets the bids.
-    fn bids(&self, request: BidsRequest) -> BidsResult {
-        let state_hash = request.state_hash();
-        let mut tc = match self.tracking_copy(state_hash) {
-            Ok(Some(tc)) => tc,
-            Ok(None) => return BidsResult::RootNotFound,
-            Err(err) => return BidsResult::Failure(TrackingCopyError::Storage(err)),
-        };
-
-        let bid_keys = match tc.get_keys(&KeyTag::BidAddr) {
-            Ok(ret) => ret,
-            Err(err) => return BidsResult::Failure(err),
-        };
-
-        let mut bids = vec![];
-        for key in bid_keys.iter() {
-            match tc.get(key) {
-                Ok(ret) => match ret {
-                    Some(StoredValue::BidKind(bid_kind)) => {
-                        bids.push(bid_kind);
-                    }
-                    Some(_) => {
-                        return BidsResult::Failure(TrackingCopyError::UnexpectedStoredValueVariant)
-                    }
-                    None => return BidsResult::Failure(TrackingCopyError::MissingBid(*key)),
-                },
-                Err(error) => return BidsResult::Failure(error),
-            }
-        }
-        BidsResult::Success { bids }
-    }
-
-    /// Direct auction interaction for all variations of bid management.
-    fn bidding(&self, request: BiddingRequest) -> BiddingResult {
-        let state_hash = request.state_hash();
-        let tc = match self.tracking_copy(state_hash) {
-            Ok(Some(tc)) => Rc::new(RefCell::new(tc)),
-            Ok(None) => return BiddingResult::RootNotFound,
-            Err(err) => return BiddingResult::Failure(TrackingCopyError::Storage(err)),
-        };
-
-        let protocol_version = request.protocol_version();
-        let config = request.config();
-
-        let mut runtime = match RuntimeNative::new_system_runtime(
-            config.clone(),
-            protocol_version,
-            Id::Transaction(request.transaction_hash()),
-            Rc::clone(&tc),
-            Phase::Session,
-        ) {
-            Ok(rt) => rt,
-            Err(tce) => {
-                return BiddingResult::Failure(tce);
-            }
-        };
-
-        let auction_method = request.auction_method();
-
-        let result = match auction_method {
-            AuctionMethod::ActivateBid {
-                validator_public_key,
-            } => runtime
-                .activate_bid(validator_public_key)
-                .map(|_| AuctionMethodRet::Unit)
-                .map_err(|auc_err| {
-                    TrackingCopyError::SystemContract(system::Error::Auction(auc_err))
-                }),
-            AuctionMethod::AddBid {
-                public_key,
-                delegation_rate,
-                amount,
-                holds_epoch,
-            } => runtime
-                .add_bid(public_key, delegation_rate, amount, holds_epoch)
-                .map(AuctionMethodRet::UpdatedAmount)
-                .map_err(TrackingCopyError::Api),
-            AuctionMethod::WithdrawBid { public_key, amount } => runtime
-                .withdraw_bid(public_key, amount)
-                .map(AuctionMethodRet::UpdatedAmount)
-                .map_err(|auc_err| {
-                    TrackingCopyError::SystemContract(system::Error::Auction(auc_err))
-                }),
-            AuctionMethod::Delegate {
-                delegator_public_key,
-                validator_public_key,
-                amount,
-                max_delegators_per_validator,
-                minimum_delegation_amount,
-                holds_epoch,
-            } => runtime
-                .delegate(
-                    delegator_public_key,
-                    validator_public_key,
-                    amount,
-                    max_delegators_per_validator,
-                    minimum_delegation_amount,
-                    holds_epoch,
-                )
-                .map(AuctionMethodRet::UpdatedAmount)
-                .map_err(TrackingCopyError::Api),
-            AuctionMethod::Undelegate {
-                delegator_public_key,
-                validator_public_key,
-                amount,
-            } => runtime
-                .undelegate(delegator_public_key, validator_public_key, amount)
-                .map(AuctionMethodRet::UpdatedAmount)
-                .map_err(|auc_err| {
-                    TrackingCopyError::SystemContract(system::Error::Auction(auc_err))
-                }),
-            AuctionMethod::Redelegate {
-                delegator_public_key,
-                validator_public_key,
-                amount,
-                new_validator,
-                minimum_delegation_amount,
-            } => runtime
-                .redelegate(
-                    delegator_public_key,
-                    validator_public_key,
+                    delegator,
+                    validator,
                     amount,
                     new_validator,
                     minimum_delegation_amount,
@@ -1557,36 +1437,20 @@
         }
 
         let transfers = runtime.into_transfers();
-<<<<<<< HEAD
-        let txn_info = TransactionInfo::new(
-            request.transaction_hash(),
-            transfers.clone(),
-            request.initiator().clone(),
-            entity.main_purse(),
-            request.gas(),
-        );
-        tc.borrow_mut().write(
-            Key::TransactionInfo(txn_info.transaction_hash),
-            StoredValue::TransactionInfo(txn_info),
-        );
-=======
 
         // TODO: i really don't want us to write this data into global state.
         // perhaps we can put it into normal storage instead?
-        // {
-        //     let transaction_info = casper_types::TransactionInfo::new(
-        //         request.transaction_hash(),
-        //         &transfers,
-        //         source_account_hash,
-        //         entity.main_purse(),
-        //         request.cost(),
-        //     );
-        //     tc.borrow_mut().write(
-        //         Key::TransactionInfo(request.transaction_hash()),
-        //         StoredValue::TransactionInfo(transaction_info),
-        //     );
-        // }
->>>>>>> 4232609c
+        // let txn_info = TransactionInfo::new(
+        //     request.transaction_hash(),
+        //     transfers.clone(),
+        //     request.initiator().clone(),
+        //     entity.main_purse(),
+        //     request.gas(),
+        // );
+        // tc.borrow_mut().write(
+        //     Key::TransactionInfo(txn_info.transaction_hash),
+        //     StoredValue::TransactionInfo(txn_info),
+        // );
 
         let effects = tc.borrow_mut().effects();
 
